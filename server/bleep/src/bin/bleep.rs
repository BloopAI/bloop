use anyhow::Result;
use bleep::{Application, Configuration, Environment};

#[tokio::main]
async fn main() -> Result<()> {
    Application::install_logging();
    let app = Application::initialize(
        Environment::server(),
        Configuration::cli_overriding_config_file()?,
    )
    .await?;

<<<<<<< HEAD
    app.initialize_sentry();
=======
    app.install_sentry();
    app.install_analytics();
>>>>>>> beb92072
    app.run().await
}<|MERGE_RESOLUTION|>--- conflicted
+++ resolved
@@ -10,11 +10,7 @@
     )
     .await?;
 
-<<<<<<< HEAD
     app.initialize_sentry();
-=======
-    app.install_sentry();
     app.install_analytics();
->>>>>>> beb92072
     app.run().await
 }