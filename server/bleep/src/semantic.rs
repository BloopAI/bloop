use std::{borrow::Cow, collections::HashMap, env, ops::Not, path::Path, sync::Arc};

use crate::{query::parser::SemanticQuery, Configuration};

use ndarray::Axis;
use ort::{
    tensor::{FromArray, InputTensor, OrtOwnedTensor},
    Environment, ExecutionProvider, GraphOptimizationLevel, LoggingLevel, SessionBuilder,
};
use qdrant_client::{
    prelude::{QdrantClient, QdrantClientConfig},
    qdrant::{
<<<<<<< HEAD
        point_id::PointIdOptions, r#match::MatchValue, vectors::VectorsOptions, vectors_config,
        with_payload_selector, with_vectors_selector, CollectionOperationResponse,
        CreateCollection, Distance, FieldCondition, Filter, Match, PointId, RetrievedPoint,
        ScoredPoint, SearchBatchPoints, SearchPoints, Value, VectorParams, Vectors, VectorsConfig,
        WithPayloadSelector, WithVectorsSelector,
=======
        r#match::MatchValue, vectors::VectorsOptions, vectors_config, with_payload_selector,
        with_vectors_selector, CollectionOperationResponse, CreateCollection, Distance,
        FieldCondition, Filter, Match, PointId, PointStruct, ScoredPoint, SearchPoints, Value,
        VectorParams, Vectors, VectorsConfig, WithPayloadSelector, WithVectorsSelector,
>>>>>>> f18eb02d
    },
};

use rayon::prelude::*;
use thiserror::Error;
use tracing::{debug, info, trace, warn};

pub mod chunk;
pub mod execute;
mod schema;

pub use schema::{Embedding, Payload};

pub(crate) const COLLECTION_NAME: &str = "documents";
pub(crate) const SCORE_THRESHOLD: f32 = 0.3;
pub(crate) const EMBEDDING_DIM: usize = 384;

#[derive(Error, Debug)]
pub enum SemanticError {
    /// Represents failure to initialize Qdrant client
    #[error("Qdrant initialization failed. Is Qdrant running on `qdrant-url`?")]
    QdrantInitializationError,

    #[error("ONNX runtime error")]
    OnnxRuntimeError {
        #[from]
        error: ort::OrtError,
    },

    #[error("semantic error")]
    Anyhow {
        #[from]
        error: anyhow::Error,
    },
}

#[derive(Clone)]
pub struct Semantic {
    qdrant: Arc<QdrantClient>,
    tokenizer: Arc<tokenizers::Tokenizer>,
    session: Arc<ort::Session>,
    config: Arc<Configuration>,
}

macro_rules! val_str(($hash:ident, $val:expr) => { serde_json::from_value($hash.remove($val).unwrap()).unwrap() });
macro_rules! val_parse_str(($hash:ident, $val:expr) => {
    serde_json::from_value::<Cow<'_, str>>($hash.remove($val).unwrap())
        .unwrap()
        .parse()
        .unwrap()
});

impl Payload {
    pub fn from_qdrant(orig: ScoredPoint) -> Payload {
        let ScoredPoint {
            id,
            payload,
            score,
            vectors,
            ..
        } = orig;

        parse_payload(id, vectors, payload, score)
    }

    pub fn from_scroll(orig: RetrievedPoint) -> Payload {
        let RetrievedPoint {
            id,
            payload,
            vectors,
            ..
        } = orig;

        parse_payload(id, vectors, payload, 0.0)
    }

    pub(crate) fn into_qdrant(self) -> HashMap<String, Value> {
        HashMap::from([
            ("lang".into(), self.lang.to_ascii_lowercase().into()),
            ("repo_name".into(), self.repo_name.into()),
            ("repo_ref".into(), self.repo_ref.into()),
            ("relative_path".into(), self.relative_path.into()),
            ("content_hash".into(), self.content_hash.into()),
            ("snippet".into(), self.text.into()),
            ("start_line".into(), self.start_line.to_string().into()),
            ("end_line".into(), self.end_line.to_string().into()),
            ("start_byte".into(), self.start_byte.to_string().into()),
            ("end_byte".into(), self.end_byte.to_string().into()),
            ("branches".into(), self.branches.into()),
        ])
    }
}

fn parse_payload(
    id: Option<PointId>,
    vectors: Option<Vectors>,
    payload: HashMap<String, Value>,
    score: f32,
) -> Payload {
    let Some(PointId { point_id_options: Some(PointIdOptions::Uuid(id)) }) = id
    else {
	// unless the db was corrupted/written by someone else,
	// this shouldn't happen
	unreachable!("corrupted db");
    };

    let embedding = match vectors {
        None => None,
        Some(Vectors {
            vectors_options: Some(VectorsOptions::Vector(v)),
        }) => Some(v.data),
        _ => {
            // this also should probably never happen
            unreachable!("got non-vector value");
        }
    };

    let mut converted = payload
        .into_iter()
        .map(|(key, value)| (key, kind_to_value(value.kind)))
        .collect::<HashMap<String, serde_json::Value>>();

    Payload {
        lang: val_str!(converted, "lang"),
        repo_name: val_str!(converted, "repo_name"),
        repo_ref: val_str!(converted, "repo_ref"),
        relative_path: val_str!(converted, "relative_path"),
        content_hash: val_str!(converted, "content_hash"),
        text: val_str!(converted, "snippet"),
        branches: val_str!(converted, "branches"),
        start_line: val_parse_str!(converted, "start_line"),
        end_line: val_parse_str!(converted, "end_line"),
        start_byte: val_parse_str!(converted, "start_byte"),
        end_byte: val_parse_str!(converted, "end_byte"),

        id: Some(id),
        score: Some(score),
        embedding,
    }
}

fn kind_to_value(kind: Option<qdrant_client::qdrant::value::Kind>) -> serde_json::Value {
    use qdrant_client::qdrant::value::Kind;
    match kind {
        Some(Kind::NullValue(_)) => serde_json::Value::Null,
        Some(Kind::BoolValue(v)) => serde_json::Value::Bool(v),
        Some(Kind::DoubleValue(v)) => {
            serde_json::Value::Number(serde_json::Number::from_f64(v).unwrap())
        }
        Some(Kind::IntegerValue(v)) => serde_json::Value::Number(v.into()),
        Some(Kind::StringValue(v)) => serde_json::Value::String(v),
        Some(Kind::ListValue(v)) => serde_json::Value::Array(
            v.values
                .into_iter()
                .map(|v| kind_to_value(v.kind))
                .collect(),
        ),
        Some(Kind::StructValue(_v)) => todo!(),
        None => serde_json::Value::Null,
    }
}

fn collection_config() -> CreateCollection {
    CreateCollection {
        collection_name: COLLECTION_NAME.to_string(),
        vectors_config: Some(VectorsConfig {
            config: Some(vectors_config::Config::Params(VectorParams {
                size: EMBEDDING_DIM as u64,
                distance: Distance::Cosine.into(),
                ..Default::default()
            })),
        }),
        ..Default::default()
    }
}

impl Semantic {
    pub async fn initialize(
        model_dir: &Path,
        qdrant_url: &str,
        config: Arc<Configuration>,
    ) -> Result<Self, SemanticError> {
        let qdrant = QdrantClient::new(Some(QdrantClientConfig::from_url(qdrant_url))).unwrap();

        match qdrant.has_collection(COLLECTION_NAME).await {
            Ok(has_collection) => {
                if has_collection.not() {
                    let CollectionOperationResponse { result, time } = qdrant
                        .create_collection(&collection_config())
                        .await
                        .unwrap();

                    debug!(
                        time,
                        created = result,
                        name = COLLECTION_NAME,
                        "created qdrant collection"
                    );

                    assert!(result);
                }
            }
            Err(_) => return Err(SemanticError::QdrantInitializationError),
        }

        if let Some(dylib_dir) = config.dylib_dir.as_ref() {
            init_ort_dylib(dylib_dir);
        }

        let environment = Arc::new(
            Environment::builder()
                .with_name("Encode")
                .with_log_level(LoggingLevel::Warning)
                .with_execution_providers([ExecutionProvider::cpu()])
                .with_telemetry(false)
                .build()?,
        );

        let threads = if let Ok(v) = std::env::var("NUM_OMP_THREADS") {
            str::parse(&v).unwrap_or(1)
        } else {
            1
        };

        Ok(Self {
            qdrant: qdrant.into(),
            tokenizer: tokenizers::Tokenizer::from_file(model_dir.join("tokenizer.json"))
                .unwrap()
                .into(),
            session: SessionBuilder::new(&environment)?
                .with_optimization_level(GraphOptimizationLevel::Level3)?
                .with_intra_threads(threads)?
                .with_model_from_file(model_dir.join("model.onnx"))?
                .into(),
            config,
        })
    }

    pub async fn health_check(&self) -> anyhow::Result<()> {
        self.qdrant.health_check().await?;
        Ok(())
    }

    pub fn embed(&self, sequence: &str) -> anyhow::Result<Embedding> {
        let tokenizer_output = self.tokenizer.encode(sequence, true).unwrap();

        let input_ids = tokenizer_output.get_ids();
        let attention_mask = tokenizer_output.get_attention_mask();
        let token_type_ids = tokenizer_output.get_type_ids();
        let length = input_ids.len();
        trace!("embedding {} tokens {:?}", length, sequence);

        let inputs_ids_array = ndarray::Array::from_shape_vec(
            (1, length),
            input_ids.iter().map(|&x| x as i64).collect(),
        )?;

        let attention_mask_array = ndarray::Array::from_shape_vec(
            (1, length),
            attention_mask.iter().map(|&x| x as i64).collect(),
        )?;

        let token_type_ids_array = ndarray::Array::from_shape_vec(
            (1, length),
            token_type_ids.iter().map(|&x| x as i64).collect(),
        )?;

        let outputs = self.session.run([
            InputTensor::from_array(inputs_ids_array.into_dyn()),
            InputTensor::from_array(attention_mask_array.into_dyn()),
            InputTensor::from_array(token_type_ids_array.into_dyn()),
        ])?;

        let output_tensor: OrtOwnedTensor<f32, _> = outputs[0].try_extract().unwrap();
        let sequence_embedding = &*output_tensor.view();
        let pooled = sequence_embedding.mean_axis(Axis(1)).unwrap();
        Ok(pooled.to_owned().as_slice().unwrap().to_vec())
    }

    pub async fn search_with<'a>(
        &self,
        parsed_query: &SemanticQuery<'a>,
        vector: Embedding,
        limit: u64,
        offset: u64,
    ) -> anyhow::Result<Vec<ScoredPoint>> {
        let response = self
            .qdrant
            .search_points(&SearchPoints {
                limit,
                vector,
                collection_name: COLLECTION_NAME.to_string(),
                offset: Some(offset),
                score_threshold: Some(SCORE_THRESHOLD),
                with_payload: Some(WithPayloadSelector {
                    selector_options: Some(with_payload_selector::SelectorOptions::Enable(true)),
                }),
                filter: Some(Filter {
                    must: build_conditions(parsed_query),
                    ..Default::default()
                }),
                with_vectors: Some(WithVectorsSelector {
                    selector_options: Some(with_vectors_selector::SelectorOptions::Enable(true)),
                }),
                ..Default::default()
            })
            .await?;

        Ok(response.result)
    }

    pub async fn search<'a>(
        &self,
        parsed_query: &SemanticQuery<'a>,
        limit: u64,
        offset: u64,
        retrieve_more: bool,
    ) -> anyhow::Result<Vec<Payload>> {
        let Some(query) = parsed_query.target() else {
            anyhow::bail!("no search target for query");
        };
        let vector = self.embed(&query)?;

        // TODO: Remove the need for `retrieve_more`. It's here because:
        // In /q `limit` is the maximum number of results returned (the actual number will often be lower due to deduplication)
        // In /answer we want to retrieve `limit` results exactly
        let results = self
            .search_with(
                parsed_query,
                vector.clone(),
                if retrieve_more { limit * 2 } else { limit }, // Retrieve double `limit` and deduplicate
                offset,
            )
            .await
            .map(|raw| {
                raw.into_iter()
                    .map(Payload::from_qdrant)
                    .collect::<Vec<_>>()
            })?;
        Ok(deduplicate_snippets(results, vector, limit))
    }

<<<<<<< HEAD
    pub async fn batch_search<'a>(
        &self,
        parsed_queries: &[&SemanticQuery<'a>],
        limit: u64,
        offset: u64,
        retrieve_more: bool,
    ) -> anyhow::Result<Vec<Payload>> {
        if parsed_queries.iter().any(|q| q.target().is_none()) {
            anyhow::bail!("no search target for query");
        };

        let vectors = parsed_queries
            .iter()
            .map(|q| self.embed(q.target().unwrap().as_ref()))
            .collect::<anyhow::Result<Vec<_>>>()?;

        let results = self
            .batch_search_with(
                parsed_queries,
                vectors.clone(),
                if retrieve_more { limit * 2 } else { limit }, // Retrieve double `limit` and deduplicate
                offset,
            )
            .await
            .map(|raw| {
                raw.into_iter()
                    .map(Payload::from_qdrant)
                    .collect::<Vec<_>>()
            })?;

        // deduplicate with mmr with respect to the mean of query vectors
        // TODO: implement a more robust multi-vector deduplication strategy
        let target_vector = mean_pool(vectors);
        Ok(deduplicate_snippets(results, target_vector, limit))
    }

    #[allow(clippy::too_many_arguments)]
=======
>>>>>>> f18eb02d
    #[tracing::instrument(skip(self, repo_ref, relative_path, buffer))]
    pub async fn insert_points_for_buffer(
        &self,
        repo_name: &str,
        repo_ref: &str,
        tantivy_cache_key: &str,
        relative_path: &str,
        buffer: &str,
        lang_str: &str,
        branches: &[String],
        is_cold_run: bool,
    ) {
        let chunk_cache =
            crate::cache::ChunkCache::for_file(&self.qdrant, tantivy_cache_key, is_cold_run)
                .await
                .expect("qdrant error");

        let chunks = chunk::by_tokens(
            repo_name,
            relative_path,
            buffer,
            &self.tokenizer,
            50..self.config.max_chunk_tokens,
            15,
            self.overlap_strategy(),
        );
        debug!(chunk_count = chunks.len(), "found chunks");

        let embedder = |c: &str| {
            info!("generating embedding");
            self.embed(c)
        };
        chunks.par_iter().for_each(|chunk| {
            let data = format!("{repo_name}\t{relative_path}\n{}", chunk.data,);
            let payload = Payload {
                repo_name: repo_name.to_owned(),
                repo_ref: repo_ref.to_owned(),
                relative_path: relative_path.to_owned(),
                content_hash: tantivy_cache_key.to_owned(),
                text: chunk.data.to_owned(),
                lang: lang_str.to_ascii_lowercase(),
                branches: branches.to_owned(),
                start_line: chunk.range.start.line as u64,
                end_line: chunk.range.end.line as u64,
                start_byte: chunk.range.start.byte as u64,
                end_byte: chunk.range.end.byte as u64,
                ..Default::default()
            };

            let cached = chunk_cache.update_or_embed(&data, embedder, payload);
            if let Err(err) = cached {
                warn!(?err, %repo_name, %relative_path, "embedding failed");
            }
        });

        match chunk_cache.commit().await {
            Ok((new, updated, deleted)) => {
                info!(
                    repo_name,
                    relative_path, new, updated, deleted, "Successful commit"
                )
            }
            Err(err) => {
                warn!(repo_name, relative_path, ?err, "Failed to upsert vectors")
            }
        }
    }

    pub async fn delete_points_for_hash(
        &self,
        repo_ref: &str,
        paths: impl Iterator<Item = String>,
    ) {
        let repo_filter = make_kv_keyword_filter("repo_ref", repo_ref).into();
        let file_filter = paths
            .map(|p| make_kv_keyword_filter("content_hash", &p).into())
            .collect::<Vec<_>>();

        let selector = Filter {
            must: vec![repo_filter],
            should: file_filter,
            ..Default::default()
        }
        .into();

        let _ = self
            .qdrant
            .delete_points(COLLECTION_NAME, &selector, None)
            .await;
    }

    pub fn overlap_strategy(&self) -> chunk::OverlapStrategy {
        self.config.overlap.unwrap_or_default()
    }
}

/// Initialize the `ORT_DYLIB_PATH` variable, consumed by the `ort` crate.
///
/// This doesn't do anything on Windows, as tauri on Windows will automatically bundle any `.dll`
/// files found in the `target/$profile` folder. The `ort` crate by default will also copy the
/// built dynamic library over to the `target/$profile` folder, when using the download strategy.
fn init_ort_dylib(dylib_dir: impl AsRef<Path>) {
    #[cfg(not(windows))]
    {
        #[cfg(target_os = "linux")]
        let lib_name = "libonnxruntime.so";
        #[cfg(target_os = "macos")]
        let lib_name = "libonnxruntime.dylib";

        let ort_dylib_path = dylib_dir.as_ref().join(lib_name);

        if env::var("ORT_DYLIB_PATH").is_err() {
            env::set_var("ORT_DYLIB_PATH", ort_dylib_path);
        }
    }
}

// Exact match filter
pub(crate) fn make_kv_keyword_filter(key: &str, value: &str) -> FieldCondition {
    let key = key.to_owned();
    let value = value.to_owned();
    FieldCondition {
        key,
        r#match: Some(Match {
            match_value: MatchValue::Keyword(value).into(),
        }),
        ..Default::default()
    }
}

// Substring match filter
fn make_kv_text_filter(key: &str, value: &str) -> FieldCondition {
    let key = key.to_owned();
    let value = value.to_owned();
    FieldCondition {
        key,
        r#match: Some(Match {
            match_value: MatchValue::Text(value).into(),
        }),
        ..Default::default()
    }
}

fn build_conditions(query: &SemanticQuery<'_>) -> Vec<qdrant_client::qdrant::Condition> {
    let repo_filter = {
        let conditions = query
            .repos()
            .map(|r| {
                if r.contains('/') && !r.starts_with("github.com/") {
                    format!("github.com/{r}")
                } else {
                    r.to_string()
                }
            })
            .map(|r| make_kv_keyword_filter("repo_name", r.as_ref()).into())
            .collect::<Vec<_>>();
        // one of the above repos should match
        if conditions.is_empty() {
            None
        } else {
            Some(Filter {
                should: conditions,
                ..Default::default()
            })
        }
    };

    let path_filter = {
        let conditions = query
            .paths()
            .map(|r| make_kv_text_filter("relative_path", r.as_ref()).into())
            .collect::<Vec<_>>();
        if conditions.is_empty() {
            None
        } else {
            Some(Filter {
                should: conditions,
                ..Default::default()
            })
        }
    };

    let lang_filter = {
        let conditions = query
            .langs()
            .map(|l| make_kv_keyword_filter("lang", l.as_ref()).into())
            .collect::<Vec<_>>();
        // one of the above langs should match
        if conditions.is_empty() {
            None
        } else {
            Some(Filter {
                should: conditions,
                ..Default::default()
            })
        }
    };

    let branch_filter = {
        let conditions = query
            .branch()
            .map(|l| make_kv_keyword_filter("branches", l.as_ref()).into())
            .collect::<Vec<_>>();

        if conditions.is_empty() {
            None
        } else {
            Some(Filter {
                should: conditions,
                ..Default::default()
            })
        }
    };

    let filters: Vec<_> = [repo_filter, path_filter, lang_filter, branch_filter]
        .into_iter()
        .flatten()
        .map(Into::into)
        .collect();

    filters
}

fn dot(a: &[f32], b: &[f32]) -> f32 {
    a.iter().zip(b.iter()).map(|(ai, bi)| ai * bi).sum()
}

fn norm(a: &[f32]) -> f32 {
    dot(a, a)
}

fn cosine_similarity(a: &[f32], b: &[f32]) -> f32 {
    dot(a, b) / (norm(a) * norm(b))
}

// returns a list of indices to preserve from `snippets`
//
// query_embedding: the embedding of the query terms
// embeddings: the list of embeddings to select from
// lambda: MMR is a weighted selection of two opposing factors:
//    - relevance to the query
//    - "novelty" or, the measure of how minimal the similarity is
//      to existing documents in the selection
//      The value of lambda skews the weightage in favor of either relevance or novelty.
//    - we add a language diversity factor to the score to encourage a range of langauges in the results
//    - we also add a path diversity factor to the score to encourage a range of paths in the results
//  k: the number of embeddings to select
pub fn deduplicate_with_mmr(
    query_embedding: &[f32],
    embeddings: &[&[f32]],
    languages: &[&str],
    paths: &[&str],
    lambda: f32,
    k: usize,
) -> Vec<usize> {
    let mut idxs = vec![];
    let mut lang_counts = HashMap::new();
    let mut path_counts = HashMap::new();

    if embeddings.len() < k {
        return (0..embeddings.len()).collect();
    }

    while idxs.len() < k {
        let mut best_score = f32::NEG_INFINITY;
        let mut idx_to_add = None;

        for (i, emb) in embeddings.iter().enumerate() {
            if idxs.contains(&i) {
                continue;
            }
            let first_part = cosine_similarity(query_embedding, emb);
            let mut second_part = 0.;
            for j in idxs.iter() {
                let cos_sim = cosine_similarity(emb, embeddings[*j]);
                if cos_sim > second_part {
                    second_part = cos_sim;
                }
            }
            let mut equation_score = lambda * first_part - (1. - lambda) * second_part;

            // MMR + (1/2)^n where n is the number of times a language has been selected
            let lang_count = lang_counts.get(languages[i]).unwrap_or(&0);
            equation_score += 0.5_f32.powi(*lang_count);

            // MMR + (3/4)^n where n is the number of times a path has been selected
            let path_count = path_counts.get(paths[i]).unwrap_or(&0);
            equation_score += 0.75_f32.powi(*path_count);

            if equation_score > best_score {
                best_score = equation_score;
                idx_to_add = Some(i);
            }
        }
        if let Some(i) = idx_to_add {
            idxs.push(i);
            *lang_counts.entry(languages[i]).or_insert(0) += 1;
            *path_counts.entry(paths[i]).or_insert(0) += 1;
        }
    }
    idxs
}

fn filter_overlapping_snippets(mut snippets: Vec<Payload>) -> Vec<Payload> {
    snippets.sort_by(|a, b| {
        a.relative_path
            .cmp(&b.relative_path)
            .then(a.start_line.cmp(&b.start_line))
    });

    snippets = snippets
        .into_iter()
        .fold(Vec::<Payload>::new(), |mut deduped_snippets, snippet| {
            if let Some(prev) = deduped_snippets.last_mut() {
                if prev.relative_path == snippet.relative_path
                    && prev.end_line >= snippet.start_line
                {
                    debug!(
                        "Filtering overlapping snippets. End: {:?} - Start: {:?} from {:?}",
                        prev.end_line, snippet.start_line, prev.relative_path
                    );
                    return deduped_snippets;
                }
            }
            deduped_snippets.push(snippet);
            deduped_snippets
        });

    snippets.sort_by(|a, b| b.score.partial_cmp(&a.score).unwrap());
    snippets
}

pub fn deduplicate_snippets(
    mut all_snippets: Vec<Payload>,
    query_embedding: Embedding,
    output_count: u64,
) -> Vec<Payload> {
    all_snippets = filter_overlapping_snippets(all_snippets);

    let idxs = {
        let lambda = 0.5;
        let k = output_count; // number of snippets
        let embeddings = all_snippets
            .iter()
            .map(|s| s.embedding.as_deref().unwrap())
            .collect::<Vec<_>>();
        let languages = all_snippets
            .iter()
            .map(|s| s.lang.as_ref())
            .collect::<Vec<_>>();
        let paths = all_snippets
            .iter()
            .map(|s| s.relative_path.as_ref())
            .collect::<Vec<_>>();
        deduplicate_with_mmr(
            &query_embedding,
            &embeddings,
            &languages,
            &paths,
            lambda,
            k as usize,
        )
    };

    info!("preserved idxs after MMR are {:?}", idxs);

    all_snippets
        .drain(..)
        .enumerate()
        .filter_map(|(ref i, payload)| {
            if idxs.contains(i) {
                Some(payload)
            } else {
                None
            }
        })
        .collect()
}<|MERGE_RESOLUTION|>--- conflicted
+++ resolved
@@ -10,18 +10,11 @@
 use qdrant_client::{
     prelude::{QdrantClient, QdrantClientConfig},
     qdrant::{
-<<<<<<< HEAD
         point_id::PointIdOptions, r#match::MatchValue, vectors::VectorsOptions, vectors_config,
         with_payload_selector, with_vectors_selector, CollectionOperationResponse,
         CreateCollection, Distance, FieldCondition, Filter, Match, PointId, RetrievedPoint,
-        ScoredPoint, SearchBatchPoints, SearchPoints, Value, VectorParams, Vectors, VectorsConfig,
+        ScoredPoint, SearchPoints, Value, VectorParams, Vectors, VectorsConfig,
         WithPayloadSelector, WithVectorsSelector,
-=======
-        r#match::MatchValue, vectors::VectorsOptions, vectors_config, with_payload_selector,
-        with_vectors_selector, CollectionOperationResponse, CreateCollection, Distance,
-        FieldCondition, Filter, Match, PointId, PointStruct, ScoredPoint, SearchPoints, Value,
-        VectorParams, Vectors, VectorsConfig, WithPayloadSelector, WithVectorsSelector,
->>>>>>> f18eb02d
     },
 };
 
@@ -364,46 +357,7 @@
         Ok(deduplicate_snippets(results, vector, limit))
     }
 
-<<<<<<< HEAD
-    pub async fn batch_search<'a>(
-        &self,
-        parsed_queries: &[&SemanticQuery<'a>],
-        limit: u64,
-        offset: u64,
-        retrieve_more: bool,
-    ) -> anyhow::Result<Vec<Payload>> {
-        if parsed_queries.iter().any(|q| q.target().is_none()) {
-            anyhow::bail!("no search target for query");
-        };
-
-        let vectors = parsed_queries
-            .iter()
-            .map(|q| self.embed(q.target().unwrap().as_ref()))
-            .collect::<anyhow::Result<Vec<_>>>()?;
-
-        let results = self
-            .batch_search_with(
-                parsed_queries,
-                vectors.clone(),
-                if retrieve_more { limit * 2 } else { limit }, // Retrieve double `limit` and deduplicate
-                offset,
-            )
-            .await
-            .map(|raw| {
-                raw.into_iter()
-                    .map(Payload::from_qdrant)
-                    .collect::<Vec<_>>()
-            })?;
-
-        // deduplicate with mmr with respect to the mean of query vectors
-        // TODO: implement a more robust multi-vector deduplication strategy
-        let target_vector = mean_pool(vectors);
-        Ok(deduplicate_snippets(results, target_vector, limit))
-    }
-
     #[allow(clippy::too_many_arguments)]
-=======
->>>>>>> f18eb02d
     #[tracing::instrument(skip(self, repo_ref, relative_path, buffer))]
     pub async fn insert_points_for_buffer(
         &self,
