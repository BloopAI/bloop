--- conflicted
+++ resolved
@@ -121,16 +121,8 @@
         })
     }
 
-<<<<<<< HEAD
-    pub fn embed(&self, chunk: &str, prefix: &str) -> anyhow::Result<Vec<f32>> {
-        let mut sequence = prefix.to_owned();
-        sequence.push_str(chunk);
-
-        let tokenizer_output = self.tokenizer.encode(sequence, true).unwrap();
-=======
     pub fn embed(&self, chunk: &str) -> Result<Vec<f32>> {
         let tokenizer_output = self.tokenizer.encode(chunk, true).unwrap();
->>>>>>> 96f64c7e
 
         let input_ids = tokenizer_output.get_ids();
         let attention_mask = tokenizer_output.get_attention_mask();
