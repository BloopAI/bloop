use std::{collections::HashMap, ops::Not, path::Path, sync::Arc};

use crate::{query::parser::NLQuery, Configuration};

use anyhow::Result;
<<<<<<< HEAD
use maplit::hashmap;
use ndarray::{s, ArrayBase, Dim, IxDynImpl, OwnedRepr};
=======
use ndarray::Axis;
>>>>>>> a80be45f
use ort::{
    tensor::{FromArray, InputTensor, OrtOwnedTensor},
    Environment, ExecutionProvider, GraphOptimizationLevel, LoggingLevel, SessionBuilder,
};
use qdrant_client::{
    prelude::{QdrantClient, QdrantClientConfig},
    qdrant::{
        r#match::MatchValue, vectors_config, with_payload_selector::SelectorOptions,
        CollectionOperationResponse, CreateCollection, Distance, FieldCondition, Filter, Match,
        PointId, PointStruct, SearchPoints, Value, VectorParams, VectorsConfig,
        WithPayloadSelector,
    },
};
use rayon::prelude::*;
use tokenizers::Encoding;
use tracing::{debug, trace};

pub mod chunk;

const COLLECTION_NAME: &str = "documents";

#[derive(Clone)]
pub struct Semantic {
    qdrant: Arc<QdrantClient>,
<<<<<<< HEAD
    pub embed_tokenizer: Arc<tokenizers::Tokenizer>,
    embed_session: Arc<ort::Session>,
    pub rank_session: Arc<ort::Session>,
    pub rank_tokenizer: Arc<tokenizers::Tokenizer>,
=======
    tokenizer: Arc<tokenizers::Tokenizer>,
    session: Arc<ort::Session>,
    config: Arc<Configuration>,
>>>>>>> a80be45f
}

fn collection_config() -> CreateCollection {
    CreateCollection {
        collection_name: COLLECTION_NAME.to_string(),
        vectors_config: Some(VectorsConfig {
            config: Some(vectors_config::Config::Params(VectorParams {
                size: 384,
                distance: Distance::Cosine.into(),
            })),
        }),
        ..Default::default()
    }
}

impl Semantic {
<<<<<<< HEAD
    pub async fn new(model_dir: &Path, qdrant_url: &str) -> Result<Self> {
        let qdrant = QdrantClient::new(Some(QdrantClientConfig::from_url(qdrant_url))).await?;
=======
    pub async fn new(
        model_dir: &Path,
        qdrant_url: &str,
        config: Arc<Configuration>,
    ) -> Result<Self> {
        let qdrant = QdrantClient::new(Some(QdrantClientConfig::from_url(qdrant_url)))
            .await
            .unwrap();
>>>>>>> a80be45f

        if qdrant.has_collection(COLLECTION_NAME).await?.not() {
            let CollectionOperationResponse { result, time } =
                qdrant.create_collection(&collection_config()).await?;

            debug!(
                time,
                created = result,
                name = COLLECTION_NAME,
                "created qdrant collection"
            );

            assert!(result);
        }

        let environment = Arc::new(
            Environment::builder()
                .with_name("Encode")
                .with_log_level(LoggingLevel::Warning)
                .with_execution_providers([ExecutionProvider::cpu()])
                .build()?,
        );

        Ok(Self {
            qdrant: qdrant.into(),
            embed_tokenizer: tokenizers::Tokenizer::from_file(
                model_dir.join("embedder/tokenizer.json"),
            )
            .unwrap()
            .into(),
            embed_session: SessionBuilder::new(&environment)?
                .with_optimization_level(GraphOptimizationLevel::Level3)?
                .with_intra_threads(1)?
                .with_model_from_file(model_dir.join("embedder/model.onnx"))?
                .into(),
            rank_session: SessionBuilder::new(&environment)?
                .with_optimization_level(GraphOptimizationLevel::Level3)?
                .with_intra_threads(1)?
                .with_model_from_file(model_dir.join("ranker/model.onnx"))?
                .into(),
<<<<<<< HEAD
            rank_tokenizer: tokenizers::Tokenizer::from_file(
                model_dir.join("ranker/tokenizer.json"),
            )
            .unwrap()
            .into(),
        })
    }

    pub fn encode(
        &self,
        tokens: &Encoding,
        session: Arc<ort::Session>,
    ) -> Result<ArrayBase<OwnedRepr<f32>, Dim<IxDynImpl>>> {
        let input_ids = tokens.get_ids();
        let attention_mask = tokens.get_attention_mask();
        let token_type_ids = tokens.get_type_ids();
=======
            config,
        })
    }

    pub fn embed(&self, chunk: &str, prefix: &str) -> Result<Vec<f32>> {
        let mut sequence = prefix.to_owned();
        sequence.push_str(chunk);

        let tokenizer_output = self.tokenizer.encode(sequence, true).unwrap();
>>>>>>> a80be45f

        let length = input_ids.len();
        trace!("embedding {} tokens {:?}", length, chunk);

        let inputs_ids_array = ndarray::Array::from_shape_vec(
            (1, length),
            input_ids.iter().map(|&x| x as i64).collect(),
        )?;
        let attention_mask_array = ndarray::Array::from_shape_vec(
            (1, length),
            attention_mask.iter().map(|&x| x as i64).collect(),
        )?;
        let token_type_ids_array = ndarray::Array::from_shape_vec(
            (1, length),
            token_type_ids.iter().map(|&x| x as i64).collect(),
        )?;

        let outputs = session.run([
            InputTensor::from_array(inputs_ids_array.into_dyn()),
            InputTensor::from_array(attention_mask_array.into_dyn()),
            InputTensor::from_array(token_type_ids_array.into_dyn()),
        ])?;

<<<<<<< HEAD
        let tensor: OrtOwnedTensor<f32, _> = outputs[0].try_extract()?;
        let array = tensor.view();
        Ok(array.to_owned())
    }

    pub fn embed(&self, chunk: &str) -> Result<Vec<f32>> {
        let tokens = self.embed_tokenizer.encode(chunk, true).unwrap();
        let logits = self.encode(&tokens, self.embed_session.clone())?;
        let pooled = logits.slice(s![.., 0, ..]);
=======
        let output_tensor: OrtOwnedTensor<f32, _> = outputs[0].try_extract().unwrap();
        let sequence_embedding = &*output_tensor.view();
        let pooled = sequence_embedding.mean_axis(Axis(1)).unwrap();
>>>>>>> a80be45f
        Ok(pooled.to_owned().as_slice().unwrap().to_vec())
    }

    pub async fn search<'a>(
        &self,
        nl_query: &NLQuery<'a>,
        limit: u64,
    ) -> Result<Vec<HashMap<String, Value>>> {
        let Some(query) = nl_query.target() else {
            anyhow::bail!("no search target for query");
        };

        let make_kv_filter = |key, value| {
            FieldCondition {
                key,
                r#match: Some(Match {
                    match_value: MatchValue::Text(value).into(),
                }),
                ..Default::default()
            }
            .into()
        };

        let repo_filter = nl_query
            .repo()
            .map(|r| make_kv_filter("repo_name".to_string(), r.to_string()));

        let lang_filter = nl_query
            .lang()
            .map(|l| make_kv_filter("lang".to_string(), l.to_string()));

        let filters = [repo_filter, lang_filter]
            .into_iter()
            .flatten()
            .collect::<Vec<_>>();

        let response = self
            .qdrant
            .search_points(&SearchPoints {
                collection_name: COLLECTION_NAME.to_string(),
                limit,
                vector: self.embed(query, "query: ")?,
                with_payload: Some(WithPayloadSelector {
                    selector_options: Some(SelectorOptions::Enable(true)),
                }),
                filter: Some(Filter {
                    must: filters,
                    ..Default::default()
                }),
                ..Default::default()
            })
            .await?;

        Ok(response.result.into_iter().map(|pt| pt.payload).collect())
    }

    #[tracing::instrument(skip(self, repo_ref, relative_path, buffer))]
    pub async fn insert_points_for_buffer(
        &self,
        repo_name: &str,
        repo_ref: &str,
        relative_path: &str,
        buffer: &str,
        lang_str: &str,
    ) {
        let chunks = chunk::by_tokens(
            repo_name,
            relative_path,
            buffer,
            &self.tokenizer,
            self.config.embedding_input_size,
            15,
            self.config
                .overlap
                .unwrap_or(chunk::OverlapStrategy::Partial(0.5)),
        );
        let repo_plus_file = repo_name.to_owned() + "\t" + relative_path + "\n";
        debug!(chunk_count = chunks.len(), "found chunks");
        let datapoints = chunks
            .par_iter()
            .filter(|chunk| chunk.len() > 50) // small chunks tend to skew results
            .filter_map(|chunk| {
                match self.embed(&(repo_plus_file.clone() + chunk.data), "passage: ") {
                    Ok(ok) => Some(PointStruct {
                        id: Some(PointId::from(uuid::Uuid::new_v4().to_string())),
                        vectors: Some(ok.into()),
                        payload: HashMap::from([
                            ("lang".into(), lang_str.to_ascii_lowercase().into()),
                            ("repo_name".into(), repo_name.into()),
                            ("repo_ref".into(), repo_ref.into()),
                            ("relative_path".into(), relative_path.into()),
                            ("snippet".into(), chunk.data.into()),
                            (
                                "start_line".into(),
                                chunk.range.start.line.to_string().into(),
                            ),
                            ("end_line".into(), chunk.range.end.line.to_string().into()),
                            (
                                "start_byte".into(),
                                chunk.range.start.byte.to_string().into(),
                            ),
                            ("end_byte".into(), chunk.range.end.byte.to_string().into()),
                        ]),
                    }),
                    Err(err) => {
                        trace!(?err, "embedding failed");
                        None
                    }
                }
            })
            .collect::<Vec<_>>();

        if !datapoints.is_empty() {
            debug!(point_count = datapoints.len(), "updating docs");
            let upserted = self.qdrant.upsert_points(COLLECTION_NAME, datapoints).await;
            if upserted.is_ok() {
                debug!("successful upsert");
            }
        }
    }
}<|MERGE_RESOLUTION|>--- conflicted
+++ resolved
@@ -3,12 +3,7 @@
 use crate::{query::parser::NLQuery, Configuration};
 
 use anyhow::Result;
-<<<<<<< HEAD
-use maplit::hashmap;
-use ndarray::{s, ArrayBase, Dim, IxDynImpl, OwnedRepr};
-=======
-use ndarray::Axis;
->>>>>>> a80be45f
+use ndarray::{ArrayBase, Axis, Dim, IxDynImpl, OwnedRepr};
 use ort::{
     tensor::{FromArray, InputTensor, OrtOwnedTensor},
     Environment, ExecutionProvider, GraphOptimizationLevel, LoggingLevel, SessionBuilder,
@@ -33,16 +28,11 @@
 #[derive(Clone)]
 pub struct Semantic {
     qdrant: Arc<QdrantClient>,
-<<<<<<< HEAD
-    pub embed_tokenizer: Arc<tokenizers::Tokenizer>,
-    embed_session: Arc<ort::Session>,
-    pub rank_session: Arc<ort::Session>,
-    pub rank_tokenizer: Arc<tokenizers::Tokenizer>,
-=======
-    tokenizer: Arc<tokenizers::Tokenizer>,
-    session: Arc<ort::Session>,
+    pub embedder_tokenizer: Arc<tokenizers::Tokenizer>,
+    embedder_session: Arc<ort::Session>,
+    pub ranker_session: Arc<ort::Session>,
+    pub ranker_tokenizer: Arc<tokenizers::Tokenizer>,
     config: Arc<Configuration>,
->>>>>>> a80be45f
 }
 
 fn collection_config() -> CreateCollection {
@@ -59,19 +49,15 @@
 }
 
 impl Semantic {
-<<<<<<< HEAD
-    pub async fn new(model_dir: &Path, qdrant_url: &str) -> Result<Self> {
-        let qdrant = QdrantClient::new(Some(QdrantClientConfig::from_url(qdrant_url))).await?;
-=======
     pub async fn new(
         model_dir: &Path,
         qdrant_url: &str,
         config: Arc<Configuration>,
     ) -> Result<Self> {
+        dbg!(&model_dir);
         let qdrant = QdrantClient::new(Some(QdrantClientConfig::from_url(qdrant_url)))
             .await
             .unwrap();
->>>>>>> a80be45f
 
         if qdrant.has_collection(COLLECTION_NAME).await?.not() {
             let CollectionOperationResponse { result, time } =
@@ -97,27 +83,27 @@
 
         Ok(Self {
             qdrant: qdrant.into(),
-            embed_tokenizer: tokenizers::Tokenizer::from_file(
+            embedder_tokenizer: tokenizers::Tokenizer::from_file(
                 model_dir.join("embedder/tokenizer.json"),
             )
             .unwrap()
             .into(),
-            embed_session: SessionBuilder::new(&environment)?
+            ranker_tokenizer: tokenizers::Tokenizer::from_file(
+                model_dir.join("ranker/tokenizer.json"),
+            )
+            .unwrap()
+            .into(),
+            embedder_session: SessionBuilder::new(&environment)?
                 .with_optimization_level(GraphOptimizationLevel::Level3)?
                 .with_intra_threads(1)?
                 .with_model_from_file(model_dir.join("embedder/model.onnx"))?
                 .into(),
-            rank_session: SessionBuilder::new(&environment)?
+            ranker_session: SessionBuilder::new(&environment)?
                 .with_optimization_level(GraphOptimizationLevel::Level3)?
                 .with_intra_threads(1)?
                 .with_model_from_file(model_dir.join("ranker/model.onnx"))?
                 .into(),
-<<<<<<< HEAD
-            rank_tokenizer: tokenizers::Tokenizer::from_file(
-                model_dir.join("ranker/tokenizer.json"),
-            )
-            .unwrap()
-            .into(),
+            config,
         })
     }
 
@@ -129,20 +115,8 @@
         let input_ids = tokens.get_ids();
         let attention_mask = tokens.get_attention_mask();
         let token_type_ids = tokens.get_type_ids();
-=======
-            config,
-        })
-    }
-
-    pub fn embed(&self, chunk: &str, prefix: &str) -> Result<Vec<f32>> {
-        let mut sequence = prefix.to_owned();
-        sequence.push_str(chunk);
-
-        let tokenizer_output = self.tokenizer.encode(sequence, true).unwrap();
->>>>>>> a80be45f
 
         let length = input_ids.len();
-        trace!("embedding {} tokens {:?}", length, chunk);
 
         let inputs_ids_array = ndarray::Array::from_shape_vec(
             (1, length),
@@ -163,21 +137,17 @@
             InputTensor::from_array(token_type_ids_array.into_dyn()),
         ])?;
 
-<<<<<<< HEAD
-        let tensor: OrtOwnedTensor<f32, _> = outputs[0].try_extract()?;
-        let array = tensor.view();
-        Ok(array.to_owned())
-    }
-
-    pub fn embed(&self, chunk: &str) -> Result<Vec<f32>> {
-        let tokens = self.embed_tokenizer.encode(chunk, true).unwrap();
-        let logits = self.encode(&tokens, self.embed_session.clone())?;
-        let pooled = logits.slice(s![.., 0, ..]);
-=======
         let output_tensor: OrtOwnedTensor<f32, _> = outputs[0].try_extract().unwrap();
-        let sequence_embedding = &*output_tensor.view();
-        let pooled = sequence_embedding.mean_axis(Axis(1)).unwrap();
->>>>>>> a80be45f
+        Ok(output_tensor.view().to_owned())
+    }
+
+    pub fn embed(&self, chunk: &str, prefix: &str) -> Result<Vec<f32>> {
+        let mut sequence = prefix.to_owned();
+        sequence.push_str(chunk);
+
+        let tokens = self.embedder_tokenizer.encode(sequence, true).unwrap();
+        let embedding = self.encode(&tokens, self.embedder_session.clone())?;
+        let pooled = embedding.mean_axis(Axis(1)).unwrap();
         Ok(pooled.to_owned().as_slice().unwrap().to_vec())
     }
 
@@ -247,7 +217,7 @@
             repo_name,
             relative_path,
             buffer,
-            &self.tokenizer,
+            &self.embedder_tokenizer,
             self.config.embedding_input_size,
             15,
             self.config
