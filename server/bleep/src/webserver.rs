use crate::{snippet, state, Application};

use anyhow::Result;
use axum::{response::IntoResponse, routing::get, Extension, Json, Router};
use std::{borrow::Cow, net::SocketAddr};
use tower_http::catch_panic::CatchPanicLayer;
use tower_http::cors::CorsLayer;
use tracing::info;
use utoipa::OpenApi;
use utoipa::ToSchema;

mod autocomplete;
mod file;
mod github;
mod hoverable;
mod index;
mod intelligence;
mod query;
mod repos;
<<<<<<< HEAD
mod semantic;
=======
mod answer;
>>>>>>> e6af675f

#[allow(unused)]
pub(in crate::webserver) mod prelude {
    pub(in crate::webserver) use super::{error, json, EndpointError, ErrorKind};
    pub(in crate::webserver) use crate::indexes::Indexes;
    pub(in crate::webserver) use axum::{
        extract::Query, http::StatusCode, response::IntoResponse, Extension,
    };
    pub(in crate::webserver) use serde::{Deserialize, Serialize};
    pub(in crate::webserver) use std::sync::Arc;
    pub(in crate::webserver) use utoipa::{IntoParams, ToSchema};
}

pub async fn start(app: Application) -> Result<()> {
    let bind = SocketAddr::new(app.config.host.parse()?, app.config.port);

    let mut router = Router::new()
        // querying
        .route("/q", get(query::handle))
        // autocomplete
        .route("/autocomplete", get(autocomplete::handle))
        // indexing
        .route("/index", get(index::handle))
        // repo management
        .route("/repos", get(repos::available))
        .route(
            "/repos/indexed",
            get(repos::indexed).put(repos::set_indexed),
        )
        .route(
            "/repos/indexed/*path",
            get(repos::get_by_id).delete(repos::delete_by_id),
        )
        .route("/repos/sync/*path", get(repos::sync))
        // remotes
        .route("/remotes/github/login", get(github::login))
        .route("/remotes/github/status", get(github::status))
        // intelligence
        .route("/hoverable", get(hoverable::handle))
        .route("/token-info", get(intelligence::handle))
        // misc
        .route("/file/*ref", get(file::handle))
<<<<<<< HEAD
        .route("/semantic/chunks", get(semantic::raw_chunks))
=======
        .route("/answer", get(answer::handle))
>>>>>>> e6af675f
        .route("/api-doc/openapi.json", get(openapi_json::handle))
        .route("/api-doc/openapi.yaml", get(openapi_yaml::handle))
        .route("/health", get(health));

    if app.scan_allowed() {
        router = router.route("/repos/scan", get(repos::scan_local));
    }

    router = router
        .layer(CatchPanicLayer::new())
        .layer(Extension(app.indexes.clone()))
        .layer(Extension(app.semantic.clone()))
        .layer(Extension(app))
        .layer(CorsLayer::permissive());

    info!(%bind, "starting webserver");
    axum::Server::bind(&bind)
        .serve(router.into_make_service())
        .await?;

    Ok(())
}

pub(in crate::webserver) fn json<'a, T>(val: T) -> Json<Response<'a>>
where
    Response<'a>: From<T>,
{
    Json(Response::from(val))
}

pub(in crate::webserver) fn error<'a>(
    kind: ErrorKind,
    message: impl Into<Cow<'a, str>>,
) -> Json<Response<'a>> {
    Json(Response::from(EndpointError {
        kind,
        message: message.into(),
    }))
}

/// The response upon encountering an error
#[derive(serde::Serialize, PartialEq, Eq, ToSchema)]
pub(in crate::webserver) struct EndpointError<'a> {
    /// The kind of this error
    pub kind: ErrorKind,

    /// A context aware message describing the error
    pub message: Cow<'a, str>,
}

impl<'a> EndpointError<'a> {
    fn user(message: Cow<'a, str>) -> Self {
        Self {
            kind: ErrorKind::User,
            message,
        }
    }
    fn internal(message: Cow<'a, str>) -> Self {
        Self {
            kind: ErrorKind::Internal,
            message,
        }
    }
}

/// The kind of an error
#[allow(unused)]
#[derive(serde::Serialize, PartialEq, Eq, ToSchema)]
#[serde(rename_all = "snake_case")]
#[non_exhaustive]
pub(in crate::webserver) enum ErrorKind {
    User,
    Unknown,
    NotFound,
    Configuration,
    UpstreamService,
    Internal,

    // TODO: allow construction of detailed custom kinds
    #[doc(hidden)]
    Custom,
}

/// Every endpoint exposes a Response type
#[derive(serde::Serialize)]
#[serde(untagged)]
#[non_exhaustive]
pub(in crate::webserver) enum Response<'a> {
    Github(github::GithubResponse),
    Repositories(repos::ReposResponse),
    Query(query::QueryResponse),
    Autocomplete(autocomplete::AutocompleteResponse),
    Hoverable(hoverable::HoverableResponse),
    Intelligence(intelligence::TokenInfoResponse),
    File(file::FileResponse),
<<<<<<< HEAD
    Semantic(semantic::SemanticResponse),
=======
    Answer(answer::AnswerResponse),
>>>>>>> e6af675f
    /// A blanket error response
    Error(EndpointError<'a>),
}

impl<'a> From<github::GithubResponse> for Response<'a> {
    fn from(r: github::GithubResponse) -> Response<'a> {
        Response::Github(r)
    }
}

impl<'a> From<repos::ReposResponse> for Response<'a> {
    fn from(r: repos::ReposResponse) -> Response<'a> {
        Response::Repositories(r)
    }
}

impl<'a> From<query::QueryResponse> for Response<'a> {
    fn from(r: query::QueryResponse) -> Response<'a> {
        Response::Query(r)
    }
}

impl<'a> From<autocomplete::AutocompleteResponse> for Response<'a> {
    fn from(r: autocomplete::AutocompleteResponse) -> Response<'a> {
        Response::Autocomplete(r)
    }
}

impl<'a> From<hoverable::HoverableResponse> for Response<'a> {
    fn from(r: hoverable::HoverableResponse) -> Response<'a> {
        Response::Hoverable(r)
    }
}

impl<'a> From<intelligence::TokenInfoResponse> for Response<'a> {
    fn from(r: intelligence::TokenInfoResponse) -> Response<'a> {
        Response::Intelligence(r)
    }
}

impl<'a> From<file::FileResponse> for Response<'a> {
    fn from(r: file::FileResponse) -> Response<'a> {
        Response::File(r)
    }
}

impl<'a> From<semantic::SemanticResponse> for Response<'a> {
    fn from(r: semantic::SemanticResponse) -> Response<'a> {
        Response::Semantic(r)
    }
}

impl<'a> From<EndpointError<'a>> for Response<'a> {
    fn from(r: EndpointError<'a>) -> Response<'a> {
        Response::Error(r)
    }
}

#[derive(OpenApi)]
#[openapi(
    paths(query::handle, autocomplete::handle, hoverable::handle, intelligence::handle),
    components(schemas(
        crate::symbol::Symbol,
        crate::text_range::TextRange,
        crate::text_range::Point,
        EndpointError<'_>,
        ErrorKind,
        autocomplete::AutocompleteResponse,
        query::QueryResponse,
        query::QueryResult,
        query::RepositoryResultData,
        query::FileResultData,
        query::FileData,
        query::DirectoryData,
        hoverable::HoverableResponse,
        intelligence::TokenInfoResponse,
        intelligence::SymbolOccurrence,
        snippet::SnippedFile,
        snippet::Snippet,
        repos::ReposResponse,
        repos::Repo,
        repos::SetIndexed,
        state::Backend,
        state::RepoRemote,
        state::SyncStatus,
        github::GithubResponse,
        github::GithubCredentialStatus,
    ))
)]
struct ApiDoc;

pub mod openapi_json {
    use super::*;
    pub async fn handle() -> impl IntoResponse {
        Json(<ApiDoc as OpenApi>::openapi())
    }
}

pub mod openapi_yaml {
    use super::*;
    pub async fn handle() -> impl IntoResponse {
        <ApiDoc as OpenApi>::openapi().to_yaml().unwrap()
    }
}

async fn health() {}<|MERGE_RESOLUTION|>--- conflicted
+++ resolved
@@ -17,11 +17,8 @@
 mod intelligence;
 mod query;
 mod repos;
-<<<<<<< HEAD
 mod semantic;
-=======
 mod answer;
->>>>>>> e6af675f
 
 #[allow(unused)]
 pub(in crate::webserver) mod prelude {
@@ -64,11 +61,8 @@
         .route("/token-info", get(intelligence::handle))
         // misc
         .route("/file/*ref", get(file::handle))
-<<<<<<< HEAD
         .route("/semantic/chunks", get(semantic::raw_chunks))
-=======
         .route("/answer", get(answer::handle))
->>>>>>> e6af675f
         .route("/api-doc/openapi.json", get(openapi_json::handle))
         .route("/api-doc/openapi.yaml", get(openapi_yaml::handle))
         .route("/health", get(health));
@@ -164,11 +158,8 @@
     Hoverable(hoverable::HoverableResponse),
     Intelligence(intelligence::TokenInfoResponse),
     File(file::FileResponse),
-<<<<<<< HEAD
     Semantic(semantic::SemanticResponse),
-=======
     Answer(answer::AnswerResponse),
->>>>>>> e6af675f
     /// A blanket error response
     Error(EndpointError<'a>),
 }
