pub fn functions(add_proc: bool) -> serde_json::Value {
    let mut funcs = serde_json::json!(
        [
            {
                "name": "code",
                "description":  "Search the contents of files in a codebase semantically. Results will not necessarily match search terms exactly, but should be related.",
                "parameters": {
                    "type": "object",
                    "properties": {
                        "query": {
                            "type": "string",
                            "description": "The query with which to search. This should consist of keywords that might match something in the codebase, e.g. 'react functional components', 'contextmanager', 'bearer token'. It should NOT contain redundant words like 'usage' or 'example'."
                        }
                    },
                    "required": ["query"]
                }
            },
            {
                "name": "path",
                "description": "Search the pathnames in a codebase. Use when you want to find a specific file or directory. Results may not be exact matches, but will be similar by some edit-distance.",
                "parameters": {
                    "type": "object",
                    "properties": {
                        "query": {
                            "type": "string",
                            "description": "The query with which to search. This should consist of keywords that might match a path, e.g. 'server/src'."
                        }
                    },
                    "required": ["query"]
                }
            },
            {
                "name": "none",
                "description": "Call this to answer the user. Call this only when you have enough information to answer the user's query.",
                "parameters": {
                    "type": "object",
                    "properties": {
                        "paths": {
                            "type": "array",
                            "items": {
                                "type": "integer",
                                "description": "The indices of the paths to answer with respect to. Can be empty if the answer is not related to a specific path."
                            }
                        }
                    },
                    "required": ["paths"]
                }
            },
        ]
    );

    if add_proc {
        funcs.as_array_mut().unwrap().push(
            serde_json::json!(
            {
                "name": "proc",
                "description": "Read one or more files and extract the line ranges that are relevant to the search terms",
                "parameters": {
                    "type": "object",
                    "properties": {
                        "query": {
                            "type": "string",
                            "description": "The query with which to search the files."
                        },
                        "paths": {
                            "type": "array",
                            "items": {
                                "type": "integer",
                                "description": "The indices of the paths to search. paths.len() <= 5"
                            }
                        }
                    },
                    "required": ["query", "paths"]
                }
            }
            )
        );
    }
    funcs
}

pub fn system<'a>(paths: impl IntoIterator<Item = &'a str>) -> String {
    let mut s = "".to_string();

    let mut paths = paths.into_iter().peekable();

    if paths.peek().is_some() {
        s.push_str("## PATHS ##\nindex, path\n");
        for (i, path) in paths.enumerate() {
            s.push_str(&format!("{}, {}\n", i, path));
        }
        s.push('\n');
    }

    s.push_str(
        r#"Your job is to choose the best action. Call functions to find information that will help answer the user's query. Call functions.none when you have enough information to answer. Follow these rules at all times:

- ALWAYS call a function, DO NOT answer the question directly, even if the query is not in English
- DO NOT call a function that you've used before with the same arguments
- DO NOT assume the structure of the codebase, or the existence of files or folders
- Call functions.none with paths that you are confident will help answer the user's query
- In most cases call functions.code or functions.path functions before calling functions.none
- If the user is referring to, or asking for, information that is in your history, call functions.none
- If after attempting to gather information you are still unsure how to answer the query, call functions.none
- If the query is a greeting, or not a question or an instruction call functions.none
- When calling functions.code or functions.path, your query should consist of keywords. E.g. if the user says 'What does contextmanager do?', your query should be 'contextmanager'. If the user says 'How is contextmanager used in app', your query should be 'contextmanager app'. If the user says 'What is in the src directory', your query should be 'src'
- If functions.code or functions.path did not return any relevant information, call them again with a SIGNIFICANTLY different query. The terms in the new query should not overlap with terms in your old one
- If the output of a function is empty, try calling the function again with DIFFERENT arguments OR try calling a different function
- Only call functions.proc with path indices that are under the PATHS heading above
- Call functions.proc with paths that might contain relevant information. Either because of the path name, or to expand on code that's already been returned by functions.code 
- DO NOT call functions.proc with more than 5 paths
- DO NOT call functions.proc on the same file more than once
- ALWAYS call a function. DO NOT answer the question directly"#);
    s
}

pub fn file_explanation(question: &str, path: &str, code: &str) -> String {
    format!(
        r#"Below are some lines from the file /{path}. Each line is numbered.

#####

{code}

#####

Your job is to perform the following tasks:
1. Find all the relevant line ranges of code.
2. DO NOT cite line ranges that you are not given above
3. You MUST answer with only line ranges. DO NOT answer the question

Q: find Kafka auth keys
A: [[12,15]]

Q: find where we submit payment requests
A: [[37,50]]

Q: auth code expiration
A: [[486,501],[520,560],[590,631]]

Q: library matrix multiplication
A: [[68,74],[82,85],[103,107],[187,193]]

Q: how combine result streams
A: []

Q: {question}
A: "#
    )
}

<<<<<<< HEAD
pub fn answer_article_prompt(context: &str) -> String {
    format!(
        r#"{context}####
=======
/// Generate an answer article prompt.
///
/// The `multi` argument determines whether to use the "multiple file" variant of this prompt.
pub fn answer_article_prompt(multi: bool, context: &str) -> String {
    // Return different prompts depending on whether there is one or many aliases
    let one_prompt = format!(
        r#"{context}#####

A user is looking at the code above, your job is to write an article answering their query.

Your output will be interpreted as bloop-markdown which renders with the following rules:
- Inline code must be expressed as a link to the correct line of code using the URL format: `[bar](src/foo.rs#L50)` or `[bar](src/foo.rs#L50-L54)`
- Do NOT output bare symbols. ALL symbols must include a link
  - E.g. Do not simply write `Bar`, write [`Bar`](src/bar.rs#L100-L105).
  - E.g. Do not simply write "Foos are functions that create `Foo` values out of thin air." Instead, write: "Foos are functions that create [`Foo`](src/foo.rs#L80-L120) values out of thin air."
- Only internal links to the current file work
- Basic markdown text formatting rules are allowed, and you should use titles to improve readability

Here is an example response:

A function [`openCanOfBeans`](src/beans/open.py#L7-L19) is defined. This function is used to handle the opening of beans. It includes the variable [`openCanOfBeans`](src/beans/open.py#L9) which is used to store the value of the tin opener.
"#
    );
>>>>>>> f1066cf8

Your job is to answer a query about a codebase using the information above.

Provide only as much information and code as is necessary to answer the query, but be concise. Keep number of quoted lines to a minimum when possible. If you do not have enough information needed to answer the query, do not make up an answer.
When referring to code, you must provide an example in a code block.

Respect these rules at all times:
- Link ALL paths AND code symbols (functions, methods, fields, classes, structs, types, variables, values, definitions, directories, etc) by embedding them in a markdown link, with the URL corresponding to the full path, and the anchor following the form `LX` or `LX-LY`, where X represents the starting line number, and Y represents the ending line number, if the reference is more than one line.
  - For example, to refer to lines 50 to 78 in a sentence, respond with something like: The compiler is initialized in [`src/foo.rs`](src/foo.rs#L50-L78)
  - For example, to refer to the `new` function on a struct, respond with something like: The [`new`](src/bar.rs#L26-53) function initializes the struct
  - For example, to refer to the `foo` field on a struct and link a single line, respond with something like: The [`foo`](src/foo.rs#L138) field contains foos. Do not respond with something like [`foo`](src/foo.rs#L138-L138)
  - For example, to refer to a folder `foo`, respond with something like: The files can be found in [`foo`](path/to/foo/) folder
- Do not print out line numbers directly, only in a link
- Do not refer to more lines than necessary when creating a line range, be precise
- Do NOT output bare symbols. ALL symbols must include a link
  - E.g. Do not simply write `Bar`, write [`Bar`](src/bar.rs#L100-L105).
  - E.g. Do not simply write "Foos are functions that create `Foo` values out of thin air." Instead, write: "Foos are functions that create [`Foo`](src/foo.rs#L80-L120) values out of thin air."
- Link all fields
  - E.g. Do not simply write: "It has one main field: `foo`." Instead, write: "It has one main field: [`foo`](src/foo.rs#L193)."
- Do NOT link external urls not present in the context, do NOT link urls from the internet
- Link all symbols, even when there are multiple in one sentence
  - E.g. Do not simply write: "Bars are [`Foo`]( that return a list filled with `Bar` variants." Instead, write: "Bars are functions that return a list filled with [`Bar`](src/bar.rs#L38-L57) variants."
  - If you do not have enough information needed to answer the query, do not make up an answer. Instead respond only with a footnote that asks the user for more information, e.g. `assistant: I'm sorry, I couldn't find what you were looking for, could you provide more information?`
- Code blocks MUST be displayed to the user using XML in the following formats:
  - Do NOT output plain markdown blocks, the user CANNOT see them
  - To create new code, you MUST mimic the following structure (example given):
###
The following demonstrates logging in JavaScript:
<GeneratedCode>
<Code>
console.log("hello world")
</Code>
<Language>JavaScript</Language>
</GeneratedCode>
###
  - To quote existing code, use the following structure (example given):
###
This is referred to in the Rust code:
<QuotedCode>
<Code>
println!("hello world!");
println!("hello world!");
</Code>
<Language>Rust</Language>
<Path>src/main.rs</Path>
<StartLine>4</StartLine>
<EndLine>5</EndLine>
</QuotedCode>
###
  - `<GeneratedCode>` and `<QuotedCode>` elements MUST contain a `<Language>` value, and `<QuotedCode>` MUST additionally contain `<Path>`, `<StartLine>`, and `<EndLine>`.
  - Note: the line range is inclusive
- When writing example code blocks, use `<GeneratedCode>`, and when quoting existing code, use `<QuotedCode>`.
- You MUST use XML code blocks instead of markdown."#
<<<<<<< HEAD
    )
=======
    );

    if multi {
        many_prompt
    } else {
        one_prompt
    }
>>>>>>> f1066cf8
}

pub fn studio_article_prompt(context: &str) -> String {
    format!(
        r#"{context}Your job is to answer a query about a codebase using the information above.

You must use the following formatting rules at all times:
- Provide only as much information and code as is necessary to answer the query and be concise
- If you do not have enough information needed to answer the query, do not make up an answer
- When referring to code, you must provide an example in a code block
- Keep number of quoted lines of code to a minimum when possible
- Basic markdown is allowed"#
    )
}

pub fn hypothetical_document_prompt(query: &str) -> String {
    format!(
        r#"Write a code snippet that could hypothetically be returned by a code search engine as the answer to the query: {query}

- Write the snippets in a programming or markup language that is likely given the query
- The snippet should be between 5 and 10 lines long
- Surround the snippet in triple backticks

For example:

What's the Qdrant threshold?

```rust
SearchPoints {{
    limit,
    vector: vectors.get(idx).unwrap().clone(),
    collection_name: COLLECTION_NAME.to_string(),
    offset: Some(offset),
    score_threshold: Some(0.3),
    with_payload: Some(WithPayloadSelector {{
        selector_options: Some(with_payload_selector::SelectorOptions::Enable(true)),
    }}),
```"#
    )
}

pub fn try_parse_hypothetical_documents(document: &str) -> Vec<String> {
    let pattern = r"```([\s\S]*?)```";
    let re = regex::Regex::new(pattern).unwrap();

    re.captures_iter(document)
        .map(|m| m[1].trim().to_string())
        .collect()
}

#[cfg(test)]
mod tests {
    use super::*;

    #[test]
    fn test_parse_hypothetical_document() {
        let document = r#"Here is some pointless text

        ```rust
pub fn final_explanation_prompt(context: &str, query: &str, query_history: &str) -> String {
    struct Rule<'a> {
        title: &'a str,
        description: &'a str,
        note: &'a str,
        schema: &'a str,```

Here is some more pointless text

```
pub fn functions() -> serde_json::Value {
    serde_json::json!(
```"#;
        let expected = vec![
            r#"rust
pub fn final_explanation_prompt(context: &str, query: &str, query_history: &str) -> String {
    struct Rule<'a> {
        title: &'a str,
        description: &'a str,
        note: &'a str,
        schema: &'a str,"#,
            r#"pub fn functions() -> serde_json::Value {
    serde_json::json!("#,
        ];

        assert_eq!(try_parse_hypothetical_documents(document), expected);
    }
}<|MERGE_RESOLUTION|>--- conflicted
+++ resolved
@@ -149,35 +149,9 @@
     )
 }
 
-<<<<<<< HEAD
 pub fn answer_article_prompt(context: &str) -> String {
     format!(
         r#"{context}####
-=======
-/// Generate an answer article prompt.
-///
-/// The `multi` argument determines whether to use the "multiple file" variant of this prompt.
-pub fn answer_article_prompt(multi: bool, context: &str) -> String {
-    // Return different prompts depending on whether there is one or many aliases
-    let one_prompt = format!(
-        r#"{context}#####
-
-A user is looking at the code above, your job is to write an article answering their query.
-
-Your output will be interpreted as bloop-markdown which renders with the following rules:
-- Inline code must be expressed as a link to the correct line of code using the URL format: `[bar](src/foo.rs#L50)` or `[bar](src/foo.rs#L50-L54)`
-- Do NOT output bare symbols. ALL symbols must include a link
-  - E.g. Do not simply write `Bar`, write [`Bar`](src/bar.rs#L100-L105).
-  - E.g. Do not simply write "Foos are functions that create `Foo` values out of thin air." Instead, write: "Foos are functions that create [`Foo`](src/foo.rs#L80-L120) values out of thin air."
-- Only internal links to the current file work
-- Basic markdown text formatting rules are allowed, and you should use titles to improve readability
-
-Here is an example response:
-
-A function [`openCanOfBeans`](src/beans/open.py#L7-L19) is defined. This function is used to handle the opening of beans. It includes the variable [`openCanOfBeans`](src/beans/open.py#L9) which is used to store the value of the tin opener.
-"#
-    );
->>>>>>> f1066cf8
 
 Your job is to answer a query about a codebase using the information above.
 
@@ -231,17 +205,7 @@
   - Note: the line range is inclusive
 - When writing example code blocks, use `<GeneratedCode>`, and when quoting existing code, use `<QuotedCode>`.
 - You MUST use XML code blocks instead of markdown."#
-<<<<<<< HEAD
-    )
-=======
-    );
-
-    if multi {
-        many_prompt
-    } else {
-        one_prompt
-    }
->>>>>>> f1066cf8
+    )
 }
 
 pub fn studio_article_prompt(context: &str) -> String {
