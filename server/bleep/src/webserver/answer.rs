use rand::{rngs::OsRng, seq::SliceRandom};
use secrecy::ExposeSecret;
use std::{
    collections::{HashMap, HashSet},
    fmt, mem,
    panic::AssertUnwindSafe,
    pin::pin,
    str::FromStr,
    time::Duration,
};

use anyhow::{anyhow, bail, Context, Result};
use axum::{
    extract::Query,
    response::{
        sse::{self, Sse},
        IntoResponse,
    },
    Extension, Json,
};
use futures::{future::Either, stream, StreamExt, TryStreamExt};
use reqwest::StatusCode;
use serde_json::json;
use tiktoken_rs::CoreBPE;
use tokio::sync::mpsc::Sender;
use tracing::{debug, info, warn};

use super::middleware::User;
use crate::{
    analytics::{EventData, QueryEvent},
    db::{QueryLog, SqlDb},
    indexes::reader::{ContentDocument, FileDocument},
    query::parser::{self, Literal, SemanticQuery},
    repo::RepoRef,
    semantic, Application,
};

pub mod conversations;
mod exchange;
mod llm_gateway;
mod partial_parse;
mod prompts;

use exchange::{Exchange, SearchStep, Update};
use llm_gateway::api::FunctionCall;

const TIMEOUT_SECS: u64 = 60;
const ANSWER_MAX_HISTORY_SIZE: usize = 5;

#[derive(Clone, Debug, serde::Deserialize)]
pub struct Vote {
    pub feedback: VoteFeedback,
    pub thread_id: uuid::Uuid,
    pub query_id: uuid::Uuid,
    pub repo_ref: Option<RepoRef>,
}

#[derive(Clone, Debug, serde::Deserialize, serde::Serialize)]
#[serde(rename_all = "lowercase", tag = "type")]
pub enum VoteFeedback {
    Positive,
    Negative { feedback: String },
}

pub(super) async fn vote(
    Extension(app): Extension<Application>,
    Extension(user): Extension<User>,
    Json(params): Json<Vote>,
) {
    app.track_query(
        &user,
        &QueryEvent {
            query_id: params.query_id,
            thread_id: params.thread_id,
            repo_ref: params.repo_ref,
            data: EventData::output_stage("vote").with_payload("feedback", params.feedback),
        },
    );
}

#[derive(Clone, Debug, serde::Deserialize)]
pub struct Params {
    pub q: String,
    pub repo_ref: RepoRef,
    #[serde(default = "default_thread_id")]
    pub thread_id: uuid::Uuid,
    pub parent_query_id: Option<uuid::Uuid>,
}

fn default_thread_id() -> uuid::Uuid {
    uuid::Uuid::new_v4()
}

enum AgentError {
    Timeout(Duration),
    Processing(anyhow::Error),
}

pub(super) async fn handle(
    Query(params): Query<Params>,
    Extension(app): Extension<Application>,
    Extension(user): Extension<User>,
) -> super::Result<impl IntoResponse> {
    let query_id = uuid::Uuid::new_v4();
    let response = _handle(
        Query(params.clone()),
        Extension(app.clone()),
        Extension(user.clone()),
        query_id,
    )
    .await;

    if let Err(err) = response.as_ref() {
        app.track_query(
            &user,
            &QueryEvent {
                query_id,
                thread_id: params.thread_id,
                repo_ref: Some(params.repo_ref.clone()),
                data: EventData::output_stage("error")
                    .with_payload("status", err.status.as_u16())
                    .with_payload("message", err.message()),
            },
        );
    }

    response
}

pub(super) async fn _handle(
    Query(params): Query<Params>,
    Extension(app): Extension<Application>,
    Extension(user): Extension<User>,
    query_id: uuid::Uuid,
) -> super::Result<
    Sse<std::pin::Pin<Box<dyn tokio_stream::Stream<Item = Result<sse::Event>> + Send>>>,
> {
    QueryLog::new(&app.sql).insert(&params.q).await?;

    let conversation_id = ConversationId {
        user_id: user
            .login()
            .ok_or_else(|| super::Error::user("didn't have user ID"))?
            .to_string(),
        thread_id: params.thread_id,
    };

    let mut conversation = Conversation::load(&app.sql, &conversation_id)
        .await?
        .unwrap_or_else(|| Conversation::new(params.repo_ref.clone()));

    let gh_token = app
        .github_token()
        .map_err(|e| super::Error::user(e).with_status(StatusCode::UNAUTHORIZED))?
        .map(|s| s.expose_secret().clone());

    let llm_gateway = llm_gateway::Client::new(&app.config.answer_api_url)
        .temperature(0.0)
        .bearer(gh_token)
        .session_reference_id(conversation_id.to_string());

    // confirm client compatibility with answer-api
    match llm_gateway
        .is_compatible(env!("CARGO_PKG_VERSION").parse().unwrap())
        .await
    {
        Ok(res) if res.status() == StatusCode::OK => (),
        Ok(res) if res.status() == StatusCode::NOT_ACCEPTABLE => {
            let out_of_date = futures::stream::once(async {
                Ok(sse::Event::default()
                    .json_data(serde_json::json!({"Err": "incompatible client"}))
                    .unwrap())
            });
            return Ok(Sse::new(Box::pin(out_of_date)));
        }
        // the Ok(_) case should be unreachable
        Ok(_) | Err(_) => {
            warn!("failed to check compatibility ... defaulting to `incompatible`");
            let failed_to_check = futures::stream::once(async {
                Ok(sse::Event::default()
                    .json_data(serde_json::json!({"Err": "failed to check compatibility"}))
                    .unwrap())
            });
            return Ok(Sse::new(Box::pin(failed_to_check)));
        }
    };

    let Params {
        thread_id,
        parent_query_id,
        q,
        ..
    } = params;

    if let Some(parent_query_id) = parent_query_id {
        let parent_exchange_index = conversation
            .exchanges
            .iter()
            .position(|e| e.id == parent_query_id)
<<<<<<< HEAD
            .ok_or_else(|| super::Error::user("parent query id not found in exchanges"))?;
=======
            .ok_or_else(|| super::Error::user("parent exchange id not found in exchanges"))?;
>>>>>>> 7575aeb6

        conversation.exchanges.truncate(parent_exchange_index + 1);
    }

    let query = parser::parse_nl(&q)
        .context("parse error")?
        .into_semantic()
        .context("got a 'Grep' query")?
        .into_owned();
    let query_target = query
        .target
        .as_ref()
        .context("query was empty")?
        .as_plain()
        .context("user query was not plain text")?
        .clone()
        .into_owned();

    conversation.exchanges.push(Exchange::new(query_id, query));

    let stream = async_stream::try_stream! {
        let mut action = Action::Query(query_target);
        let (exchange_tx, exchange_rx) = tokio::sync::mpsc::channel(10);

        let mut agent = Agent {
            app,
            conversation,
            exchange_tx,
            llm_gateway,
            user,
            thread_id,
            query_id,
            complete: false,
        };

        let mut exchange_rx = tokio_stream::wrappers::ReceiverStream::new(exchange_rx);

        let result = 'outer: loop {
            // The main loop. Here, we create two streams that operate simultaneously; the update
            // stream, which sends updates back to the HTTP event stream response, and the action
            // stream, which returns a single item when there is a new action available to execute.
            // Both of these operate together, and we repeat the process for every new action.

            use futures::future::FutureExt;

            let left_stream = (&mut exchange_rx).map(Either::Left);
            let right_stream = agent
                .step(action)
                .into_stream()
                .map(Either::Right);

            let timeout = Duration::from_secs(TIMEOUT_SECS);

            let mut next = None;
            for await item in tokio_stream::StreamExt::timeout(
                stream::select(left_stream, right_stream),
                timeout,
            ) {
                match item {
                    Ok(Either::Left(exchange)) => yield exchange,
                    Ok(Either::Right(next_action)) => match next_action {
                        Ok(n) => break next = n,
                        Err(e) => break 'outer Err(AgentError::Processing(e)),
                    },
                    Err(_) => break 'outer Err(AgentError::Timeout(timeout)),
                }
            }

            // NB: Sending updates after all other `await` points in the final `step` call will
            // likely not return a pending future due to the internal receiver queue. So, the call
            // stack usually continues onwards, ultimately resulting in a `Poll::Ready`, backing out
            // of the above loop without ever processing the final message. Here, we empty the
            // queue.
            while let Some(Some(exchange)) = exchange_rx.next().now_or_never() {
                yield exchange;
            }

            match next {
                Some(a) => action = a,
                None => break Ok(()),
            }
        };

        match result {
            Ok(_) => {}
            Err(AgentError::Timeout(duration)) => {
                warn!("Timeout reached.");
                agent.track_query(
                    EventData::output_stage("error")
                        .with_payload("timeout", duration.as_secs()),
                );
                Err(anyhow!("reached timeout of {duration:?}"))?;
            }
            Err(AgentError::Processing(e)) => {
                agent.track_query(
                    EventData::output_stage("error")
                        .with_payload("message", e.to_string()),
                );
                Err(e)?;
            }
        }

        // Storing the conversation here allows us to make subsequent requests.
        agent.conversation.store(&agent.app.sql, conversation_id).await?;
        agent.complete();
    };

    let init_stream = futures::stream::once(async move {
        Ok(sse::Event::default()
            .json_data(json!({
                "thread_id": params.thread_id.to_string(),
                "query_id": query_id
            }))
            // This should never happen, so we force an unwrap.
            .expect("failed to serialize initialization object"))
    });

    // We know the stream is unwind safe as it doesn't use synchronization primitives like locks.
    let answer_stream = AssertUnwindSafe(stream)
        .catch_unwind()
        .map(|res| res.unwrap_or_else(|_| Err(anyhow!("stream panicked"))))
        .map(|ex: Result<Exchange>| {
            sse::Event::default()
                .json_data(ex.map(Exchange::encode).map_err(|e| e.to_string()))
                .map_err(anyhow::Error::new)
        });

    let done_stream = futures::stream::once(async { Ok(sse::Event::default().data("[DONE]")) });

    let stream = init_stream.chain(answer_stream).chain(done_stream);

    Ok(Sse::new(Box::pin(stream)))
}

#[derive(Hash, PartialEq, Eq, Clone)]
pub(super) struct ConversationId {
    thread_id: uuid::Uuid,
    user_id: String,
}

impl fmt::Display for ConversationId {
    fn fmt(&self, f: &mut fmt::Formatter<'_>) -> fmt::Result {
        write!(f, "{}::{}", self.user_id, self.thread_id)
    }
}

#[derive(Clone, Debug)]
pub(super) struct Conversation {
    exchanges: Vec<Exchange>,
    repo_ref: RepoRef,
}

#[derive(Clone, Debug, PartialEq, serde::Serialize, serde::Deserialize)]
pub struct CodeChunk {
    path: String,
    #[serde(rename = "alias")]
    alias: u32,
    #[serde(rename = "snippet")]
    snippet: String,
    #[serde(rename = "start")]
    start_line: u32,
    #[serde(rename = "end")]
    end_line: u32,
}

impl CodeChunk {
    /// Returns true if a code-chunk contains an empty snippet or a snippet with only whitespace
    fn is_empty(&self) -> bool {
        self.snippet.trim().is_empty()
    }
}

#[derive(Clone, Debug, serde::Serialize, serde::Deserialize)]
struct SeenPath {
    path: String,
    alias: u32,
}

impl Conversation {
    fn new(repo_ref: RepoRef) -> Self {
        Self {
            exchanges: Vec::new(),
            repo_ref,
        }
    }

    fn code_chunks(&self) -> Vec<CodeChunk> {
        self.exchanges
            .iter()
            .flat_map(|e| e.code_chunks.iter().cloned())
            .collect::<Vec<_>>()
    }

    fn paths(&self) -> Vec<String> {
        self.exchanges
            .iter()
            .flat_map(|e| e.paths.iter().cloned())
            .collect::<Vec<_>>()
    }

    fn get_path_alias(&mut self, path: &str) -> Option<usize> {
        self.paths().iter().position(|p| *p == path)
    }

    fn utterance_history(&self) -> impl Iterator<Item = llm_gateway::api::Message> + '_ {
        // Take the last `ANSWER_MAX_CONTEXT_SIZE` 'user' and 'assistant' messages
        self.exchanges
            .iter()
            .rev()
            .take(ANSWER_MAX_HISTORY_SIZE)
            .rev()
            .flat_map(|e| {
                let query = e.query().map(|q| llm_gateway::api::Message::PlainText {
                    role: "user".to_owned(),
                    content: q,
                });

                let conclusion = e.answer().map(|c| llm_gateway::api::Message::PlainText {
                    role: "assistant".to_owned(),
                    content: c.to_owned(),
                });

                query
                    .into_iter()
                    .chain(conclusion.into_iter())
                    .collect::<Vec<_>>()
            })
    }

    async fn store(&self, db: &SqlDb, id: ConversationId) -> Result<()> {
        info!("writing conversation {}-{}", id.user_id, id.thread_id);
        let mut transaction = db.begin().await?;

        // Delete the old conversation for simplicity. This also deletes all its messages.
        let (user_id, thread_id) = (id.user_id.clone(), id.thread_id.to_string());
        sqlx::query! {
            "DELETE FROM conversations \
             WHERE user_id = ? AND thread_id = ?",
            user_id,
            thread_id,
        }
        .execute(&mut transaction)
        .await?;

        let repo_ref = self.repo_ref.to_string();
        let title = self
            .exchanges
            .first()
            .and_then(|list| list.query())
            .and_then(|q| q.split('\n').next().map(|s| s.to_string()))
            .context("couldn't find conversation title")?;

        let exchanges = serde_json::to_string(&self.exchanges)?;
        sqlx::query! {
            "INSERT INTO conversations (\
               user_id, thread_id, repo_ref, title, exchanges, created_at\
             ) \
             VALUES (?, ?, ?, ?, ?, strftime('%s', 'now'))",
            user_id,
            thread_id,
            repo_ref,
            title,
            exchanges,
        }
        .execute(&mut transaction)
        .await?;

        transaction.commit().await?;

        Ok(())
    }

    async fn load(db: &SqlDb, id: &ConversationId) -> Result<Option<Self>> {
        let (user_id, thread_id) = (id.user_id.clone(), id.thread_id.to_string());

        let row = sqlx::query! {
            "SELECT repo_ref, exchanges FROM conversations \
             WHERE user_id = ? AND thread_id = ?",
            user_id,
            thread_id,
        }
        .fetch_optional(db.as_ref())
        .await?;

        let row = match row {
            Some(r) => r,
            None => return Ok(None),
        };

        let repo_ref = RepoRef::from_str(&row.repo_ref).context("failed to parse repo ref")?;
        let exchanges = serde_json::from_str(&row.exchanges)?;

        Ok(Some(Self {
            repo_ref,
            exchanges,
        }))
    }

    fn history(&self) -> Result<Vec<llm_gateway::api::Message>> {
        let history = self
            .exchanges
            .iter()
            .try_fold(Vec::new(), |mut acc, e| -> Result<_> {
                let query = e
                    .query()
                    .map(|q| llm_gateway::api::Message::user(&q))
                    .ok_or_else(|| anyhow!("query does not have target"))?;

                let steps = e
                    .search_steps
                    .iter()
                    .flat_map(|s| {
                        let (name, call, response) = match s {
                            SearchStep::Path { call, response } => ("path", call, response),
                            SearchStep::Code { call, response } => ("code", call, response),
                            SearchStep::Proc { call, response, .. } => ("proc", call, response),
                        };
                        vec![
                            llm_gateway::api::Message::function_call(&FunctionCall {
                                name: Some(name.into()),
                                arguments: call.into(),
                            }),
                            llm_gateway::api::Message::function_return(name, response),
                        ]
                    })
                    .collect::<Vec<_>>();

                let answer = e
                    .answer_summarized()?
                    .map(|a| llm_gateway::api::Message::assistant(&a));

                acc.extend(
                    vec![query]
                        .into_iter()
                        .chain(steps.into_iter())
                        .chain(answer.into_iter()),
                );
                Ok(acc)
            })?;
        Ok(history)
    }

    fn trim_history(
        &self,
        mut history: Vec<llm_gateway::api::Message>,
    ) -> Result<Vec<llm_gateway::api::Message>> {
        const HEADROOM: usize = 2048;

        let mut tiktoken_msgs = history
            .iter()
            .map(|m| match m {
                llm_gateway::api::Message::PlainText { role, content } => {
                    tiktoken_rs::ChatCompletionRequestMessage {
                        role: role.clone(),
                        content: content.clone(),
                        name: None,
                    }
                }
                llm_gateway::api::Message::FunctionReturn {
                    role,
                    name,
                    content,
                } => tiktoken_rs::ChatCompletionRequestMessage {
                    role: role.clone(),
                    content: content.clone(),
                    name: Some(name.clone()),
                },
                llm_gateway::api::Message::FunctionCall {
                    role,
                    function_call,
                    content: _,
                } => tiktoken_rs::ChatCompletionRequestMessage {
                    role: role.clone(),
                    content: serde_json::to_string(&function_call).unwrap(),
                    name: None,
                },
            })
            .collect::<Vec<_>>();

        while tiktoken_rs::get_chat_completion_max_tokens("gpt-4", &tiktoken_msgs)? < HEADROOM {
            let idx = history
                .iter_mut()
                .position(|m| match m {
                    llm_gateway::api::Message::PlainText {
                        role,
                        ref mut content,
                    } if (role == "user" || role == "assistant") && content != "[HIDDEN]" => {
                        *content = "[HIDDEN]".into();
                        true
                    }
                    llm_gateway::api::Message::FunctionReturn {
                        role: _,
                        name: _,
                        ref mut content,
                    } if content != "[HIDDEN]" => {
                        *content = "[HIDDEN]".into();
                        true
                    }
                    _ => false,
                })
                .ok_or_else(|| anyhow!("could not find message to trim"))?;

            tiktoken_msgs[idx].content = "[HIDDEN]".into();
        }

        Ok(history)
    }

    fn last_exchange(&self) -> &Exchange {
        self.exchanges.last().expect("exchange list was empty")
    }

    fn last_exchange_mut(&mut self) -> &mut Exchange {
        self.exchanges.last_mut().expect("exchange list was empty")
    }

    async fn canonicalize_code_chunks(&mut self, app: &Application) -> Vec<CodeChunk> {
        let mut code_chunks = self.last_exchange_mut().code_chunks.clone();
        let mut chunks_by_path = HashMap::<_, Vec<_>>::new();
        for c in mem::take(&mut code_chunks) {
            chunks_by_path.entry(c.path.clone()).or_default().push(c);
        }

        let branch = self.last_exchange().query.first_branch();
        let branch_str = branch.as_deref();

        let self_ = &*self;
        futures::stream::iter(chunks_by_path)
            .then(|(path, mut chunks)| async move {
                chunks.sort_by_key(|c| c.start_line);

                let contents = app
                    .indexes
                    .file
                    .by_path(&self_.repo_ref, &path, branch_str)
                    .await
                    .unwrap()
                    .unwrap_or_else(|| panic!("path did not exist in the index: {path}"))
                    .content;

                chunks
                    .into_iter()
                    .fold(Vec::<CodeChunk>::new(), |mut a, next| {
                        // There is some rightward drift here, which could be fixed once if-let
                        // chains are stabilized.
                        if let Some(prev) = a.last_mut() {
                            if let Some(next) = merge_overlapping(prev, next) {
                                if let Some(next) = merge_nearby(prev, next, &contents) {
                                    a.push(next);
                                }
                            }
                        } else {
                            a.push(next);
                        }

                        a
                    })
            })
            .flat_map(futures::stream::iter)
            .collect()
            .await
    }
}

struct Agent {
    app: Application,
    conversation: Conversation,
    exchange_tx: Sender<Exchange>,

    llm_gateway: llm_gateway::Client,
    user: User,
    thread_id: uuid::Uuid,
    query_id: uuid::Uuid,

    /// Indicate whether the request was answered.
    ///
    /// This is used in the `Drop` handler, in order to track cancelled answer queries.
    complete: bool,
}

/// We use a `Drop` implementation to track agent query cancellation.
///
/// Query control flow can be complex, as there are several points where an error may be returned
/// via `?`. Rather than dealing with this in a complex way, we can simply use `Drop` destructors
/// to send cancellation messages to our analytics provider.
///
/// By default, dropping an agent struct will send a cancellation message. However, calling
/// `.complete()` will "diffuse" tracking, and disable the cancellation message from sending on drop.
impl Drop for Agent {
    fn drop(&mut self) {
        if !self.complete {
            self.track_query(
                EventData::output_stage("cancelled")
                    .with_payload("message", "request was cancelled"),
            );
        }
    }
}

impl Agent {
    /// Mark this agent as "completed", preventing an analytics message from sending on drop.
    fn complete(&mut self) {
        self.complete = true;
    }

    async fn update(&mut self, update: Update) -> Result<()> {
        let exc = self.conversation.last_exchange_mut();
        exc.apply_update(update);
        self.exchange_tx
            .send(exc.clone())
            .await
            .map_err(|_| anyhow!("exchange_tx was closed"))
    }

    fn track_query(&self, data: EventData) {
        let event = QueryEvent {
            query_id: self.query_id,
            thread_id: self.thread_id,
            repo_ref: Some(self.conversation.repo_ref.clone()),
            data,
        };
        self.app.track_query(&self.user, &event);
    }

    async fn step(&mut self, action: Action) -> Result<Option<Action>> {
        debug!(?action, %self.thread_id, "chosen next action");

        let result = match &action {
            Action::Query(s) => {
                self.track_query(EventData::input_stage("query").with_payload("q", s));
                s.clone()
            }

            Action::Answer { paths, mode } => {
                match mode {
                    AnswerMode::Filesystem => self.answer_filesystem(paths).await?,
                    AnswerMode::Article => self.answer_article(paths).await?,
                }
                return Ok(None);
            }

            Action::Path { query } => self.path_search(query).await?,
            Action::Code { query } => self.code_search(query).await?,
            Action::Proc { query, paths } => self.process_files(query, paths).await?,
        };

        dbg!(&result);

        let functions = serde_json::from_value::<Vec<llm_gateway::api::Function>>(
            prompts::functions(!self.conversation.paths().is_empty()), // Only add proc if there are paths in context
        )
        .unwrap();

        let mut history = vec![llm_gateway::api::Message::system(&prompts::system(
            &self.conversation.paths(),
        ))];
        history.extend(self.conversation.history()?);
        dbg!(&history);
        let trimmed_history = self.conversation.trim_history(history.clone())?;
        dbg!(&trimmed_history);

        let raw_response = self
            .llm_gateway
            .chat(&trimmed_history, Some(&functions))
            .await?
            .try_fold(
                llm_gateway::api::FunctionCall::default(),
                |acc, e| async move {
                    let e: FunctionCall = serde_json::from_str(&e)?;
                    Ok(FunctionCall {
                        name: acc.name.or(e.name),
                        arguments: acc.arguments + &e.arguments,
                    })
                },
            )
            .await?;

        self.track_query(
            EventData::output_stage("llm_reply")
                .with_payload("full_history", &history)
                .with_payload("trimmed_history", &trimmed_history)
                .with_payload("last_message", history.last())
                .with_payload("functions", &functions)
                .with_payload("raw_response", &raw_response),
        );

        let action = Action::deserialize_gpt(&raw_response)?;
        Ok(Some(action))
    }

    async fn code_search(&mut self, query: &String) -> Result<String> {
        self.update(Update::StartStep(SearchStep::Code {
            call: query.clone(),
            response: String::new(),
        }))
        .await?;

        let mut results = self.semantic_search(query.into(), 10, 0, true).await?;

        let hyde_docs = self.hyde(query).await?;
        if !hyde_docs.is_empty() {
            let hyde_doc = hyde_docs.first().unwrap().into();
            let hyde_results = self.semantic_search(hyde_doc, 10, 0, true).await?;
            results.extend(hyde_results);
        }

        let chunks = results
            .into_iter()
            .map(|chunk| {
                let relative_path = chunk.relative_path;
                self.conversation
                    .last_exchange_mut()
                    .paths
                    .push(relative_path.clone());

                CodeChunk {
                    path: relative_path.clone(),
                    alias: self
                        .conversation
                        .get_path_alias(&relative_path)
                        .expect("Path does not exist! Can't get alias")
                        as u32,
                    snippet: chunk.text,
                    start_line: (chunk.start_line as u32).saturating_add(1),
                    end_line: (chunk.end_line as u32).saturating_add(1),
                }
            })
            .collect::<Vec<_>>();

        for chunk in chunks.iter().filter(|c| !c.is_empty()) {
            self.conversation
                .exchanges
                .last_mut()
                .unwrap()
                .code_chunks
                .push(chunk.clone())
        }

        let response = serde_json::to_string(&chunks).unwrap();

        self.update(Update::ReplaceStep(SearchStep::Code {
            call: query.clone(),
            response: response.clone(),
        }))
        .await?;

        self.track_query(
            EventData::input_stage("semantic code search")
                .with_payload("query", query)
                .with_payload("hyde_queries", &hyde_docs)
                .with_payload("chunks", &chunks)
                .with_payload("raw_prompt", &response),
        );

        Ok(response)
    }

    async fn path_search(&mut self, query: &String) -> Result<String> {
        self.update(Update::StartStep(SearchStep::Path {
            call: query.clone(),
            response: String::new(),
        }))
        .await?;

        // First, perform a lexical search for the path
        let mut paths = self
            .fuzzy_path_search(query)
            .await
            .map(|c| c.relative_path)
            .collect::<HashSet<_>>() // TODO: This shouldn't be necessary. Path search should return unique results.
            .into_iter()
            .collect::<Vec<_>>();

        let is_semantic = paths.is_empty();

        // If there are no lexical results, perform a semantic search.
        if paths.is_empty() {
            let semantic_paths = self
                .semantic_search(query.into(), 30, 0, true)
                .await?
                .into_iter()
                .map(|chunk| chunk.relative_path)
                .collect::<HashSet<_>>()
                .into_iter()
                .collect();

            paths = semantic_paths;
        }

        // Add paths to the exchange path field
        for path in paths.iter() {
            self.conversation
                .last_exchange_mut()
                .paths
                .push(path.clone());
        }

        let formatted_paths = paths
            .iter()
            .map(|p| SeenPath {
                path: p.to_string(),
                alias: self
                    .conversation
                    .get_path_alias(p)
                    .expect("Path is not in the path list. Can't get alias")
                    as u32,
            })
            .collect::<Vec<_>>();

        let response = serde_json::to_string(&formatted_paths).unwrap();

        self.update(Update::ReplaceStep(SearchStep::Path {
            call: query.clone(),
            response: response.clone(),
        }))
        .await?;

        self.track_query(
            EventData::input_stage("path search")
                .with_payload("query", query)
                .with_payload("is_semantic", is_semantic)
                .with_payload("results", &paths)
                .with_payload("raw_prompt", &response),
        );

        Ok(response)
    }

    async fn process_files(&mut self, question: &str, path_aliases: &[usize]) -> Result<String> {
        const MAX_CHUNK_LINE_LENGTH: usize = 20;
        const CHUNK_MERGE_DISTANCE: usize = 10;
        const MAX_TOKENS: usize = 15400;

        let paths = path_aliases
            .iter()
            .copied()
            .map(|i| self.conversation.paths().get(i).ok_or(i).cloned())
            .collect::<Result<Vec<_>, _>>()
            .map_err(|i| anyhow!("invalid path alias {i}"))?;

        self.update(Update::StartStep(SearchStep::Proc {
            call: question.to_string(),
            steps: paths.clone(),
            response: String::new(),
        }))
        .await?;

        // Immutable reborrow of `self`, to copy freely to async closures.
        let self_ = &*self;
        let chunks = stream::iter(paths.clone())
            .map(|path| async move {
                tracing::debug!(?path, "reading file");

                let lines = self_
                    .get_file_content(&path)
                    .await?
                    .with_context(|| format!("path does not exist in the index: {path}"))?
                    .content
                    .lines()
                    .enumerate()
                    .map(|(i, line)| format!("{} {line}", i + 1))
                    .collect::<Vec<_>>();

                let bpe = tiktoken_rs::get_bpe_from_model("gpt-3.5-turbo")?;

                let iter =
                    tokio::task::spawn_blocking(|| trim_lines_by_tokens(lines, bpe, MAX_TOKENS))
                        .await
                        .context("failed to split by token")?;

                Result::<_>::Ok((iter, path.clone()))
            })
            // Buffer file loading to load multiple paths at once
            .buffered(10)
            .map(|result| async {
                let (lines, path) = result?;

                // The unwraps here should never fail, we generated this string above to always
                // have the same format.
                let start_line = lines[0]
                    .split_once(' ')
                    .unwrap()
                    .0
                    .parse::<usize>()
                    .unwrap();

                // We store the lines separately, so that we can reference them later to trim
                // this snippet by line number.
                let contents = lines.join("\n");
                let prompt = prompts::file_explanation(question, &path, &contents);

                debug!(?path, "calling chat API on file");

                let json = self_
                    .llm_gateway
                    .clone()
                    .model("gpt-3.5-turbo-16k-0613")
                    // Set low frequency penalty to discourage long outputs.
                    .frequency_penalty(0.1)
                    .chat(&[llm_gateway::api::Message::system(&prompt)], None)
                    .await?
                    .try_collect::<String>()
                    .await?;

                #[derive(
                    serde::Deserialize,
                    serde::Serialize,
                    PartialEq,
                    Eq,
                    PartialOrd,
                    Ord,
                    Copy,
                    Clone,
                    Debug,
                )]
                struct Range {
                    start: usize,
                    end: usize,
                }

                #[derive(serde::Serialize)]
                struct RelevantChunk {
                    #[serde(flatten)]
                    range: Range,
                    code: String,
                }

                impl RelevantChunk {
                    fn enumerate_lines(&self) -> Self {
                        Self {
                            range: self.range,
                            code: self
                                .code
                                .lines()
                                .enumerate()
                                .map(|(i, line)| format!("{} {line}", i + self.range.start))
                                .collect::<Vec<_>>()
                                .join("\n"),
                        }
                    }
                }

                let mut line_ranges: Vec<Range> = serde_json::from_str::<Vec<Range>>(&json)?
                    .into_iter()
                    .filter(|r| r.start > 0 && r.end > 0)
                    .map(|mut r| {
                        r.end = r.end.min(r.start + MAX_CHUNK_LINE_LENGTH); // Cap relevant chunk size by line number
                        r
                    })
                    .collect();

                line_ranges.sort();
                line_ranges.dedup();

                let relevant_chunks = line_ranges
                    .into_iter()
                    .fold(Vec::<Range>::new(), |mut exps, next| {
                        if let Some(prev) = exps.last_mut() {
                            if prev.end + CHUNK_MERGE_DISTANCE >= next.start {
                                prev.end = next.end;
                                return exps;
                            }
                        }

                        exps.push(next);
                        exps
                    })
                    .into_iter()
                    .filter_map(|range| {
                        Some(RelevantChunk {
                            range,
                            code: lines
                                .get(
                                    range.start.saturating_sub(start_line)
                                        ..range.end.saturating_sub(start_line),
                                )?
                                .iter()
                                .map(|line| line.split_once(' ').unwrap().1)
                                .collect::<Vec<_>>()
                                .join("\n"),
                        })
                    })
                    .collect::<Vec<_>>();

                Ok::<_, anyhow::Error>((relevant_chunks, path))
            });

        let processed = chunks
            // This box seems unnecessary, but it avoids a compiler bug:
            // https://github.com/rust-lang/rust/issues/64552
            .boxed()
            .buffered(5)
            .filter_map(|res| async { res.ok() })
            .collect::<Vec<_>>()
            .await;

        for (relevant_chunks, path) in &processed {
            let alias = self
                .conversation
                .get_path_alias(path)
                .expect("Path not in the path list") as u32;

            for c in relevant_chunks {
                let chunk = CodeChunk {
                    path: path.to_owned(),
                    alias,
                    snippet: c.code.clone(),
                    start_line: c.range.start as u32,
                    end_line: c.range.end as u32,
                };
                if !chunk.is_empty() {
                    self.conversation
                        .last_exchange_mut()
                        .code_chunks
                        .push(chunk);
                }
            }
        }

        let out = processed
            .into_iter()
            .map(|(relevant_chunks, path)| {
                serde_json::json!({
                    "relevant_chunks": relevant_chunks
                        .iter()
                        .map(|c| c.enumerate_lines())
                        .collect::<Vec<_>>(),
                    "path_alias": self.conversation.get_path_alias(&path),
                })
            })
            .collect::<Vec<_>>();

        let response = serde_json::to_string(&out)?;

        self.update(Update::ReplaceStep(SearchStep::Proc {
            call: question.to_string(),
            steps: paths,
            response: response.clone(),
        }))
        .await?;

        self.track_query(
            EventData::input_stage("process file")
                .with_payload("question", question)
                .with_payload("chunks", &out)
                .with_payload("raw_prompt", &response),
        );

        Ok(response)
    }

    async fn hyde(&self, query: &str) -> Result<Vec<String>> {
        let prompt = vec![llm_gateway::api::Message::system(
            &prompts::hypothetical_document_prompt(query),
        )];

        tracing::trace!(?query, "generating hyde docs");

        let response = self
            .llm_gateway
            .clone()
            .model("gpt-3.5-turbo-0613")
            .chat(&prompt, None)
            .await?
            .try_collect::<String>()
            .await?;

        tracing::trace!("parsing hyde response");

        let documents = prompts::try_parse_hypothetical_documents(&response);

        for doc in documents.iter() {
            info!(?doc, "got hyde doc");
        }

        Ok(documents)
    }

    async fn answer_context(&mut self, aliases: &[usize]) -> Result<String> {
        self.conversation.canonicalize_code_chunks(&self.app).await;

        let mut s = "".to_owned();

        let mut path_aliases = aliases
            .iter()
            .copied()
            .filter(|alias| *alias < self.conversation.paths().len())
            .collect::<Vec<_>>();

        path_aliases.sort();
        path_aliases.dedup();

        if !self.conversation.paths().is_empty() {
            s += "##### PATHS #####\npath alias, path\n";

            if path_aliases.len() == 1 {
                // Only show matching path
                let alias = path_aliases[0];
                let path = self.conversation.paths()[alias].clone();
                s += &format!("{alias}, {}\n", &path);
            } else {
                // Show all paths that have been seen
                for (alias, path) in self.conversation.paths().iter().enumerate() {
                    s += &format!("{alias}, {}\n", &path);
                }
            }
        }

        let code_chunks = if path_aliases.len() == 1 {
            let alias = path_aliases[0];
            let path = self.conversation.paths()[alias].clone();
            let doc = self.get_file_content(&path).await?;

            match doc {
                Some(doc) => {
                    let bpe = tiktoken_rs::get_bpe_from_model("gpt-4")
                        .context("invalid model requested")?;

                    let trimmed_file_contents = limit_tokens(&doc.content, bpe, 4000);

                    vec![CodeChunk {
                        alias: alias as u32,
                        path,
                        start_line: 1,
                        end_line: trimmed_file_contents.lines().count() as u32 + 1,
                        snippet: trimmed_file_contents.to_owned(),
                    }]
                }
                None => {
                    warn!("only path alias did not return any results");
                    vec![]
                }
            }
        } else {
            self.conversation
                .code_chunks()
                .iter()
                .filter(|c| path_aliases.contains(&(c.alias as usize)))
                .cloned()
                .collect()
        };

        const PROMPT_HEADROOM: usize = 1500;
        let bpe = tiktoken_rs::get_bpe_from_model("gpt-4")?;
        let mut remaining_prompt_tokens = tiktoken_rs::get_completion_max_tokens("gpt-4", &s)?;

        // Select as many recent chunks as possible
        let mut recent_chunks = Vec::new();
        for chunk in code_chunks.iter().rev() {
            let snippet = chunk
                .snippet
                .lines()
                .enumerate()
                .map(|(i, line)| format!("{} {line}\n", i + chunk.start_line as usize))
                .collect::<String>();

            let formatted_snippet = format!("### path alias: {} ###\n{snippet}\n\n", chunk.alias);

            let snippet_tokens = bpe.encode_ordinary(&formatted_snippet).len();

            if snippet_tokens >= remaining_prompt_tokens - PROMPT_HEADROOM {
                debug!("Breaking at {} tokens...", remaining_prompt_tokens);
                break;
            }

            recent_chunks.push((chunk.clone(), formatted_snippet));

            remaining_prompt_tokens -= snippet_tokens;
            debug!("{}", remaining_prompt_tokens);
        }

        // group recent chunks by path alias
        let mut recent_chunks_by_alias: HashMap<_, _> =
            recent_chunks
                .into_iter()
                .fold(HashMap::new(), |mut map, item| {
                    map.entry(item.0.alias).or_insert_with(Vec::new).push(item);
                    map
                });

        // write the header if we have atleast one chunk
        if !recent_chunks_by_alias.values().all(Vec::is_empty) {
            s += "\n##### CODE CHUNKS #####\n\n";
        }

        // sort by alias, then sort by lines
        let mut aliases = recent_chunks_by_alias.keys().copied().collect::<Vec<_>>();
        aliases.sort();

        for alias in aliases {
            let chunks = recent_chunks_by_alias.get_mut(&alias).unwrap();
            chunks.sort_by(|a, b| a.0.start_line.cmp(&b.0.start_line));
            for (_, formatted_snippet) in chunks {
                s += formatted_snippet;
            }
        }

        Ok(s)
    }

    async fn answer_article(&mut self, aliases: &[usize]) -> Result<()> {
        let context = self.answer_context(aliases).await?;
        let history = self.conversation.utterance_history().collect::<Vec<_>>();

        let system_message = prompts::answer_article_prompt(&context);
        let messages = Some(llm_gateway::api::Message::system(&system_message))
            .into_iter()
            .chain(history.iter().cloned())
            .collect::<Vec<_>>();

        let mut stream = pin!(self.llm_gateway.chat(&messages, None).await?);
        let mut response = String::new();
        while let Some(fragment) = stream.next().await {
            let fragment = fragment?;
            response += &fragment;

            if let Some((article, summary)) = split_article_summary(&response) {
                self.update(Update::Article(article)).await?;
                self.update(Update::Conclude(summary)).await?;
            } else {
                self.update(Update::Article(response.clone())).await?;
            }
        }

        let summary = split_article_summary(&response)
            .map(|(_article, summary)| summary)
            .unwrap_or_else(|| {
                [
                    "I hope that was useful, can I help with anything else?",
                    "Is there anything else I can help you with?",
                    "Can I help you with anything else?",
                ]
                .choose(&mut OsRng)
                .copied()
                .unwrap()
                .to_owned()
            });

        self.update(Update::Conclude(summary)).await?;

        self.track_query(
            EventData::output_stage("answer_article")
                .with_payload("query", self.conversation.last_exchange().query())
                .with_payload("query_history", &history)
                .with_payload("response", &response)
                .with_payload("raw_prompt", &system_message),
        );

        Ok(())
    }

    async fn answer_filesystem(&mut self, aliases: &[usize]) -> Result<()> {
        let context = self.answer_context(aliases).await?;
        let mut query_history = self.conversation.utterance_history().collect::<Vec<_>>();

        {
            let (role, content) = query_history
                .last_mut()
                .context("query history was empty")?
                .as_plaintext_mut()
                .context("last message was not plaintext")?;

            if role != "user" {
                bail!("last message was not a user message");
            }

            *content += "\n\nOutput only JSON.";
        }

        let system_message = prompts::answer_filesystem_prompt(&context);
        let messages = Some(llm_gateway::api::Message::system(&system_message))
            .into_iter()
            .chain(query_history.iter().cloned())
            .collect::<Vec<_>>();

        let mut stream = self.llm_gateway.chat(&messages, None).await?.boxed();
        let mut buffer = String::new();

        while let Some(token) = stream.next().await {
            buffer += &token?;

            if buffer.is_empty() {
                continue;
            }

            fn as_array(v: serde_json::Value) -> Option<Vec<serde_json::Value>> {
                match v {
                    serde_json::Value::Array(a) => Some(a),
                    _ => None,
                }
            }

            let (s, _) = partial_parse::rectify_json(&buffer);

            // this /should/ be infallible if rectify_json works
            let rectified_json: serde_json::Value =
                serde_json::from_str(&s).expect("failed to rectify_json");

            let json_array = as_array(rectified_json.clone()).ok_or_else(|| {
                anyhow!(
                    "failed to parse `answer` response, expected array but buffer was `{buffer}`"
                )
            })?;

            let array_of_arrays = json_array
                .clone()
                .into_iter()
                .map(as_array)
                .collect::<Option<Vec<Vec<_>>>>()
                .unwrap_or_else(|| vec![json_array]);

            let search_results = array_of_arrays
                .iter()
                .map(Vec::as_slice)
                .filter_map(|v| {
                    let item = exchange::FileResult::from_json_array(v);
                    if item.is_none() {
                        warn!("failed to build search result from: {v:?}");
                    }
                    item
                })
                .map(|s| s.substitute_path_alias(&self.conversation.paths()))
                .collect::<Vec<_>>();

            self.update(Update::Filesystem(search_results)).await?;
        }

        self.track_query(
            EventData::output_stage("answer_filesystem")
                .with_payload("query", self.conversation.last_exchange().query())
                .with_payload("query_history", &query_history)
                .with_payload("response", &buffer)
                .with_payload("system_message", &system_message),
        );

        Ok(())
    }

    async fn semantic_search(
        &self,
        query: Literal<'_>,
        limit: u64,
        offset: u64,
        retrieve_more: bool,
    ) -> Result<Vec<semantic::Payload>> {
        let query = SemanticQuery {
            target: Some(query),
            repos: [Literal::Plain(
                self.conversation.repo_ref.display_name().into(),
            )]
            .into(),
            ..self.conversation.last_exchange().query.clone()
        };

        debug!(?query, %self.thread_id, "executing semantic query");
        self.app
            .semantic
            .as_ref()
            .unwrap()
            .search(&query, limit, offset, retrieve_more)
            .await
    }

    #[allow(dead_code)]
    async fn batch_semantic_search(
        &self,
        queries: Vec<Literal<'_>>,
        limit: u64,
        offset: u64,
        retrieve_more: bool,
    ) -> Result<Vec<semantic::Payload>> {
        let queries = queries
            .iter()
            .map(|q| SemanticQuery {
                target: Some(q.clone()),
                repos: [Literal::Plain(
                    self.conversation.repo_ref.display_name().into(),
                )]
                .into(),
                ..self.conversation.last_exchange().query.clone()
            })
            .collect::<Vec<_>>();

        let queries = queries.iter().collect::<Vec<_>>();

        debug!(?queries, %self.thread_id, "executing semantic query");
        self.app
            .semantic
            .as_ref()
            .unwrap()
            .batch_search(queries.as_slice(), limit, offset, retrieve_more)
            .await
    }

    async fn get_file_content(&self, path: &str) -> Result<Option<ContentDocument>> {
        let branch = self.conversation.last_exchange().query.first_branch();
        let repo_ref = &self.conversation.repo_ref;

        debug!(%repo_ref, path, ?branch, %self.thread_id, "executing file search");
        self.app
            .indexes
            .file
            .by_path(repo_ref, path, branch.as_deref())
            .await
            .with_context(|| format!("failed to read path: {}", path))
    }

    async fn fuzzy_path_search<'a>(
        &'a self,
        query: &str,
    ) -> impl Iterator<Item = FileDocument> + 'a {
        let branch = self.conversation.last_exchange().query.first_branch();
        let repo_ref = &self.conversation.repo_ref;

        debug!(%repo_ref, query, ?branch, %self.thread_id, "executing fuzzy search");
        self.app
            .indexes
            .file
            .fuzzy_path_match(repo_ref, query, branch.as_deref(), 50)
            .await
    }
}

fn trim_lines_by_tokens(lines: Vec<String>, bpe: CoreBPE, max_tokens: usize) -> Vec<String> {
    let line_tokens = lines
        .iter()
        .map(|line| bpe.encode_ordinary(line).len())
        .collect::<Vec<_>>();

    let mut trimmed_lines = Vec::new();

    // Push lines to `trimmed_lines` until we reach the maximum number of tokens.
    let mut i = 0usize;
    let mut tokens = 0usize;
    while i < lines.len() && tokens < max_tokens {
        tokens += line_tokens[i];
        trimmed_lines.push(lines[i].clone());
        i += 1;
    }

    trimmed_lines
}

fn limit_tokens(text: &str, bpe: CoreBPE, max_tokens: usize) -> &str {
    let mut tokens = bpe.encode_ordinary(text);
    tokens.truncate(max_tokens);

    while !tokens.is_empty() {
        if let Ok(s) = bpe.decode(tokens.clone()) {
            return &text[..s.len()];
        }

        let _ = tokens.pop();
    }

    ""
}

/// Merge code chunks if they overlap.
///
/// This function assumes that the first paramter is a chunk which starts *before* the second
/// parameter starts.
fn merge_overlapping(a: &mut CodeChunk, b: CodeChunk) -> Option<CodeChunk> {
    if a.end_line >= b.start_line {
        // `b` might be contained in `a`, which allows us to discard it.
        if a.end_line < b.end_line {
            a.snippet += "\n";
            a.snippet += &b
                .snippet
                .lines()
                .skip((a.end_line - b.start_line) as usize)
                .collect::<Vec<_>>()
                .join("\n");

            a.end_line = b.end_line;
        }

        None
    } else {
        Some(b)
    }
}

/// Merge nearby code chunks if possible, returning the second code chunk if it is too far away.
///
/// This function assumes that the input chunks do not overlap, and that the first paramter is a
/// chunk which ends *before* the second parameter starts.
fn merge_nearby(a: &mut CodeChunk, b: CodeChunk, contents: &str) -> Option<CodeChunk> {
    const NEAR_THRESHOLD: u32 = 20;

    // This should never underflow, as we already merge overlapping chunks before getting
    // here.
    let missing = b.start_line - a.end_line;

    if missing > NEAR_THRESHOLD {
        return Some(b);
    }

    a.snippet += "\n";
    a.snippet += &contents
        .lines()
        .skip(a.end_line as usize - 1)
        .take(missing as usize)
        .collect::<Vec<_>>()
        .join("\n");
    a.snippet += "\n";
    a.snippet += &b.snippet;
    a.end_line = b.end_line;

    None
}

fn split_article_summary(response: &str) -> Option<(String, String)> {
    // The `comrak` crate has a very unusual API which makes this logic difficult to follow. It
    // favours arena allocation instead of a tree-based AST, and requires `Write`rs to regenerate
    // markdown output.
    //
    // There are quirks to the parsing logic, comments have been added for clarity.

    let arena = comrak::Arena::new();
    let mut options = comrak::ComrakOptions::default();
    options.extension.footnotes = true;

    // We don't have an easy built-in way to generate a string with `comrak`, so we encapsulate
    // that logic here.
    let comrak_to_string = |node| {
        let mut out = Vec::<u8>::new();
        comrak::format_commonmark(node, &options, &mut out).unwrap();
        String::from_utf8_lossy(&out).trim().to_owned()
    };

    // `comrak` will not recognize footnote definitions unless they have been referenced at least
    // once. To ensure our potential summary appears in the parse tree, we prepend the entire
    // response with a sentinel reference to the footnote. After parsing, we look for that
    // footnote and immediately remove (detach) it from the root node. This ensures that our
    // artifical reference does not appear in the output.

    let document = format!("[^summary]\n\n{response}");
    let root = comrak::parse_document(&arena, &document, &options);
    let mut children = root.children();
    // Detach the sentinel footnote reference.
    children.next().unwrap().detach();

    for child in children {
        match &child.data.borrow().value {
            comrak::nodes::NodeValue::FootnoteDefinition(def) if def.name == "summary" => (),
            _ => continue,
        };

        let first_child = child.children().next()?;
        if let comrak::nodes::NodeValue::Paragraph = &first_child.data.borrow().value {
            // We detach the summary from the main text, so that it does not end up in the final
            // article output.
            child.detach();
            return Some((comrak_to_string(root), comrak_to_string(first_child)));
        }
    }

    None
}

#[derive(Debug, serde::Serialize, serde::Deserialize)]
#[serde(rename_all = "lowercase")]
enum Action {
    /// A user-provided query.
    Query(String),

    Path {
        query: String,
    },
    #[serde(rename = "none")]
    Answer {
        mode: AnswerMode,
        paths: Vec<usize>,
    },
    Code {
        query: String,
    },
    Proc {
        query: String,
        paths: Vec<usize>,
    },
}

impl Action {
    /// Deserialize this action from the GPT-tagged enum variant format.
    ///
    /// We convert (2 examples):
    ///
    /// ```text
    /// {"name": "Variant1", "args": {}}
    /// {"name": "Variant2", "args": {"a":123}}
    /// ```
    ///
    /// To:
    ///
    /// ```text
    /// {"Variant1": {}}
    /// {"Variant2": {"a":123}}
    /// ```
    ///
    /// So that we can deserialize using the serde-provided "tagged" enum representation.
    fn deserialize_gpt(call: &FunctionCall) -> Result<Self> {
        let mut map = serde_json::Map::new();
        map.insert(
            call.name.clone().unwrap(),
            serde_json::from_str(&call.arguments)?,
        );

        Ok(serde_json::from_value(serde_json::Value::Object(map))?)
    }
}

#[derive(Debug, Default, Clone, serde::Deserialize, serde::Serialize)]
#[serde(rename_all = "lowercase")]
pub enum AnswerMode {
    Article,
    #[default]
    Filesystem,
}

#[cfg(test)]
mod tests {
    use pretty_assertions::assert_eq;

    use super::*;

    #[test]
    fn test_trimming() {
        let long_string = "long string ".repeat(2000);

        let conversation = Conversation {
            history: vec![
                llm_gateway::api::Message::system("foo"),
                llm_gateway::api::Message::user("bar"),
                llm_gateway::api::Message::assistant("baz"),
                llm_gateway::api::Message::user(&long_string),
                llm_gateway::api::Message::assistant("quux"),
                llm_gateway::api::Message::user("fred"),
                llm_gateway::api::Message::assistant("thud"),
                llm_gateway::api::Message::user(&long_string),
                llm_gateway::api::Message::user("corge"),
            ]
            .into(),
            exchanges: Vec::new(),
            paths: Vec::new(),
            repo_ref: "github.com/foo/bar".parse().unwrap(),
            code_chunks: vec![],
        };

        assert_eq!(
            conversation.trim_history().unwrap(),
            vec![
                llm_gateway::api::Message::system("foo"),
                llm_gateway::api::Message::user("[HIDDEN]"),
                llm_gateway::api::Message::assistant("[HIDDEN]"),
                llm_gateway::api::Message::user("[HIDDEN]"),
                llm_gateway::api::Message::assistant("quux"),
                llm_gateway::api::Message::user("fred"),
                llm_gateway::api::Message::assistant("thud"),
                llm_gateway::api::Message::user(&long_string),
                llm_gateway::api::Message::user("corge"),
            ]
        );
    }

    #[test]
    fn test_trim_lines_by_tokens() {
        let bpe = tiktoken_rs::get_bpe_from_model("gpt-3.5-turbo").unwrap();

        let lines = vec![
            "fn main() {".to_string(),
            "    one();".to_string(),
            "    two();".to_string(),
            "    three();".to_string(),
            "    four();".to_string(),
            "    five();".to_string(),
            "    six();".to_string(),
            "}".to_string(),
        ];
        assert_eq!(
            trim_lines_by_tokens(lines, bpe.clone(), 15),
            vec![
                "fn main() {".to_string(),
                "    one();".to_string(),
                "    two();".to_string(),
                "    three();".to_string(),
                "    four();".to_string()
            ]
        );

        let lines = vec!["fn main() {".to_string(), "    one();".to_string()];
        assert_eq!(
            trim_lines_by_tokens(lines, bpe.clone(), 15),
            vec!["fn main() {".to_string(), "    one();".to_string()]
        );

        let expected: Vec<String> = vec![];
        assert_eq!(trim_lines_by_tokens(vec![], bpe, 15), expected);
    }

    #[test]
    fn test_limit_tokens() {
        let bpe = tiktoken_rs::get_bpe_from_model("gpt-3.5-turbo").unwrap();
        assert_eq!(limit_tokens("fn 🚨() {}", bpe.clone(), 1), "fn");

        // Note: the following calls return a string that does not split the emoji, despite the
        // tokenizer interpreting the tokens like that.
        assert_eq!(limit_tokens("fn 🚨() {}", bpe.clone(), 2), "fn");
        assert_eq!(limit_tokens("fn 🚨() {}", bpe.clone(), 3), "fn");

        // Now we have a sufficient number of input tokens to overcome the emoji.
        assert_eq!(limit_tokens("fn 🚨() {}", bpe.clone(), 4), "fn 🚨");
        assert_eq!(limit_tokens("fn 🚨() {}", bpe.clone(), 5), "fn 🚨()");
        assert_eq!(limit_tokens("fn 🚨() {}", bpe, 6), "fn 🚨() {}");
    }

    #[test]
    fn test_merge_overlapping_no_overlap() {
        let _code = vec![
            "/// Non recursive function.",
            "///",
            "/// `n` the rank used to compute the member of the sequence.",
            "pub fn fibonacci(n: i32) -> u64 {",
            "    if n < 0 {",
            "        panic!(\"{} is negative!\", n);",
            "    } else if n == 0 {",
            "        panic!(\"zero is not a right argument to fibonacci()!\");",
            "    } else if n == 1 {",
            "        return 1;",
            "    }",
            "",
            "    let mut sum = 0;",
            "    let mut last = 0;",
            "    let mut curr = 1;",
            "    for _i in 1..n {",
            "        sum = last + curr;",
            "        last = curr;",
            "        curr = sum;",
            "    }",
            "    sum",
            "}",
        ]
        .join("\n");

        let a = CodeChunk {
            path: "fib.rs".into(),
            alias: 0,
            snippet: vec![
                "pub fn fibonacci(n: i32) -> u64 {",
                "    if n < 0 {",
                "        panic!(\"{} is negative!\", n);",
                "    } else if n == 0 {",
                "        panic!(\"zero is not a right argument to fibonacci()!\");",
                "    } else if n == 1 {",
                "        return 1;",
                "    }",
            ]
            .join("\n"),
            start_line: 4,
            end_line: 12,
        };

        let b = CodeChunk {
            path: "foo.rs".into(),
            alias: 0,
            snippet: vec![
                "    let mut sum = 0;",
                "    let mut last = 0;",
                "    let mut curr = 1;",
                "    for _i in 1..n {",
                "        sum = last + curr;",
                "        last = curr;",
                "        curr = sum;",
                "    }",
            ]
            .join("\n"),

            start_line: 13,
            end_line: 21,
        };

        let mut a2 = a.clone();
        assert_eq!(Some(b.clone()), merge_overlapping(&mut a2, b));
        assert_eq!(a2, a);
    }

    #[test]
    fn test_merge_overlapping_consecutive() {
        let _code = vec![
            "/// Non recursive function.",
            "///",
            "/// `n` the rank used to compute the member of the sequence.",
            "pub fn fibonacci(n: i32) -> u64 {",
            "    if n < 0 {",
            "        panic!(\"{} is negative!\", n);",
            "    } else if n == 0 {",
            "        panic!(\"zero is not a right argument to fibonacci()!\");",
            "    } else if n == 1 {",
            "        return 1;",
            "    }",
            "",
            "    let mut sum = 0;",
            "    let mut last = 0;",
            "    let mut curr = 1;",
            "    for _i in 1..n {",
            "        sum = last + curr;",
            "        last = curr;",
            "        curr = sum;",
            "    }",
            "    sum",
            "}",
        ]
        .join("\n");

        let mut a = CodeChunk {
            path: "fib.rs".into(),
            alias: 0,
            snippet: vec![
                "pub fn fibonacci(n: i32) -> u64 {",
                "    if n < 0 {",
                "        panic!(\"{} is negative!\", n);",
                "    } else if n == 0 {",
                "        panic!(\"zero is not a right argument to fibonacci()!\");",
                "    } else if n == 1 {",
                "        return 1;",
                "    }",
            ]
            .join("\n"),
            start_line: 4,
            end_line: 12,
        };

        let b = CodeChunk {
            path: "foo.rs".into(),
            alias: 0,
            snippet: vec![
                "",
                "    let mut sum = 0;",
                "    let mut last = 0;",
                "    let mut curr = 1;",
                "    for _i in 1..n {",
                "        sum = last + curr;",
                "        last = curr;",
                "        curr = sum;",
                "    }",
            ]
            .join("\n"),

            start_line: 12,
            end_line: 21,
        };

        assert_eq!(None, merge_overlapping(&mut a, b.clone()));
        assert_eq!(a.end_line, b.end_line);

        assert_eq!(
            a.snippet,
            vec![
                "pub fn fibonacci(n: i32) -> u64 {",
                "    if n < 0 {",
                "        panic!(\"{} is negative!\", n);",
                "    } else if n == 0 {",
                "        panic!(\"zero is not a right argument to fibonacci()!\");",
                "    } else if n == 1 {",
                "        return 1;",
                "    }",
                "",
                "    let mut sum = 0;",
                "    let mut last = 0;",
                "    let mut curr = 1;",
                "    for _i in 1..n {",
                "        sum = last + curr;",
                "        last = curr;",
                "        curr = sum;",
                "    }",
            ]
            .join("\n")
        );
    }

    #[test]
    fn test_merge_overlapping_overlap() {
        let _code = vec![
            "/// Non recursive function.",
            "///",
            "/// `n` the rank used to compute the member of the sequence.",
            "pub fn fibonacci(n: i32) -> u64 {",
            "    if n < 0 {",
            "        panic!(\"{} is negative!\", n);",
            "    } else if n == 0 {",
            "        panic!(\"zero is not a right argument to fibonacci()!\");",
            "    } else if n == 1 {",
            "        return 1;",
            "    }",
            "",
            "    let mut sum = 0;",
            "    let mut last = 0;",
            "    let mut curr = 1;",
            "    for _i in 1..n {",
            "        sum = last + curr;",
            "        last = curr;",
            "        curr = sum;",
            "    }",
            "    sum",
            "}",
        ]
        .join("\n");

        let mut a = CodeChunk {
            path: "fib.rs".into(),
            alias: 0,
            snippet: vec![
                "pub fn fibonacci(n: i32) -> u64 {",
                "    if n < 0 {",
                "        panic!(\"{} is negative!\", n);",
                "    } else if n == 0 {",
                "        panic!(\"zero is not a right argument to fibonacci()!\");",
                "    } else if n == 1 {",
                "        return 1;",
                "    }",
            ]
            .join("\n"),
            start_line: 4,
            end_line: 12,
        };

        let b = CodeChunk {
            path: "foo.rs".into(),
            alias: 0,
            snippet: vec![
                "    } else if n == 1 {",
                "        return 1;",
                "    }",
                "",
                "    let mut sum = 0;",
                "    let mut last = 0;",
                "    let mut curr = 1;",
                "    for _i in 1..n {",
                "        sum = last + curr;",
                "        last = curr;",
                "        curr = sum;",
                "    }",
            ]
            .join("\n"),

            start_line: 9,
            end_line: 21,
        };

        assert_eq!(None, merge_overlapping(&mut a, b.clone()));
        assert_eq!(a.end_line, b.end_line);

        assert_eq!(
            a.snippet,
            vec![
                "pub fn fibonacci(n: i32) -> u64 {",
                "    if n < 0 {",
                "        panic!(\"{} is negative!\", n);",
                "    } else if n == 0 {",
                "        panic!(\"zero is not a right argument to fibonacci()!\");",
                "    } else if n == 1 {",
                "        return 1;",
                "    }",
                "",
                "    let mut sum = 0;",
                "    let mut last = 0;",
                "    let mut curr = 1;",
                "    for _i in 1..n {",
                "        sum = last + curr;",
                "        last = curr;",
                "        curr = sum;",
                "    }",
            ]
            .join("\n")
        );
    }

    #[test]
    fn test_merge_overlapping_subset() {
        let _code = vec![
            "/// Non recursive function.",
            "///",
            "/// `n` the rank used to compute the member of the sequence.",
            "pub fn fibonacci(n: i32) -> u64 {",
            "    if n < 0 {",
            "        panic!(\"{} is negative!\", n);",
            "    } else if n == 0 {",
            "        panic!(\"zero is not a right argument to fibonacci()!\");",
            "    } else if n == 1 {",
            "        return 1;",
            "    }",
            "",
            "    let mut sum = 0;",
            "    let mut last = 0;",
            "    let mut curr = 1;",
            "    for _i in 1..n {",
            "        sum = last + curr;",
            "        last = curr;",
            "        curr = sum;",
            "    }",
            "    sum",
            "}",
        ]
        .join("\n");

        let mut a = CodeChunk {
            path: "fib.rs".into(),
            alias: 0,
            snippet: vec![
                "pub fn fibonacci(n: i32) -> u64 {",
                "    if n < 0 {",
                "        panic!(\"{} is negative!\", n);",
                "    } else if n == 0 {",
                "        panic!(\"zero is not a right argument to fibonacci()!\");",
                "    } else if n == 1 {",
                "        return 1;",
                "    }",
            ]
            .join("\n"),
            start_line: 4,
            end_line: 12,
        };

        let b = CodeChunk {
            path: "foo.rs".into(),
            alias: 0,
            snippet: vec![
                "        panic!(\"{} is negative!\", n);",
                "    } else if n == 0 {",
                "        panic!(\"zero is not a right argument to fibonacci()!\");",
            ]
            .join("\n"),
            start_line: 6,
            end_line: 9,
        };

        assert_eq!(None, merge_overlapping(&mut a, b));
        assert_eq!(a.start_line, 4);
        assert_eq!(a.end_line, 12);

        assert_eq!(
            a.snippet,
            vec![
                "pub fn fibonacci(n: i32) -> u64 {",
                "    if n < 0 {",
                "        panic!(\"{} is negative!\", n);",
                "    } else if n == 0 {",
                "        panic!(\"zero is not a right argument to fibonacci()!\");",
                "    } else if n == 1 {",
                "        return 1;",
                "    }",
            ]
            .join("\n")
        );
    }

    #[test]
    fn test_merge_nearby() {
        {
            let mut a = CodeChunk {
                path: "foo.txt".into(),
                alias: 0,
                snippet: "fn main() {".into(),
                start_line: 1,
                end_line: 2,
            };

            let b = CodeChunk {
                path: "foo.txt".into(),
                alias: 0,
                snippet: "}".into(),
                start_line: 3,
                end_line: 4,
            };

            let contents = "fn main() {\nprintln!(\"hello world\");\n}\n";

            assert_eq!(None, merge_nearby(&mut a, b.clone(), contents));
            assert_eq!(a.end_line, b.end_line);
            assert_eq!(a.snippet, contents.trim());
        }

        {
            let code = vec![
                "/// Non recursive function.",
                "///",
                "/// `n` the rank used to compute the member of the sequence.",
                "pub fn fibonacci(n: i32) -> u64 {",
                "    if n < 0 {",
                "        panic!(\"{} is negative!\", n);",
                "    } else if n == 0 {",
                "        panic!(\"zero is not a right argument to fibonacci()!\");",
                "    } else if n == 1 {",
                "        return 1;",
                "    }",
                "",
                "    let mut sum = 0;",
                "    let mut last = 0;",
                "    let mut curr = 1;",
                "    for _i in 1..n {",
                "        sum = last + curr;",
                "        last = curr;",
                "        curr = sum;",
                "    }",
                "    sum",
                "}",
            ]
            .join("\n");

            let mut a = CodeChunk {
                path: "fib.rs".into(),
                alias: 0,
                snippet: vec![
                    "pub fn fibonacci(n: i32) -> u64 {",
                    "    if n < 0 {",
                    "        panic!(\"{} is negative!\", n);",
                    "    } else if n == 0 {",
                    "        panic!(\"zero is not a right argument to fibonacci()!\");",
                    "    } else if n == 1 {",
                    "        return 1;",
                    "    }",
                ]
                .join("\n"),
                start_line: 4,
                end_line: 12,
            };

            let b = CodeChunk {
                path: "foo.rs".into(),
                alias: 0,
                snippet: vec![
                    "    for _i in 1..n {",
                    "        sum = last + curr;",
                    "        last = curr;",
                    "        curr = sum;",
                    "    }",
                ]
                .join("\n"),

                start_line: 16,
                end_line: 21,
            };

            assert_eq!(None, merge_nearby(&mut a, b.clone(), &code));
            assert_eq!(a.end_line, b.end_line);

            assert_eq!(
                a.snippet,
                vec![
                    "pub fn fibonacci(n: i32) -> u64 {",
                    "    if n < 0 {",
                    "        panic!(\"{} is negative!\", n);",
                    "    } else if n == 0 {",
                    "        panic!(\"zero is not a right argument to fibonacci()!\");",
                    "    } else if n == 1 {",
                    "        return 1;",
                    "    }",
                    "",
                    "    let mut sum = 0;",
                    "    let mut last = 0;",
                    "    let mut curr = 1;",
                    "    for _i in 1..n {",
                    "        sum = last + curr;",
                    "        last = curr;",
                    "        curr = sum;",
                    "    }",
                ]
                .join("\n")
            );
        }
    }

    #[test]
    fn test_split_article_summary() {
        let (body, summary) = split_article_summary(
            r#"Hello world

[^summary]: This is an example summary, with **bold text**."#,
        )
        .unwrap();

        assert_eq!(body, "Hello world");
        assert_eq!(summary, "This is an example summary, with **bold text**.");

        let (body, summary) = split_article_summary(
            r#"Hello world.

Goodbye world.

Hello again, world.

[^summary]: This is an example summary, with **bold text**."#,
        )
        .unwrap();

        assert_eq!(
            body,
            "Hello world.\n\nGoodbye world.\n\nHello again, world."
        );
        assert_eq!(summary, "This is an example summary, with **bold text**.");
    }
}<|MERGE_RESOLUTION|>--- conflicted
+++ resolved
@@ -197,11 +197,7 @@
             .exchanges
             .iter()
             .position(|e| e.id == parent_query_id)
-<<<<<<< HEAD
             .ok_or_else(|| super::Error::user("parent query id not found in exchanges"))?;
-=======
-            .ok_or_else(|| super::Error::user("parent exchange id not found in exchanges"))?;
->>>>>>> 7575aeb6
 
         conversation.exchanges.truncate(parent_exchange_index + 1);
     }
