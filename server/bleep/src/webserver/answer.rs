use rand::{rngs::OsRng, seq::SliceRandom};
use secrecy::ExposeSecret;
use std::{
    collections::{HashMap, HashSet},
    mem,
    panic::AssertUnwindSafe,
    pin::pin,
    time::Duration,
};

use anyhow::{anyhow, bail, Context, Result};
use axum::{
    extract::Query,
    response::{
        sse::{self, Sse},
        IntoResponse,
    },
    Extension, Json,
};
use futures::{future::Either, stream, StreamExt, TryStreamExt};
use reqwest::StatusCode;
use serde_json::json;
use tiktoken_rs::CoreBPE;
use tokio::sync::mpsc::Sender;
use tracing::{debug, info, warn};

use self::{conversations::ConversationId, exchange::FocusedChunk};

use super::middleware::User;
use crate::{
    analytics::{EventData, QueryEvent},
    db::QueryLog,
    indexes::reader::{ContentDocument, FileDocument},
    query::parser::{self, Literal, SemanticQuery},
    repo::RepoRef,
    semantic, Application,
};

pub mod conversations;
mod exchange;
mod llm_gateway;
mod partial_parse;
mod prompts;

use exchange::{Exchange, SearchStep, Update};
use llm_gateway::api::FunctionCall;

const TIMEOUT_SECS: u64 = 60;

#[derive(Clone, Debug, serde::Deserialize)]
pub struct Vote {
    pub feedback: VoteFeedback,
    pub thread_id: uuid::Uuid,
    pub query_id: uuid::Uuid,
    pub repo_ref: Option<RepoRef>,
}

#[derive(Clone, Debug, serde::Deserialize, serde::Serialize)]
#[serde(rename_all = "lowercase", tag = "type")]
pub enum VoteFeedback {
    Positive,
    Negative { feedback: String },
}

pub(super) async fn vote(
    Extension(app): Extension<Application>,
    Extension(user): Extension<User>,
    Json(params): Json<Vote>,
) {
    app.track_query(
        &user,
        &QueryEvent {
            query_id: params.query_id,
            thread_id: params.thread_id,
            repo_ref: params.repo_ref,
            data: EventData::output_stage("vote").with_payload("feedback", params.feedback),
        },
    );
}

#[derive(Clone, Debug, serde::Deserialize)]
pub struct Answer {
    pub q: String,
    pub repo_ref: RepoRef,
    #[serde(default = "default_thread_id")]
    pub thread_id: uuid::Uuid,
    /// Optional id of exchange to overwrite
    pub rephrase_exchange_id: Option<uuid::Uuid>,
}

fn default_thread_id() -> uuid::Uuid {
    uuid::Uuid::new_v4()
}

pub(super) async fn answer(
    Query(params): Query<Answer>,
    Extension(app): Extension<Application>,
    Extension(user): Extension<User>,
) -> super::Result<impl IntoResponse> {
    let query_id = uuid::Uuid::new_v4();

    let conversation_id = ConversationId {
        user_id: user
            .login()
            .ok_or_else(|| super::Error::user("didn't have user ID"))?
            .to_string(),
        thread_id: params.thread_id,
    };

    let (_, mut exchanges) = conversations::load(&app.sql, &conversation_id)
        .await?
        .unwrap_or_else(|| (params.repo_ref.clone(), Vec::new()));

    let Answer {
        rephrase_exchange_id,
        q,
        ..
    } = &params;

    if let Some(rephrase_exchange_id) = rephrase_exchange_id {
        let rephrase_exchange_index = exchanges
            .iter()
            .position(|e| e.id == *rephrase_exchange_id)
            .ok_or_else(|| super::Error::user("parent query id not found in exchanges"))?;

        exchanges.truncate(rephrase_exchange_index);
    }

    let query = parser::parse_nl(q)
        .context("parse error")?
        .into_semantic()
        .context("got a 'Grep' query")?
        .into_owned();
    let query_target = query
        .target
        .as_ref()
        .context("query was empty")?
        .as_plain()
        .context("user query was not plain text")?
        .clone()
        .into_owned();

    let action = Action::Query(query_target);
    exchanges.push(Exchange::new(query_id, query));

    let response = execute_agent(
        params.clone(),
        app.clone(),
        user.clone(),
        query_id,
        conversation_id,
        exchanges,
        action,
    )
    .await;

    if let Err(err) = response.as_ref() {
        app.track_query(
            &user,
            &QueryEvent {
                query_id,
                thread_id: params.thread_id,
                repo_ref: Some(params.repo_ref.clone()),
                data: EventData::output_stage("error")
                    .with_payload("status", err.status.as_u16())
                    .with_payload("message", err.message()),
            },
        );
    }

    response
}

async fn execute_agent(
    params: Answer,
    app: Application,
    user: User,
    query_id: uuid::Uuid,
    conversation_id: ConversationId,
    exchanges: Vec<Exchange>,
    mut action: Action,
) -> super::Result<
    Sse<std::pin::Pin<Box<dyn tokio_stream::Stream<Item = Result<sse::Event>> + Send>>>,
> {
    QueryLog::new(&app.sql).insert(&params.q).await?;

    let gh_token = app
        .github_token()
        .map_err(|e| super::Error::user(e).with_status(StatusCode::UNAUTHORIZED))?
        .map(|s| s.expose_secret().clone());

    let llm_gateway = llm_gateway::Client::new(&app.config.answer_api_url)
        .temperature(0.0)
        .bearer(gh_token)
        .session_reference_id(conversation_id.to_string());

    // confirm client compatibility with answer-api
    match llm_gateway
        .is_compatible(env!("CARGO_PKG_VERSION").parse().unwrap())
        .await
    {
        Ok(res) if res.status() == StatusCode::OK => (),
        Ok(res) if res.status() == StatusCode::NOT_ACCEPTABLE => {
            let out_of_date = futures::stream::once(async {
                Ok(sse::Event::default()
                    .json_data(serde_json::json!({"Err": "incompatible client"}))
                    .unwrap())
            });
            return Ok(Sse::new(Box::pin(out_of_date)));
        }
        // the Ok(_) case should be unreachable
        Ok(_) | Err(_) => {
            warn!("failed to check compatibility ... defaulting to `incompatible`");
            let failed_to_check = futures::stream::once(async {
                Ok(sse::Event::default()
                    .json_data(serde_json::json!({"Err": "failed to check compatibility"}))
                    .unwrap())
            });
            return Ok(Sse::new(Box::pin(failed_to_check)));
        }
    };

    let Answer {
        thread_id,
        repo_ref,
        ..
    } = params.clone();
    let stream = async_stream::try_stream! {
        let (exchange_tx, exchange_rx) = tokio::sync::mpsc::channel(10);

        let mut agent = Agent {
            app,
            repo_ref,
            exchanges,
            exchange_tx,
            llm_gateway,
            user,
            thread_id,
            query_id,
            complete: false,
        };

        let mut exchange_rx = tokio_stream::wrappers::ReceiverStream::new(exchange_rx);

        let result = 'outer: loop {
            // The main loop. Here, we create two streams that operate simultaneously; the update
            // stream, which sends updates back to the HTTP event stream response, and the action
            // stream, which returns a single item when there is a new action available to execute.
            // Both of these operate together, and we repeat the process for every new action.

            use futures::future::FutureExt;

            let left_stream = (&mut exchange_rx).map(Either::Left);
            let right_stream = agent
                .step(action)
                .into_stream()
                .map(Either::Right);

            let timeout = Duration::from_secs(TIMEOUT_SECS);

            let mut next = None;
            for await item in tokio_stream::StreamExt::timeout(
                stream::select(left_stream, right_stream),
                timeout,
            ) {
                match item {
                    Ok(Either::Left(exchange)) => yield exchange.compressed(),
                    Ok(Either::Right(next_action)) => match next_action {
                        Ok(n) => break next = n,
                        Err(e) => break 'outer Err(AgentError::Processing(e)),
                    },
                    Err(_) => break 'outer Err(AgentError::Timeout(timeout)),
                }
            }

            // NB: Sending updates after all other `await` points in the final `step` call will
            // likely not return a pending future due to the internal receiver queue. So, the call
            // stack usually continues onwards, ultimately resulting in a `Poll::Ready`, backing out
            // of the above loop without ever processing the final message. Here, we empty the
            // queue.
            while let Some(Some(exchange)) = exchange_rx.next().now_or_never() {
                yield exchange.compressed();
            }

            match next {
                Some(a) => action = a,
                None => break Ok(()),
            }
        };

        match result {
            Ok(_) => {}
            Err(AgentError::Timeout(duration)) => {
                warn!("Timeout reached.");
                agent.track_query(
                    EventData::output_stage("error")
                        .with_payload("timeout", duration.as_secs()),
                );
                Err(anyhow!("reached timeout of {duration:?}"))?;
            }
            Err(AgentError::Processing(e)) => {
                agent.track_query(
                    EventData::output_stage("error")
                        .with_payload("message", e.to_string()),
                );
                Err(e)?;
            }
        }

        // Storing the conversation here allows us to make subsequent requests.
        conversations::store(&agent.app.sql, conversation_id, (agent.repo_ref.clone(), agent.exchanges.clone())).await?;
        agent.complete();
    };

    let init_stream = futures::stream::once(async move {
        Ok(sse::Event::default()
            .json_data(json!({
                "thread_id": params.thread_id.to_string(),
                "query_id": query_id
            }))
            // This should never happen, so we force an unwrap.
            .expect("failed to serialize initialization object"))
    });

    // We know the stream is unwind safe as it doesn't use synchronization primitives like locks.
    let answer_stream = AssertUnwindSafe(stream)
        .catch_unwind()
        .map(|res| res.unwrap_or_else(|_| Err(anyhow!("stream panicked"))))
        .map(|ex: Result<Exchange>| {
            sse::Event::default()
                .json_data(ex.map(Exchange::encode).map_err(|e| e.to_string()))
                .map_err(anyhow::Error::new)
        });

    let done_stream = futures::stream::once(async { Ok(sse::Event::default().data("[DONE]")) });

    let stream = init_stream.chain(answer_stream).chain(done_stream);

    Ok(Sse::new(Box::pin(stream)))
}

#[derive(serde::Deserialize)]
pub struct Explain {
    pub relative_path: String,
    pub line_start: usize,
    pub line_end: usize,
    pub branch: Option<String>,
    pub repo_ref: RepoRef,
    #[serde(default = "default_thread_id")]
    pub thread_id: uuid::Uuid,
}

pub async fn explain(
    Query(params): Query<Explain>,
    Extension(app): Extension<Application>,
    Extension(user): Extension<User>,
) -> super::Result<impl IntoResponse> {
    let query_id = uuid::Uuid::new_v4();

    // We synthesize a virtual `/answer` request.
    let virtual_req = Answer {
        q: format!(
            "Explain lines {} - {} in {}",
            params.line_start, params.line_end, params.relative_path
        ),
        repo_ref: params.repo_ref,
        thread_id: params.thread_id,
        rephrase_exchange_id: None,
    };

    let conversation_id = ConversationId {
        thread_id: params.thread_id,
        user_id: user
            .login()
            .ok_or_else(|| super::Error::user("didn't have user ID"))?
            .to_string(),
    };

    let mut query = parser::parse_nl(&virtual_req.q)
        .context("failed to parse virtual answer query")?
        .into_semantic()
        // We synthesize the query, this should never fail.
        .unwrap()
        .into_owned();

    if let Some(branch) = params.branch {
        query
            .branch
            .insert(Literal::Plain(std::borrow::Cow::Owned(branch)));
    }

    let file_content = app
        .indexes
        .file
        .by_path(&virtual_req.repo_ref, &params.relative_path, None)
        .await
        .context("failed to conduct path search")?
        .context("path search returned no results")?
        .content;

    let snippet = file_content
        .lines()
        .skip(params.line_start.saturating_sub(1))
        .take(params.line_end + 1 - params.line_start)
        .collect::<Vec<_>>()
        .join("\n");

    let mut exchange = Exchange::new(query_id, query);

    exchange.focused_chunk = Some(FocusedChunk {
<<<<<<< HEAD
        file_content,
=======
        file_path: params.relative_path.clone(),
>>>>>>> 24b0c61c
        start_line: params.line_start,
        end_line: params.line_end,
    });

    exchange.paths.push(params.relative_path.clone());
    exchange.code_chunks.push(CodeChunk {
        path: params.relative_path.clone(),
        alias: 0,
        start_line: params.line_start as u32,
        end_line: snippet.lines().count() as u32,
        snippet,
    });

    let action = Action::Answer {
        mode: AnswerMode::Article,
        paths: vec![0],
    };

    execute_agent(
        virtual_req,
        app,
        user,
        query_id,
        conversation_id,
        vec![exchange],
        action,
    )
    .await
}

#[derive(Clone, Debug, PartialEq, serde::Serialize, serde::Deserialize)]
pub struct CodeChunk {
    path: String,
    #[serde(rename = "alias")]
    alias: u32,
    #[serde(rename = "snippet")]
    snippet: String,
    #[serde(rename = "start")]
    start_line: u32,
    #[serde(rename = "end")]
    end_line: u32,
}

impl CodeChunk {
    /// Returns true if a code-chunk contains an empty snippet or a snippet with only whitespace
    fn is_empty(&self) -> bool {
        self.snippet.trim().is_empty()
    }
}

enum AgentError {
    Timeout(Duration),
    Processing(anyhow::Error),
}

struct Agent {
    app: Application,
    repo_ref: RepoRef,
    exchanges: Vec<Exchange>,
    exchange_tx: Sender<Exchange>,

    llm_gateway: llm_gateway::Client,
    user: User,
    thread_id: uuid::Uuid,
    query_id: uuid::Uuid,

    /// Indicate whether the request was answered.
    ///
    /// This is used in the `Drop` handler, in order to track cancelled answer queries.
    complete: bool,
}

/// We use a `Drop` implementation to track agent query cancellation.
///
/// Query control flow can be complex, as there are several points where an error may be returned
/// via `?`. Rather than dealing with this in a complex way, we can simply use `Drop` destructors
/// to send cancellation messages to our analytics provider.
///
/// By default, dropping an agent struct will send a cancellation message. However, calling
/// `.complete()` will "diffuse" tracking, and disable the cancellation message from sending on drop.
impl Drop for Agent {
    fn drop(&mut self) {
        if !self.complete {
            self.track_query(
                EventData::output_stage("cancelled")
                    .with_payload("message", "request was cancelled"),
            );
        }
    }
}

impl Agent {
    /// Mark this agent as "completed", preventing an analytics message from sending on drop.
    fn complete(&mut self) {
        // Checked in `Drop::drop`
        self.complete = true;
    }

    /// Update the last exchange
    async fn update(&mut self, update: Update) -> Result<()> {
        self.last_exchange_mut().apply_update(update);

        // Immutable reborrow of `self`
        let self_ = &*self;
        self_
            .exchange_tx
            .send(self.last_exchange().clone())
            .await
            .map_err(|_| anyhow!("exchange_tx was closed"))
    }

    fn track_query(&self, data: EventData) {
        let event = QueryEvent {
            query_id: self.query_id,
            thread_id: self.thread_id,
            repo_ref: Some(self.repo_ref.clone()),
            data,
        };
        self.app.track_query(&self.user, &event);
    }

    fn last_exchange(&self) -> &Exchange {
        self.exchanges.last().expect("exchange list was empty")
    }

    fn last_exchange_mut(&mut self) -> &mut Exchange {
        self.exchanges.last_mut().expect("exchange list was empty")
    }

    fn code_chunks(&self) -> Vec<CodeChunk> {
        self.exchanges
            .iter()
            .flat_map(|e| e.code_chunks.iter().cloned())
            .collect::<Vec<_>>()
    }

    fn paths(&self) -> Vec<String> {
        self.exchanges
            .iter()
            .flat_map(|e| e.paths.iter().cloned())
            .collect::<Vec<_>>()
    }

    fn get_path_alias(&mut self, path: &str) -> usize {
        if let Some(i) = self.paths().iter().position(|p| *p == path) {
            i
        } else {
            let i = self.paths().len();
            self.last_exchange_mut().paths.push(path.to_owned());
            i
        }
    }

    async fn step(&mut self, action: Action) -> Result<Option<Action>> {
        debug!(?action, %self.thread_id, "executing next action");

        match &action {
            Action::Query(s) => {
                self.track_query(EventData::input_stage("query").with_payload("q", s));
                s.clone()
            }

            Action::Answer { paths, mode } => {
                match mode {
                    AnswerMode::Filesystem => self.answer_filesystem(paths).await?,
                    AnswerMode::Article => self.answer_article(paths).await?,
                }
                return Ok(None);
            }

            Action::Path { query } => self.path_search(query).await?,
            Action::Code { query } => self.code_search(query).await?,
            Action::Proc { query, paths } => self.process_files(query, paths).await?,
        };

        let functions = serde_json::from_value::<Vec<llm_gateway::api::Function>>(
            prompts::functions(!self.paths().is_empty()), // Only add proc if there are paths in context
        )
        .unwrap();

        let paths = self.paths();
        let mut history = vec![llm_gateway::api::Message::system(&prompts::system(
            paths.iter().map(String::as_str),
        ))];
        history.extend(self.history()?);

        let trimmed_history = trim_history(history.clone())?;

        let raw_response = self
            .llm_gateway
            .chat(&trim_history(history.clone())?, Some(&functions))
            .await?
            .try_fold(
                llm_gateway::api::FunctionCall::default(),
                |acc, e| async move {
                    let e: FunctionCall = serde_json::from_str(&e)?;
                    Ok(FunctionCall {
                        name: acc.name.or(e.name),
                        arguments: acc.arguments + &e.arguments,
                    })
                },
            )
            .await?;

        self.track_query(
            EventData::output_stage("llm_reply")
                .with_payload("full_history", &history)
                .with_payload("trimmed_history", &trimmed_history)
                .with_payload("last_message", history.last())
                .with_payload("functions", &functions)
                .with_payload("raw_response", &raw_response),
        );

        let action = Action::deserialize_gpt(&raw_response)?;
        Ok(Some(action))
    }

    async fn code_search(&mut self, query: &String) -> Result<String> {
        const CODE_SEARCH_LIMIT: u64 = 10;
        self.update(Update::StartStep(SearchStep::Code {
            query: query.clone(),
            response: String::new(),
        }))
        .await?;

        let mut results = self
            .semantic_search(query.into(), CODE_SEARCH_LIMIT, 0, true)
            .await?;

        let hyde_docs = self.hyde(query).await?;
        if !hyde_docs.is_empty() {
            let hyde_doc = hyde_docs.first().unwrap().into();
            let hyde_results = self
                .semantic_search(hyde_doc, CODE_SEARCH_LIMIT, 0, true)
                .await?;
            results.extend(hyde_results);
        }

        let chunks = results
            .into_iter()
            .map(|chunk| {
                let relative_path = chunk.relative_path;

                CodeChunk {
                    path: relative_path.clone(),
                    alias: self.get_path_alias(&relative_path) as u32,
                    snippet: chunk.text,
                    start_line: (chunk.start_line as u32).saturating_add(1),
                    end_line: (chunk.end_line as u32).saturating_add(1),
                }
            })
            .collect::<Vec<_>>();

        for chunk in chunks.iter().filter(|c| !c.is_empty()) {
            self.exchanges
                .last_mut()
                .unwrap()
                .code_chunks
                .push(chunk.clone())
        }

        let response = serde_json::to_string(&chunks).unwrap();

        self.update(Update::ReplaceStep(SearchStep::Code {
            query: query.clone(),
            response: response.clone(),
        }))
        .await?;

        self.track_query(
            EventData::input_stage("semantic code search")
                .with_payload("query", query)
                .with_payload("hyde_queries", &hyde_docs)
                .with_payload("chunks", &chunks)
                .with_payload("raw_prompt", &response),
        );

        Ok(response)
    }

    async fn path_search(&mut self, query: &String) -> Result<String> {
        self.update(Update::StartStep(SearchStep::Path {
            query: query.clone(),
            response: String::new(),
        }))
        .await?;

        // First, perform a lexical search for the path
        let mut paths = self
            .fuzzy_path_search(query)
            .await
            .map(|c| c.relative_path)
            .collect::<HashSet<_>>() // TODO: This shouldn't be necessary. Path search should return unique results.
            .into_iter()
            .collect::<Vec<_>>();

        let is_semantic = paths.is_empty();

        // If there are no lexical results, perform a semantic search.
        if paths.is_empty() {
            let semantic_paths = self
                .semantic_search(query.into(), 30, 0, true)
                .await?
                .into_iter()
                .map(|chunk| chunk.relative_path)
                .collect::<HashSet<_>>()
                .into_iter()
                .collect();

            paths = semantic_paths;
        }

        let formatted_paths = paths
            .iter()
            .map(|p| (p.to_string(), self.get_path_alias(p)))
            .collect::<Vec<_>>();

        let response = serde_json::to_string(&formatted_paths).unwrap();

        self.update(Update::ReplaceStep(SearchStep::Path {
            query: query.clone(),
            response: response.clone(),
        }))
        .await?;

        self.track_query(
            EventData::input_stage("path search")
                .with_payload("query", query)
                .with_payload("is_semantic", is_semantic)
                .with_payload("results", &paths)
                .with_payload("raw_prompt", &response),
        );

        Ok(response)
    }

    async fn process_files(&mut self, query: &str, path_aliases: &[usize]) -> Result<String> {
        const MAX_CHUNK_LINE_LENGTH: usize = 20;
        const CHUNK_MERGE_DISTANCE: usize = 10;
        const MAX_TOKENS: usize = 15400;

        let paths = path_aliases
            .iter()
            .copied()
            .map(|i| self.paths().get(i).ok_or(i).cloned())
            .collect::<Result<Vec<_>, _>>()
            .map_err(|i| anyhow!("invalid path alias {i}"))?;

        self.update(Update::StartStep(SearchStep::Proc {
            query: query.to_string(),
            paths: paths.clone(),
            response: String::new(),
        }))
        .await?;

        // Immutable reborrow of `self`, to copy freely to async closures.
        let self_ = &*self;
        let chunks = stream::iter(paths.clone())
            .map(|path| async move {
                tracing::debug!(?path, "reading file");

                let lines = self_
                    .get_file_content(&path)
                    .await?
                    .with_context(|| format!("path does not exist in the index: {path}"))?
                    .content
                    .lines()
                    .enumerate()
                    .map(|(i, line)| format!("{} {line}", i + 1))
                    .collect::<Vec<_>>();

                let bpe = tiktoken_rs::get_bpe_from_model("gpt-3.5-turbo")?;

                let iter =
                    tokio::task::spawn_blocking(|| trim_lines_by_tokens(lines, bpe, MAX_TOKENS))
                        .await
                        .context("failed to split by token")?;

                Result::<_>::Ok((iter, path.clone()))
            })
            // Buffer file loading to load multiple paths at once
            .buffered(10)
            .map(|result| async {
                let (lines, path) = result?;

                // The unwraps here should never fail, we generated this string above to always
                // have the same format.
                let start_line = lines[0]
                    .split_once(' ')
                    .unwrap()
                    .0
                    .parse::<usize>()
                    .unwrap();

                // We store the lines separately, so that we can reference them later to trim
                // this snippet by line number.
                let contents = lines.join("\n");
                let prompt = prompts::file_explanation(query, &path, &contents);

                debug!(?path, "calling chat API on file");

                let json = self_
                    .llm_gateway
                    .clone()
                    .model("gpt-3.5-turbo-16k-0613")
                    // Set low frequency penalty to discourage long outputs.
                    .frequency_penalty(0.1)
                    .chat(&[llm_gateway::api::Message::system(&prompt)], None)
                    .await?
                    .try_collect::<String>()
                    .await?;

                #[derive(
                    serde::Deserialize,
                    serde::Serialize,
                    PartialEq,
                    Eq,
                    PartialOrd,
                    Ord,
                    Copy,
                    Clone,
                    Debug,
                )]
                struct Range {
                    start: usize,
                    end: usize,
                }

                #[derive(serde::Serialize)]
                struct RelevantChunk {
                    #[serde(flatten)]
                    range: Range,
                    code: String,
                }

                impl RelevantChunk {
                    fn enumerate_lines(&self) -> Self {
                        Self {
                            range: self.range,
                            code: self
                                .code
                                .lines()
                                .enumerate()
                                .map(|(i, line)| format!("{} {line}", i + self.range.start))
                                .collect::<Vec<_>>()
                                .join("\n"),
                        }
                    }
                }

                let mut line_ranges: Vec<Range> = serde_json::from_str::<Vec<Range>>(&json)?
                    .into_iter()
                    .filter(|r| r.start > 0 && r.end > 0)
                    .map(|mut r| {
                        r.end = r.end.min(r.start + MAX_CHUNK_LINE_LENGTH); // Cap relevant chunk size by line number
                        r
                    })
                    .collect();

                line_ranges.sort();
                line_ranges.dedup();

                let relevant_chunks = line_ranges
                    .into_iter()
                    .fold(Vec::<Range>::new(), |mut exps, next| {
                        if let Some(prev) = exps.last_mut() {
                            if prev.end + CHUNK_MERGE_DISTANCE >= next.start {
                                prev.end = next.end;
                                return exps;
                            }
                        }

                        exps.push(next);
                        exps
                    })
                    .into_iter()
                    .filter_map(|range| {
                        Some(RelevantChunk {
                            range,
                            code: lines
                                .get(
                                    range.start.saturating_sub(start_line)
                                        ..range.end.saturating_sub(start_line),
                                )?
                                .iter()
                                .map(|line| line.split_once(' ').unwrap().1)
                                .collect::<Vec<_>>()
                                .join("\n"),
                        })
                    })
                    .collect::<Vec<_>>();

                Ok::<_, anyhow::Error>((relevant_chunks, path))
            });

        let processed = chunks
            // This box seems unnecessary, but it avoids a compiler bug:
            // https://github.com/rust-lang/rust/issues/64552
            .boxed()
            .buffered(5)
            .filter_map(|res| async { res.ok() })
            .collect::<Vec<_>>()
            .await;

        for (relevant_chunks, path) in &processed {
            let alias = self.get_path_alias(path) as u32;

            for c in relevant_chunks {
                let chunk = CodeChunk {
                    path: path.to_owned(),
                    alias,
                    snippet: c.code.clone(),
                    start_line: c.range.start as u32,
                    end_line: c.range.end as u32,
                };
                if !chunk.is_empty() {
                    self.last_exchange_mut().code_chunks.push(chunk);
                }
            }
        }

        let out = processed
            .into_iter()
            .map(|(relevant_chunks, path)| {
                serde_json::json!({
                    "relevant_chunks": relevant_chunks
                        .iter()
                        .map(|c| c.enumerate_lines())
                        .collect::<Vec<_>>(),
                    "path_alias": self.get_path_alias(&path),
                })
            })
            .collect::<Vec<_>>();

        let response = serde_json::to_string(&out)?;

        self.update(Update::ReplaceStep(SearchStep::Proc {
            query: query.to_string(),
            paths,
            response: response.clone(),
        }))
        .await?;

        self.track_query(
            EventData::input_stage("process file")
                .with_payload("question", query)
                .with_payload("chunks", &out)
                .with_payload("raw_prompt", &response),
        );

        Ok(response)
    }

    async fn answer_context(&mut self, aliases: &[usize]) -> Result<String> {
        let paths = self.paths();
        let code_chunks = self.canonicalize_code_chunks().await;

        let mut s = "".to_owned();

        let mut path_aliases = aliases
            .iter()
            .copied()
            .filter(|alias| *alias < paths.len())
            .collect::<Vec<_>>();

        path_aliases.sort();
        path_aliases.dedup();

        if !paths.is_empty() {
            s += "##### PATHS #####\npath alias, path\n";

            if path_aliases.len() == 1 {
                // Only show matching path
                let alias = path_aliases[0];
                let path = paths[alias].clone();
                s += &format!("{alias}, {}\n", &path);
            } else {
                // Show all paths that have been seen
                for (alias, path) in paths.iter().enumerate() {
                    s += &format!("{alias}, {}\n", &path);
                }
            }
        }

        let code_chunks = if path_aliases.len() == 1 {
            let alias = path_aliases[0];
            let path = paths[alias].clone();
            let doc = self.get_file_content(&path).await?;

            match doc {
                Some(doc) => {
                    let bpe = tiktoken_rs::get_bpe_from_model("gpt-4")
                        .context("invalid model requested")?;

                    let trimmed_file_contents = limit_tokens(&doc.content, bpe, 4000);

                    vec![CodeChunk {
                        alias: alias as u32,
                        path,
                        start_line: 1,
                        end_line: trimmed_file_contents.lines().count() as u32 + 1,
                        snippet: trimmed_file_contents.to_owned(),
                    }]
                }
                None => {
                    warn!("only path alias did not return any results");
                    vec![]
                }
            }
        } else {
            code_chunks
                .iter()
                .filter(|c| path_aliases.contains(&(c.alias as usize)))
                .cloned()
                .collect()
        };

        const PROMPT_HEADROOM: usize = 1500;
        let bpe = tiktoken_rs::get_bpe_from_model("gpt-4")?;
        let mut remaining_prompt_tokens = tiktoken_rs::get_completion_max_tokens("gpt-4", &s)?;

        // Select as many recent chunks as possible
        let mut recent_chunks = Vec::new();
        for chunk in code_chunks.iter().rev() {
            let snippet = chunk
                .snippet
                .lines()
                .enumerate()
                .map(|(i, line)| format!("{} {line}\n", i + chunk.start_line as usize))
                .collect::<String>();

            let formatted_snippet = format!("### path alias: {} ###\n{snippet}\n\n", chunk.alias);

            let snippet_tokens = bpe.encode_ordinary(&formatted_snippet).len();

            if snippet_tokens >= remaining_prompt_tokens - PROMPT_HEADROOM {
                debug!("Breaking at {} tokens...", remaining_prompt_tokens);
                break;
            }

            recent_chunks.push((chunk.clone(), formatted_snippet));

            remaining_prompt_tokens -= snippet_tokens;
            debug!("{}", remaining_prompt_tokens);
        }

        // group recent chunks by path alias
        let mut recent_chunks_by_alias: HashMap<_, _> =
            recent_chunks
                .into_iter()
                .fold(HashMap::new(), |mut map, item| {
                    map.entry(item.0.alias).or_insert_with(Vec::new).push(item);
                    map
                });

        // write the header if we have atleast one chunk
        if !recent_chunks_by_alias.values().all(Vec::is_empty) {
            s += "\n##### CODE CHUNKS #####\n\n";
        }

        // sort by alias, then sort by lines
        let mut aliases = recent_chunks_by_alias.keys().copied().collect::<Vec<_>>();
        aliases.sort();

        for alias in aliases {
            let chunks = recent_chunks_by_alias.get_mut(&alias).unwrap();
            chunks.sort_by(|a, b| a.0.start_line.cmp(&b.0.start_line));
            for (_, formatted_snippet) in chunks {
                s += formatted_snippet;
            }
        }

        Ok(s)
    }

    async fn answer_article(&mut self, aliases: &[usize]) -> Result<()> {
        let context = self.answer_context(aliases).await?;
        let history = self.utter_history().collect::<Vec<_>>();

        let system_message = prompts::answer_article_prompt(&context);
        let messages = Some(llm_gateway::api::Message::system(&system_message))
            .into_iter()
            .chain(history.iter().cloned())
            .collect::<Vec<_>>();

        let mut stream = pin!(self.llm_gateway.chat(&messages, None).await?);
        let mut response = String::new();
        while let Some(fragment) = stream.next().await {
            let fragment = fragment?;
            response += &fragment;

            if let Some((article, summary)) = split_article_summary(&response) {
                self.update(Update::Article(article)).await?;
                self.update(Update::Conclude(summary)).await?;
            } else {
                self.update(Update::Article(response.clone())).await?;
            }
        }

        let summary = split_article_summary(&response)
            .map(|(_article, summary)| summary)
            .unwrap_or_else(|| {
                [
                    "I hope that was useful, can I help with anything else?",
                    "Is there anything else I can help you with?",
                    "Can I help you with anything else?",
                ]
                .choose(&mut OsRng)
                .copied()
                .unwrap()
                .to_owned()
            });

        self.update(Update::Conclude(summary)).await?;

        self.track_query(
            EventData::output_stage("answer_article")
                .with_payload("query", self.last_exchange().query())
                .with_payload("query_history", &history)
                .with_payload("response", &response)
                .with_payload("raw_prompt", &system_message),
        );

        Ok(())
    }

    async fn answer_filesystem(&mut self, aliases: &[usize]) -> Result<()> {
        let context = self.answer_context(aliases).await?;
        let mut query_history = self.utter_history().collect::<Vec<_>>();

        {
            let (role, content) = query_history
                .last_mut()
                .context("query history was empty")?
                .as_plaintext_mut()
                .context("last message was not plaintext")?;

            if role != "user" {
                bail!("last message was not a user message");
            }

            *content += "\n\nOutput only JSON.";
        }

        let system_message = prompts::answer_filesystem_prompt(&context);
        let messages = Some(llm_gateway::api::Message::system(&system_message))
            .into_iter()
            .chain(query_history.iter().cloned())
            .collect::<Vec<_>>();

        let mut stream = self.llm_gateway.chat(&messages, None).await?.boxed();
        let mut buffer = String::new();

        while let Some(token) = stream.next().await {
            buffer += &token?;

            if buffer.is_empty() {
                continue;
            }

            fn as_array(v: serde_json::Value) -> Option<Vec<serde_json::Value>> {
                match v {
                    serde_json::Value::Array(a) => Some(a),
                    _ => None,
                }
            }

            let (s, _) = partial_parse::rectify_json(&buffer);

            // this /should/ be infallible if rectify_json works
            let rectified_json: serde_json::Value =
                serde_json::from_str(&s).expect("failed to rectify_json");

            let json_array = as_array(rectified_json.clone()).ok_or_else(|| {
                anyhow!(
                    "failed to parse `answer` response, expected array but buffer was `{buffer}`"
                )
            })?;

            let array_of_arrays = json_array
                .clone()
                .into_iter()
                .map(as_array)
                .collect::<Option<Vec<Vec<_>>>>()
                .unwrap_or_else(|| vec![json_array]);

            let search_results = array_of_arrays
                .iter()
                .map(Vec::as_slice)
                .filter_map(|v| {
                    let item = exchange::FileResult::from_json_array(v);
                    if item.is_none() {
                        warn!("failed to build search result from: {v:?}");
                    }
                    item
                })
                .map(|s| s.substitute_path_alias(&self.paths()))
                .collect::<Vec<_>>();

            self.update(Update::Filesystem(search_results)).await?;
        }

        self.track_query(
            EventData::output_stage("answer_filesystem")
                .with_payload("query", self.last_exchange().query())
                .with_payload("query_history", &query_history)
                .with_payload("response", &buffer)
                .with_payload("system_message", &system_message),
        );

        Ok(())
    }

    /// The full history of messages, including intermediate function calls
    fn history(&self) -> Result<Vec<llm_gateway::api::Message>> {
        let history = self
            .exchanges
            .iter()
            .try_fold(Vec::new(), |mut acc, e| -> Result<_> {
                let query = e
                    .query()
                    .map(|q| {
                        llm_gateway::api::Message::user(&format!(
                            "{q}\nCall a function. Do not answer."
                        ))
                    })
                    .ok_or_else(|| anyhow!("query does not have target"))?;

                let steps = e.search_steps.iter().flat_map(|s| {
                    let (name, arguments) = match s {
                        SearchStep::Path { query, .. } => (
                            "path".to_owned(),
                            format!("{{\n \"query\": \"{query}\"\n}}"),
                        ),
                        SearchStep::Code { query, .. } => (
                            "code".to_owned(),
                            format!("{{\n \"query\": \"{query}\"\n}}"),
                        ),
                        SearchStep::Proc { query, paths, .. } => (
                            "proc".to_owned(),
                            format!(
                                "{{\n \"paths\": [{}],\n \"query\": \"{query}\"\n}}",
                                paths
                                    .iter()
                                    .map(|path| self
                                        .paths()
                                        .iter()
                                        .position(|p| p == path)
                                        .unwrap()
                                        .to_string())
                                    .collect::<Vec<_>>()
                                    .join(", ")
                            ),
                        ),
                    };

                    vec![
                        llm_gateway::api::Message::function_call(&FunctionCall {
                            name: Some(name.clone()),
                            arguments,
                        }),
                        llm_gateway::api::Message::function_return(
                            &name,
                            &format!("{}\nCall a function. Do not answer.", s.get_response()),
                        ),
                    ]
                });

                let answer = e
                    .answer_summarized()?
                    .map(|a| llm_gateway::api::Message::assistant(&a));

                acc.extend(
                    std::iter::once(query)
                        .chain(steps)
                        .chain(answer.into_iter()),
                );
                Ok(acc)
            })?;
        Ok(history)
    }

    /// History of `user`, `assistant` messages. These are the messages that are shown to the user.
    fn utter_history(&self) -> impl Iterator<Item = llm_gateway::api::Message> + '_ {
        const ANSWER_MAX_HISTORY_SIZE: usize = 5;

        self.exchanges
            .iter()
            .rev()
            .take(ANSWER_MAX_HISTORY_SIZE)
            .rev()
            .flat_map(|e| {
                let query = e.query().map(|q| llm_gateway::api::Message::PlainText {
                    role: "user".to_owned(),
                    content: q,
                });

                let conclusion = e.answer().map(|c| llm_gateway::api::Message::PlainText {
                    role: "assistant".to_owned(),
                    content: c.to_owned(),
                });

                query
                    .into_iter()
                    .chain(conclusion.into_iter())
                    .collect::<Vec<_>>()
            })
    }

    /// Merge overlapping and nearby code chunks
    async fn canonicalize_code_chunks(&self) -> Vec<CodeChunk> {
        let mut chunks_by_path = HashMap::<_, Vec<_>>::new();
        for c in mem::take(&mut self.code_chunks()) {
            chunks_by_path.entry(c.path.clone()).or_default().push(c);
        }

        futures::stream::iter(chunks_by_path)
            .then(|(path, mut chunks)| async move {
                chunks.sort_by_key(|c| c.start_line);
                let contents = self
                    .get_file_content(&path)
                    .await
                    .unwrap()
                    .unwrap_or_else(|| panic!("path did not exist in the index: {path}"))
                    .content;

                chunks
                    .into_iter()
                    .fold(Vec::<CodeChunk>::new(), |mut a, next| {
                        // There is some rightward drift here, which could be fixed once if-let
                        // chains are stabilized.
                        if let Some(prev) = a.last_mut() {
                            if let Some(next) = merge_overlapping(prev, next) {
                                if let Some(next) = merge_nearby(prev, next, &contents) {
                                    a.push(next);
                                }
                            }
                        } else {
                            a.push(next);
                        }

                        a
                    })
            })
            .flat_map(futures::stream::iter)
            .collect()
            .await
    }

    /// Hypothetical Document Embedding (HyDE): https://arxiv.org/abs/2212.10496
    ///
    /// This method generates synthetic documents based on the query. These are then
    /// parsed and code is extracted. This has been shown to improve semantic search recall.
    async fn hyde(&self, query: &str) -> Result<Vec<String>> {
        let prompt = vec![llm_gateway::api::Message::system(
            &prompts::hypothetical_document_prompt(query),
        )];

        tracing::trace!(?query, "generating hyde docs");

        let response = self
            .llm_gateway
            .clone()
            .model("gpt-3.5-turbo-0613")
            .chat(&prompt, None)
            .await?
            .try_collect::<String>()
            .await?;

        tracing::trace!("parsing hyde response");

        let documents = prompts::try_parse_hypothetical_documents(&response);

        for doc in documents.iter() {
            info!(?doc, "got hyde doc");
        }

        Ok(documents)
    }

    async fn semantic_search(
        &self,
        query: Literal<'_>,
        limit: u64,
        offset: u64,
        retrieve_more: bool,
    ) -> Result<Vec<semantic::Payload>> {
        let query = SemanticQuery {
            target: Some(query),
            repos: [Literal::Plain(self.repo_ref.display_name().into())].into(),
            ..self.last_exchange().query.clone()
        };

        debug!(?query, %self.thread_id, "executing semantic query");
        self.app
            .semantic
            .as_ref()
            .unwrap()
            .search(&query, limit, offset, retrieve_more)
            .await
    }

    #[allow(dead_code)]
    async fn batch_semantic_search(
        &self,
        queries: Vec<Literal<'_>>,
        limit: u64,
        offset: u64,
        retrieve_more: bool,
    ) -> Result<Vec<semantic::Payload>> {
        let queries = queries
            .iter()
            .map(|q| SemanticQuery {
                target: Some(q.clone()),
                repos: [Literal::Plain(self.repo_ref.display_name().into())].into(),
                ..self.last_exchange().query.clone()
            })
            .collect::<Vec<_>>();

        let queries = queries.iter().collect::<Vec<_>>();

        debug!(?queries, %self.thread_id, "executing semantic query");
        self.app
            .semantic
            .as_ref()
            .unwrap()
            .batch_search(queries.as_slice(), limit, offset, retrieve_more)
            .await
    }

    async fn get_file_content(&self, path: &str) -> Result<Option<ContentDocument>> {
        let branch = self.last_exchange().query.first_branch();

        debug!(%self.repo_ref, path, ?branch, %self.thread_id, "executing file search");
        self.app
            .indexes
            .file
            .by_path(&self.repo_ref, path, branch.as_deref())
            .await
            .with_context(|| format!("failed to read path: {}", path))
    }

    async fn fuzzy_path_search<'a>(
        &'a self,
        query: &str,
    ) -> impl Iterator<Item = FileDocument> + 'a {
        let branch = self.last_exchange().query.first_branch();

        debug!(%self.repo_ref, query, ?branch, %self.thread_id, "executing fuzzy search");
        self.app
            .indexes
            .file
            .fuzzy_path_match(&self.repo_ref, query, branch.as_deref(), 50)
            .await
    }
}

fn trim_history(
    mut history: Vec<llm_gateway::api::Message>,
) -> Result<Vec<llm_gateway::api::Message>> {
    const HEADROOM: usize = 2048;

    let mut tiktoken_msgs = history
        .iter()
        .map(|m| match m {
            llm_gateway::api::Message::PlainText { role, content } => {
                tiktoken_rs::ChatCompletionRequestMessage {
                    role: role.clone(),
                    content: content.clone(),
                    name: None,
                }
            }
            llm_gateway::api::Message::FunctionReturn {
                role,
                name,
                content,
            } => tiktoken_rs::ChatCompletionRequestMessage {
                role: role.clone(),
                content: content.clone(),
                name: Some(name.clone()),
            },
            llm_gateway::api::Message::FunctionCall {
                role,
                function_call,
                content: _,
            } => tiktoken_rs::ChatCompletionRequestMessage {
                role: role.clone(),
                content: serde_json::to_string(&function_call).unwrap(),
                name: None,
            },
        })
        .collect::<Vec<_>>();

    while tiktoken_rs::get_chat_completion_max_tokens("gpt-4", &tiktoken_msgs)? < HEADROOM {
        let idx = history
            .iter_mut()
            .position(|m| match m {
                llm_gateway::api::Message::PlainText {
                    role,
                    ref mut content,
                } if (role == "user" || role == "assistant") && content != "[HIDDEN]" => {
                    *content = "[HIDDEN]".into();
                    true
                }
                llm_gateway::api::Message::FunctionReturn {
                    role: _,
                    name: _,
                    ref mut content,
                } if content != "[HIDDEN]" => {
                    *content = "[HIDDEN]".into();
                    true
                }
                _ => false,
            })
            .ok_or_else(|| anyhow!("could not find message to trim"))?;

        tiktoken_msgs[idx].content = "[HIDDEN]".into();
    }

    Ok(history)
}

fn trim_lines_by_tokens(lines: Vec<String>, bpe: CoreBPE, max_tokens: usize) -> Vec<String> {
    let line_tokens = lines
        .iter()
        .map(|line| bpe.encode_ordinary(line).len())
        .collect::<Vec<_>>();

    let mut trimmed_lines = Vec::new();

    // Push lines to `trimmed_lines` until we reach the maximum number of tokens.
    let mut i = 0usize;
    let mut tokens = 0usize;
    while i < lines.len() && tokens < max_tokens {
        tokens += line_tokens[i];
        trimmed_lines.push(lines[i].clone());
        i += 1;
    }

    trimmed_lines
}

fn limit_tokens(text: &str, bpe: CoreBPE, max_tokens: usize) -> &str {
    let mut tokens = bpe.encode_ordinary(text);
    tokens.truncate(max_tokens);

    while !tokens.is_empty() {
        if let Ok(s) = bpe.decode(tokens.clone()) {
            return &text[..s.len()];
        }

        let _ = tokens.pop();
    }

    ""
}

/// Merge code chunks if they overlap.
///
/// This function assumes that the first paramter is a chunk which starts *before* the second
/// parameter starts.
fn merge_overlapping(a: &mut CodeChunk, b: CodeChunk) -> Option<CodeChunk> {
    if a.end_line >= b.start_line {
        // `b` might be contained in `a`, which allows us to discard it.
        if a.end_line < b.end_line {
            a.snippet += "\n";
            a.snippet += &b
                .snippet
                .lines()
                .skip((a.end_line - b.start_line) as usize)
                .collect::<Vec<_>>()
                .join("\n");

            a.end_line = b.end_line;
        }

        None
    } else {
        Some(b)
    }
}

/// Merge nearby code chunks if possible, returning the second code chunk if it is too far away.
///
/// This function assumes that the input chunks do not overlap, and that the first paramter is a
/// chunk which ends *before* the second parameter starts.
fn merge_nearby(a: &mut CodeChunk, b: CodeChunk, contents: &str) -> Option<CodeChunk> {
    const NEAR_THRESHOLD: u32 = 20;

    // This should never underflow, as we already merge overlapping chunks before getting
    // here.
    let missing = b.start_line - a.end_line;

    if missing > NEAR_THRESHOLD {
        return Some(b);
    }

    a.snippet += "\n";
    a.snippet += &contents
        .lines()
        .skip(a.end_line as usize - 1)
        .take(missing as usize)
        .collect::<Vec<_>>()
        .join("\n");
    a.snippet += "\n";
    a.snippet += &b.snippet;
    a.end_line = b.end_line;

    None
}

fn split_article_summary(response: &str) -> Option<(String, String)> {
    // The `comrak` crate has a very unusual API which makes this logic difficult to follow. It
    // favours arena allocation instead of a tree-based AST, and requires `Write`rs to regenerate
    // markdown output.
    //
    // There are quirks to the parsing logic, comments have been added for clarity.

    let arena = comrak::Arena::new();
    let mut options = comrak::ComrakOptions::default();
    options.extension.footnotes = true;

    // We don't have an easy built-in way to generate a string with `comrak`, so we encapsulate
    // that logic here.
    let comrak_to_string = |node| {
        let mut out = Vec::<u8>::new();
        comrak::format_commonmark(node, &options, &mut out).unwrap();
        String::from_utf8_lossy(&out).trim().to_owned()
    };

    // `comrak` will not recognize footnote definitions unless they have been referenced at least
    // once. To ensure our potential summary appears in the parse tree, we prepend the entire
    // response with a sentinel reference to the footnote. After parsing, we look for that
    // footnote and immediately remove (detach) it from the root node. This ensures that our
    // artifical reference does not appear in the output.

    let document = format!("[^summary]\n\n{response}");
    let root = comrak::parse_document(&arena, &document, &options);
    let mut children = root.children();
    // Detach the sentinel footnote reference.
    children.next().unwrap().detach();

    for child in children {
        match &child.data.borrow().value {
            comrak::nodes::NodeValue::FootnoteDefinition(def) if def.name == "summary" => (),
            _ => continue,
        };

        let first_child = child.children().next()?;
        if let comrak::nodes::NodeValue::Paragraph = &first_child.data.borrow().value {
            // We detach the summary from the main text, so that it does not end up in the final
            // article output.
            child.detach();
            return Some((comrak_to_string(root), comrak_to_string(first_child)));
        }
    }

    None
}

#[derive(Debug, serde::Serialize, serde::Deserialize)]
#[serde(rename_all = "lowercase")]
enum Action {
    /// A user-provided query.
    Query(String),

    Path {
        query: String,
    },
    #[serde(rename = "none")]
    Answer {
        mode: AnswerMode,
        paths: Vec<usize>,
    },
    Code {
        query: String,
    },
    Proc {
        query: String,
        paths: Vec<usize>,
    },
}

impl Action {
    /// Deserialize this action from the GPT-tagged enum variant format.
    ///
    /// We convert (2 examples):
    ///
    /// ```text
    /// {"name": "Variant1", "args": {}}
    /// {"name": "Variant2", "args": {"a":123}}
    /// ```
    ///
    /// To:
    ///
    /// ```text
    /// {"Variant1": {}}
    /// {"Variant2": {"a":123}}
    /// ```
    ///
    /// So that we can deserialize using the serde-provided "tagged" enum representation.
    fn deserialize_gpt(call: &FunctionCall) -> Result<Self> {
        let mut map = serde_json::Map::new();
        map.insert(
            call.name.clone().unwrap(),
            serde_json::from_str(&call.arguments)?,
        );

        Ok(serde_json::from_value(serde_json::Value::Object(map))?)
    }
}

#[derive(Debug, Default, Clone, serde::Deserialize, serde::Serialize)]
#[serde(rename_all = "lowercase")]
pub enum AnswerMode {
    Article,
    #[default]
    Filesystem,
}

#[cfg(test)]
mod tests {
    use pretty_assertions::assert_eq;

    use super::*;

    #[test]
    fn test_trimming() {
        let long_string = "long string ".repeat(2000);
        let history = vec![
            llm_gateway::api::Message::system("foo"),
            llm_gateway::api::Message::user("bar"),
            llm_gateway::api::Message::assistant("baz"),
            llm_gateway::api::Message::user(&long_string),
            llm_gateway::api::Message::assistant("quux"),
            llm_gateway::api::Message::user("fred"),
            llm_gateway::api::Message::assistant("thud"),
            llm_gateway::api::Message::user(&long_string),
            llm_gateway::api::Message::user("corge"),
        ];

        assert_eq!(
            trim_history(history).unwrap(),
            vec![
                llm_gateway::api::Message::system("foo"),
                llm_gateway::api::Message::user("[HIDDEN]"),
                llm_gateway::api::Message::assistant("[HIDDEN]"),
                llm_gateway::api::Message::user("[HIDDEN]"),
                llm_gateway::api::Message::assistant("quux"),
                llm_gateway::api::Message::user("fred"),
                llm_gateway::api::Message::assistant("thud"),
                llm_gateway::api::Message::user(&long_string),
                llm_gateway::api::Message::user("corge"),
            ]
        );
    }

    #[test]
    fn test_trim_lines_by_tokens() {
        let bpe = tiktoken_rs::get_bpe_from_model("gpt-3.5-turbo").unwrap();

        let lines = vec![
            "fn main() {".to_string(),
            "    one();".to_string(),
            "    two();".to_string(),
            "    three();".to_string(),
            "    four();".to_string(),
            "    five();".to_string(),
            "    six();".to_string(),
            "}".to_string(),
        ];
        assert_eq!(
            trim_lines_by_tokens(lines, bpe.clone(), 15),
            vec![
                "fn main() {".to_string(),
                "    one();".to_string(),
                "    two();".to_string(),
                "    three();".to_string(),
                "    four();".to_string()
            ]
        );

        let lines = vec!["fn main() {".to_string(), "    one();".to_string()];
        assert_eq!(
            trim_lines_by_tokens(lines, bpe.clone(), 15),
            vec!["fn main() {".to_string(), "    one();".to_string()]
        );

        let expected: Vec<String> = vec![];
        assert_eq!(trim_lines_by_tokens(vec![], bpe, 15), expected);
    }

    #[test]
    fn test_limit_tokens() {
        let bpe = tiktoken_rs::get_bpe_from_model("gpt-3.5-turbo").unwrap();
        assert_eq!(limit_tokens("fn 🚨() {}", bpe.clone(), 1), "fn");

        // Note: the following calls return a string that does not split the emoji, despite the
        // tokenizer interpreting the tokens like that.
        assert_eq!(limit_tokens("fn 🚨() {}", bpe.clone(), 2), "fn");
        assert_eq!(limit_tokens("fn 🚨() {}", bpe.clone(), 3), "fn");

        // Now we have a sufficient number of input tokens to overcome the emoji.
        assert_eq!(limit_tokens("fn 🚨() {}", bpe.clone(), 4), "fn 🚨");
        assert_eq!(limit_tokens("fn 🚨() {}", bpe.clone(), 5), "fn 🚨()");
        assert_eq!(limit_tokens("fn 🚨() {}", bpe, 6), "fn 🚨() {}");
    }

    #[test]
    fn test_merge_overlapping_no_overlap() {
        let _code = vec![
            "/// Non recursive function.",
            "///",
            "/// `n` the rank used to compute the member of the sequence.",
            "pub fn fibonacci(n: i32) -> u64 {",
            "    if n < 0 {",
            "        panic!(\"{} is negative!\", n);",
            "    } else if n == 0 {",
            "        panic!(\"zero is not a right argument to fibonacci()!\");",
            "    } else if n == 1 {",
            "        return 1;",
            "    }",
            "",
            "    let mut sum = 0;",
            "    let mut last = 0;",
            "    let mut curr = 1;",
            "    for _i in 1..n {",
            "        sum = last + curr;",
            "        last = curr;",
            "        curr = sum;",
            "    }",
            "    sum",
            "}",
        ]
        .join("\n");

        let a = CodeChunk {
            path: "fib.rs".into(),
            alias: 0,
            snippet: vec![
                "pub fn fibonacci(n: i32) -> u64 {",
                "    if n < 0 {",
                "        panic!(\"{} is negative!\", n);",
                "    } else if n == 0 {",
                "        panic!(\"zero is not a right argument to fibonacci()!\");",
                "    } else if n == 1 {",
                "        return 1;",
                "    }",
            ]
            .join("\n"),
            start_line: 4,
            end_line: 12,
        };

        let b = CodeChunk {
            path: "foo.rs".into(),
            alias: 0,
            snippet: vec![
                "    let mut sum = 0;",
                "    let mut last = 0;",
                "    let mut curr = 1;",
                "    for _i in 1..n {",
                "        sum = last + curr;",
                "        last = curr;",
                "        curr = sum;",
                "    }",
            ]
            .join("\n"),

            start_line: 13,
            end_line: 21,
        };

        let mut a2 = a.clone();
        assert_eq!(Some(b.clone()), merge_overlapping(&mut a2, b));
        assert_eq!(a2, a);
    }

    #[test]
    fn test_merge_overlapping_consecutive() {
        let _code = vec![
            "/// Non recursive function.",
            "///",
            "/// `n` the rank used to compute the member of the sequence.",
            "pub fn fibonacci(n: i32) -> u64 {",
            "    if n < 0 {",
            "        panic!(\"{} is negative!\", n);",
            "    } else if n == 0 {",
            "        panic!(\"zero is not a right argument to fibonacci()!\");",
            "    } else if n == 1 {",
            "        return 1;",
            "    }",
            "",
            "    let mut sum = 0;",
            "    let mut last = 0;",
            "    let mut curr = 1;",
            "    for _i in 1..n {",
            "        sum = last + curr;",
            "        last = curr;",
            "        curr = sum;",
            "    }",
            "    sum",
            "}",
        ]
        .join("\n");

        let mut a = CodeChunk {
            path: "fib.rs".into(),
            alias: 0,
            snippet: vec![
                "pub fn fibonacci(n: i32) -> u64 {",
                "    if n < 0 {",
                "        panic!(\"{} is negative!\", n);",
                "    } else if n == 0 {",
                "        panic!(\"zero is not a right argument to fibonacci()!\");",
                "    } else if n == 1 {",
                "        return 1;",
                "    }",
            ]
            .join("\n"),
            start_line: 4,
            end_line: 12,
        };

        let b = CodeChunk {
            path: "foo.rs".into(),
            alias: 0,
            snippet: vec![
                "",
                "    let mut sum = 0;",
                "    let mut last = 0;",
                "    let mut curr = 1;",
                "    for _i in 1..n {",
                "        sum = last + curr;",
                "        last = curr;",
                "        curr = sum;",
                "    }",
            ]
            .join("\n"),

            start_line: 12,
            end_line: 21,
        };

        assert_eq!(None, merge_overlapping(&mut a, b.clone()));
        assert_eq!(a.end_line, b.end_line);

        assert_eq!(
            a.snippet,
            vec![
                "pub fn fibonacci(n: i32) -> u64 {",
                "    if n < 0 {",
                "        panic!(\"{} is negative!\", n);",
                "    } else if n == 0 {",
                "        panic!(\"zero is not a right argument to fibonacci()!\");",
                "    } else if n == 1 {",
                "        return 1;",
                "    }",
                "",
                "    let mut sum = 0;",
                "    let mut last = 0;",
                "    let mut curr = 1;",
                "    for _i in 1..n {",
                "        sum = last + curr;",
                "        last = curr;",
                "        curr = sum;",
                "    }",
            ]
            .join("\n")
        );
    }

    #[test]
    fn test_merge_overlapping_overlap() {
        let _code = vec![
            "/// Non recursive function.",
            "///",
            "/// `n` the rank used to compute the member of the sequence.",
            "pub fn fibonacci(n: i32) -> u64 {",
            "    if n < 0 {",
            "        panic!(\"{} is negative!\", n);",
            "    } else if n == 0 {",
            "        panic!(\"zero is not a right argument to fibonacci()!\");",
            "    } else if n == 1 {",
            "        return 1;",
            "    }",
            "",
            "    let mut sum = 0;",
            "    let mut last = 0;",
            "    let mut curr = 1;",
            "    for _i in 1..n {",
            "        sum = last + curr;",
            "        last = curr;",
            "        curr = sum;",
            "    }",
            "    sum",
            "}",
        ]
        .join("\n");

        let mut a = CodeChunk {
            path: "fib.rs".into(),
            alias: 0,
            snippet: vec![
                "pub fn fibonacci(n: i32) -> u64 {",
                "    if n < 0 {",
                "        panic!(\"{} is negative!\", n);",
                "    } else if n == 0 {",
                "        panic!(\"zero is not a right argument to fibonacci()!\");",
                "    } else if n == 1 {",
                "        return 1;",
                "    }",
            ]
            .join("\n"),
            start_line: 4,
            end_line: 12,
        };

        let b = CodeChunk {
            path: "foo.rs".into(),
            alias: 0,
            snippet: vec![
                "    } else if n == 1 {",
                "        return 1;",
                "    }",
                "",
                "    let mut sum = 0;",
                "    let mut last = 0;",
                "    let mut curr = 1;",
                "    for _i in 1..n {",
                "        sum = last + curr;",
                "        last = curr;",
                "        curr = sum;",
                "    }",
            ]
            .join("\n"),

            start_line: 9,
            end_line: 21,
        };

        assert_eq!(None, merge_overlapping(&mut a, b.clone()));
        assert_eq!(a.end_line, b.end_line);

        assert_eq!(
            a.snippet,
            vec![
                "pub fn fibonacci(n: i32) -> u64 {",
                "    if n < 0 {",
                "        panic!(\"{} is negative!\", n);",
                "    } else if n == 0 {",
                "        panic!(\"zero is not a right argument to fibonacci()!\");",
                "    } else if n == 1 {",
                "        return 1;",
                "    }",
                "",
                "    let mut sum = 0;",
                "    let mut last = 0;",
                "    let mut curr = 1;",
                "    for _i in 1..n {",
                "        sum = last + curr;",
                "        last = curr;",
                "        curr = sum;",
                "    }",
            ]
            .join("\n")
        );
    }

    #[test]
    fn test_merge_overlapping_subset() {
        let _code = vec![
            "/// Non recursive function.",
            "///",
            "/// `n` the rank used to compute the member of the sequence.",
            "pub fn fibonacci(n: i32) -> u64 {",
            "    if n < 0 {",
            "        panic!(\"{} is negative!\", n);",
            "    } else if n == 0 {",
            "        panic!(\"zero is not a right argument to fibonacci()!\");",
            "    } else if n == 1 {",
            "        return 1;",
            "    }",
            "",
            "    let mut sum = 0;",
            "    let mut last = 0;",
            "    let mut curr = 1;",
            "    for _i in 1..n {",
            "        sum = last + curr;",
            "        last = curr;",
            "        curr = sum;",
            "    }",
            "    sum",
            "}",
        ]
        .join("\n");

        let mut a = CodeChunk {
            path: "fib.rs".into(),
            alias: 0,
            snippet: vec![
                "pub fn fibonacci(n: i32) -> u64 {",
                "    if n < 0 {",
                "        panic!(\"{} is negative!\", n);",
                "    } else if n == 0 {",
                "        panic!(\"zero is not a right argument to fibonacci()!\");",
                "    } else if n == 1 {",
                "        return 1;",
                "    }",
            ]
            .join("\n"),
            start_line: 4,
            end_line: 12,
        };

        let b = CodeChunk {
            path: "foo.rs".into(),
            alias: 0,
            snippet: vec![
                "        panic!(\"{} is negative!\", n);",
                "    } else if n == 0 {",
                "        panic!(\"zero is not a right argument to fibonacci()!\");",
            ]
            .join("\n"),
            start_line: 6,
            end_line: 9,
        };

        assert_eq!(None, merge_overlapping(&mut a, b));
        assert_eq!(a.start_line, 4);
        assert_eq!(a.end_line, 12);

        assert_eq!(
            a.snippet,
            vec![
                "pub fn fibonacci(n: i32) -> u64 {",
                "    if n < 0 {",
                "        panic!(\"{} is negative!\", n);",
                "    } else if n == 0 {",
                "        panic!(\"zero is not a right argument to fibonacci()!\");",
                "    } else if n == 1 {",
                "        return 1;",
                "    }",
            ]
            .join("\n")
        );
    }

    #[test]
    fn test_merge_nearby() {
        {
            let mut a = CodeChunk {
                path: "foo.txt".into(),
                alias: 0,
                snippet: "fn main() {".into(),
                start_line: 1,
                end_line: 2,
            };

            let b = CodeChunk {
                path: "foo.txt".into(),
                alias: 0,
                snippet: "}".into(),
                start_line: 3,
                end_line: 4,
            };

            let contents = "fn main() {\nprintln!(\"hello world\");\n}\n";

            assert_eq!(None, merge_nearby(&mut a, b.clone(), contents));
            assert_eq!(a.end_line, b.end_line);
            assert_eq!(a.snippet, contents.trim());
        }

        {
            let code = vec![
                "/// Non recursive function.",
                "///",
                "/// `n` the rank used to compute the member of the sequence.",
                "pub fn fibonacci(n: i32) -> u64 {",
                "    if n < 0 {",
                "        panic!(\"{} is negative!\", n);",
                "    } else if n == 0 {",
                "        panic!(\"zero is not a right argument to fibonacci()!\");",
                "    } else if n == 1 {",
                "        return 1;",
                "    }",
                "",
                "    let mut sum = 0;",
                "    let mut last = 0;",
                "    let mut curr = 1;",
                "    for _i in 1..n {",
                "        sum = last + curr;",
                "        last = curr;",
                "        curr = sum;",
                "    }",
                "    sum",
                "}",
            ]
            .join("\n");

            let mut a = CodeChunk {
                path: "fib.rs".into(),
                alias: 0,
                snippet: vec![
                    "pub fn fibonacci(n: i32) -> u64 {",
                    "    if n < 0 {",
                    "        panic!(\"{} is negative!\", n);",
                    "    } else if n == 0 {",
                    "        panic!(\"zero is not a right argument to fibonacci()!\");",
                    "    } else if n == 1 {",
                    "        return 1;",
                    "    }",
                ]
                .join("\n"),
                start_line: 4,
                end_line: 12,
            };

            let b = CodeChunk {
                path: "foo.rs".into(),
                alias: 0,
                snippet: vec![
                    "    for _i in 1..n {",
                    "        sum = last + curr;",
                    "        last = curr;",
                    "        curr = sum;",
                    "    }",
                ]
                .join("\n"),

                start_line: 16,
                end_line: 21,
            };

            assert_eq!(None, merge_nearby(&mut a, b.clone(), &code));
            assert_eq!(a.end_line, b.end_line);

            assert_eq!(
                a.snippet,
                vec![
                    "pub fn fibonacci(n: i32) -> u64 {",
                    "    if n < 0 {",
                    "        panic!(\"{} is negative!\", n);",
                    "    } else if n == 0 {",
                    "        panic!(\"zero is not a right argument to fibonacci()!\");",
                    "    } else if n == 1 {",
                    "        return 1;",
                    "    }",
                    "",
                    "    let mut sum = 0;",
                    "    let mut last = 0;",
                    "    let mut curr = 1;",
                    "    for _i in 1..n {",
                    "        sum = last + curr;",
                    "        last = curr;",
                    "        curr = sum;",
                    "    }",
                ]
                .join("\n")
            );
        }
    }

    #[test]
    fn test_split_article_summary() {
        let (body, summary) = split_article_summary(
            r#"Hello world

[^summary]: This is an example summary, with **bold text**."#,
        )
        .unwrap();

        assert_eq!(body, "Hello world");
        assert_eq!(summary, "This is an example summary, with **bold text**.");

        let (body, summary) = split_article_summary(
            r#"Hello world.

Goodbye world.

Hello again, world.

[^summary]: This is an example summary, with **bold text**."#,
        )
        .unwrap();

        assert_eq!(
            body,
            "Hello world.\n\nGoodbye world.\n\nHello again, world."
        );
        assert_eq!(summary, "This is an example summary, with **bold text**.");
    }
}<|MERGE_RESOLUTION|>--- conflicted
+++ resolved
@@ -408,11 +408,7 @@
     let mut exchange = Exchange::new(query_id, query);
 
     exchange.focused_chunk = Some(FocusedChunk {
-<<<<<<< HEAD
-        file_content,
-=======
         file_path: params.relative_path.clone(),
->>>>>>> 24b0c61c
         start_line: params.line_start,
         end_line: params.line_end,
     });
