use rand::{rngs::OsRng, seq::SliceRandom};
use secrecy::ExposeSecret;
use std::{
    collections::{HashMap, HashSet},
    mem,
    panic::AssertUnwindSafe,
    pin::pin,
    time::Duration,
};

use anyhow::{anyhow, Context, Result};
use axum::{
    extract::Query,
    response::{
        sse::{self, Sse},
        IntoResponse,
    },
    Extension, Json,
};
use futures::{future::Either, stream, StreamExt, TryStreamExt};
use reqwest::StatusCode;
use serde_json::json;
use tiktoken_rs::CoreBPE;
use tokio::sync::mpsc::Sender;
use tracing::{debug, info, warn};

use super::middleware::User;
use crate::{
    analytics::{EventData, QueryEvent},
    db::QueryLog,
    indexes::reader::{ContentDocument, FileDocument},
    query::parser::{self, Literal, SemanticQuery},
    repo::RepoRef,
    semantic, Application,
};

pub mod conversations;
mod exchange;
mod llm_gateway;
mod prompts;

use exchange::{Exchange, SearchStep, Update};
use llm_gateway::api::FunctionCall;

const TIMEOUT_SECS: u64 = 60;

#[derive(Clone, Debug, serde::Deserialize)]
pub struct Vote {
    pub feedback: VoteFeedback,
    pub thread_id: uuid::Uuid,
    pub query_id: uuid::Uuid,
    pub repo_ref: Option<RepoRef>,
}

#[derive(Clone, Debug, serde::Deserialize, serde::Serialize)]
#[serde(rename_all = "lowercase", tag = "type")]
pub enum VoteFeedback {
    Positive,
    Negative { feedback: String },
}

pub(super) async fn vote(
    Extension(app): Extension<Application>,
    Extension(user): Extension<User>,
    Json(params): Json<Vote>,
) {
    app.track_query(
        &user,
        &QueryEvent {
            query_id: params.query_id,
            thread_id: params.thread_id,
            repo_ref: params.repo_ref,
            data: EventData::output_stage("vote").with_payload("feedback", params.feedback),
        },
    );
}

#[derive(Clone, Debug, serde::Deserialize)]
pub struct Params {
    pub q: String,
    pub repo_ref: RepoRef,
    #[serde(default = "default_thread_id")]
    pub thread_id: uuid::Uuid,
    /// Optional id of exchange to overwrite
    pub rephrase_exchange_id: Option<uuid::Uuid>,
}

fn default_thread_id() -> uuid::Uuid {
    uuid::Uuid::new_v4()
}

pub(super) async fn handle(
    Query(params): Query<Params>,
    Extension(app): Extension<Application>,
    Extension(user): Extension<User>,
) -> super::Result<impl IntoResponse> {
    let query_id = uuid::Uuid::new_v4();
    let response = _handle(
        Query(params.clone()),
        Extension(app.clone()),
        Extension(user.clone()),
        query_id,
    )
    .await;

    if let Err(err) = response.as_ref() {
        app.track_query(
            &user,
            &QueryEvent {
                query_id,
                thread_id: params.thread_id,
                repo_ref: Some(params.repo_ref.clone()),
                data: EventData::output_stage("error")
                    .with_payload("status", err.status.as_u16())
                    .with_payload("message", err.message()),
            },
        );
    }

    response
}

pub(super) async fn _handle(
    Query(params): Query<Params>,
    Extension(app): Extension<Application>,
    Extension(user): Extension<User>,
    query_id: uuid::Uuid,
) -> super::Result<
    Sse<std::pin::Pin<Box<dyn tokio_stream::Stream<Item = Result<sse::Event>> + Send>>>,
> {
    QueryLog::new(&app.sql).insert(&params.q).await?;

    let conversation_id = conversations::ConversationId {
        user_id: user
            .login()
            .ok_or_else(|| super::Error::user("didn't have user ID"))?
            .to_string(),
        thread_id: params.thread_id,
    };

    let (repo_ref, mut exchanges) = conversations::load(&app.sql, &conversation_id)
        .await?
        .unwrap_or_else(|| (params.repo_ref.clone(), Vec::new()));

    let gh_token = app
        .github_token()
        .map_err(|e| super::Error::user(e).with_status(StatusCode::UNAUTHORIZED))?
        .map(|s| s.expose_secret().clone());

    let llm_gateway = llm_gateway::Client::new(&app.config.answer_api_url)
        .temperature(0.0)
        .bearer(gh_token)
        .session_reference_id(conversation_id.to_string());

    // confirm client compatibility with answer-api
    match llm_gateway
        .is_compatible(env!("CARGO_PKG_VERSION").parse().unwrap())
        .await
    {
        Ok(res) if res.status() == StatusCode::OK => (),
        Ok(res) if res.status() == StatusCode::NOT_ACCEPTABLE => {
            let out_of_date = futures::stream::once(async {
                Ok(sse::Event::default()
                    .json_data(serde_json::json!({"Err": "incompatible client"}))
                    .unwrap())
            });
            return Ok(Sse::new(Box::pin(out_of_date)));
        }
        // the Ok(_) case should be unreachable
        Ok(_) | Err(_) => {
            warn!("failed to check compatibility ... defaulting to `incompatible`");
            let failed_to_check = futures::stream::once(async {
                Ok(sse::Event::default()
                    .json_data(serde_json::json!({"Err": "failed to check compatibility"}))
                    .unwrap())
            });
            return Ok(Sse::new(Box::pin(failed_to_check)));
        }
    };

    let Params {
        thread_id,
        rephrase_exchange_id,
        q,
        ..
    } = params;

    if let Some(rephrase_exchange_id) = rephrase_exchange_id {
        let rephrase_exchange_index = exchanges
            .iter()
            .position(|e| e.id == rephrase_exchange_id)
            .ok_or_else(|| super::Error::user("parent query id not found in exchanges"))?;

        exchanges.truncate(rephrase_exchange_index);
    }

    let query = parser::parse_nl(&q)
        .context("parse error")?
        .into_semantic()
        .context("got a 'Grep' query")?
        .into_owned();
    let query_target = query
        .target
        .as_ref()
        .context("query was empty")?
        .as_plain()
        .context("user query was not plain text")?
        .clone()
        .into_owned();

    exchanges.push(Exchange::new(query_id, query));

    let stream = async_stream::try_stream! {
        let mut action = Action::Query(query_target);
        let (exchange_tx, exchange_rx) = tokio::sync::mpsc::channel(10);

        let mut agent = Agent {
            app,
            repo_ref,
            exchanges,
            exchange_tx,
            llm_gateway,
            user,
            thread_id,
            query_id,
            complete: false,
        };

        let mut exchange_rx = tokio_stream::wrappers::ReceiverStream::new(exchange_rx);

        let result = 'outer: loop {
            // The main loop. Here, we create two streams that operate simultaneously; the update
            // stream, which sends updates back to the HTTP event stream response, and the action
            // stream, which returns a single item when there is a new action available to execute.
            // Both of these operate together, and we repeat the process for every new action.

            use futures::future::FutureExt;

            let left_stream = (&mut exchange_rx).map(Either::Left);
            let right_stream = agent
                .step(action)
                .into_stream()
                .map(Either::Right);

            let timeout = Duration::from_secs(TIMEOUT_SECS);

            let mut next = None;
            for await item in tokio_stream::StreamExt::timeout(
                stream::select(left_stream, right_stream),
                timeout,
            ) {
                match item {
                    Ok(Either::Left(exchange)) => yield exchange.compressed(),
                    Ok(Either::Right(next_action)) => match next_action {
                        Ok(n) => break next = n,
                        Err(e) => break 'outer Err(AgentError::Processing(e)),
                    },
                    Err(_) => break 'outer Err(AgentError::Timeout(timeout)),
                }
            }

            // NB: Sending updates after all other `await` points in the final `step` call will
            // likely not return a pending future due to the internal receiver queue. So, the call
            // stack usually continues onwards, ultimately resulting in a `Poll::Ready`, backing out
            // of the above loop without ever processing the final message. Here, we empty the
            // queue.
            while let Some(Some(exchange)) = exchange_rx.next().now_or_never() {
                yield exchange.compressed();
            }

            match next {
                Some(a) => action = a,
                None => break Ok(()),
            }
        };

        match result {
            Ok(_) => {}
            Err(AgentError::Timeout(duration)) => {
                warn!("Timeout reached.");
                agent.track_query(
                    EventData::output_stage("error")
                        .with_payload("timeout", duration.as_secs()),
                );
                Err(anyhow!("reached timeout of {duration:?}"))?;
            }
            Err(AgentError::Processing(e)) => {
                agent.track_query(
                    EventData::output_stage("error")
                        .with_payload("message", e.to_string()),
                );
                Err(e)?;
            }
        }

        // Storing the conversation here allows us to make subsequent requests.
        conversations::store(&agent.app.sql, conversation_id, (agent.repo_ref.clone(), agent.exchanges.clone())).await?;
        agent.complete();
    };

    let init_stream = futures::stream::once(async move {
        Ok(sse::Event::default()
            .json_data(json!({
                "thread_id": params.thread_id.to_string(),
                "query_id": query_id
            }))
            // This should never happen, so we force an unwrap.
            .expect("failed to serialize initialization object"))
    });

    // We know the stream is unwind safe as it doesn't use synchronization primitives like locks.
    let answer_stream = AssertUnwindSafe(stream)
        .catch_unwind()
        .map(|res| res.unwrap_or_else(|_| Err(anyhow!("stream panicked"))))
        .map(|ex: Result<Exchange>| {
            sse::Event::default()
                .json_data(ex.map(Exchange::encode).map_err(|e| e.to_string()))
                .map_err(anyhow::Error::new)
        });

    let done_stream = futures::stream::once(async { Ok(sse::Event::default().data("[DONE]")) });

    let stream = init_stream.chain(answer_stream).chain(done_stream);

    Ok(Sse::new(Box::pin(stream)))
}

#[derive(Clone, Debug, PartialEq, serde::Serialize, serde::Deserialize)]
pub struct CodeChunk {
    path: String,
    #[serde(rename = "alias")]
    alias: u32,
    #[serde(rename = "snippet")]
    snippet: String,
    #[serde(rename = "start")]
    start_line: u32,
    #[serde(rename = "end")]
    end_line: u32,
}

impl CodeChunk {
    /// Returns true if a code-chunk contains an empty snippet or a snippet with only whitespace
    fn is_empty(&self) -> bool {
        self.snippet.trim().is_empty()
    }
}

enum AgentError {
    Timeout(Duration),
    Processing(anyhow::Error),
}

struct Agent {
    app: Application,
    repo_ref: RepoRef,
    exchanges: Vec<Exchange>,
    exchange_tx: Sender<Exchange>,

    llm_gateway: llm_gateway::Client,
    user: User,
    thread_id: uuid::Uuid,
    query_id: uuid::Uuid,

    /// Indicate whether the request was answered.
    ///
    /// This is used in the `Drop` handler, in order to track cancelled answer queries.
    complete: bool,
}

/// We use a `Drop` implementation to track agent query cancellation.
///
/// Query control flow can be complex, as there are several points where an error may be returned
/// via `?`. Rather than dealing with this in a complex way, we can simply use `Drop` destructors
/// to send cancellation messages to our analytics provider.
///
/// By default, dropping an agent struct will send a cancellation message. However, calling
/// `.complete()` will "diffuse" tracking, and disable the cancellation message from sending on drop.
impl Drop for Agent {
    fn drop(&mut self) {
        if !self.complete {
            self.track_query(
                EventData::output_stage("cancelled")
                    .with_payload("message", "request was cancelled"),
            );
        }
    }
}

impl Agent {
    /// Mark this agent as "completed", preventing an analytics message from sending on drop.
    fn complete(&mut self) {
        self.complete = true;
    }

    /// Update the last exchange
    async fn update(&mut self, update: Update) -> Result<()> {
        self.last_exchange_mut().apply_update(update);

        // Immutable reborrow of `self`
        let self_ = &*self;
        self_
            .exchange_tx
            .send(self.last_exchange().clone())
            .await
            .map_err(|_| anyhow!("exchange_tx was closed"))
    }

    fn track_query(&self, data: EventData) {
        let event = QueryEvent {
            query_id: self.query_id,
            thread_id: self.thread_id,
            repo_ref: Some(self.repo_ref.clone()),
            data,
        };
        self.app.track_query(&self.user, &event);
    }

    fn last_exchange(&self) -> &Exchange {
        self.exchanges.last().expect("exchange list was empty")
    }

    fn last_exchange_mut(&mut self) -> &mut Exchange {
        self.exchanges.last_mut().expect("exchange list was empty")
    }

    fn code_chunks(&self) -> Vec<CodeChunk> {
        self.exchanges
            .iter()
            .flat_map(|e| e.code_chunks.iter().cloned())
            .collect::<Vec<_>>()
    }

    fn paths(&self) -> Vec<String> {
        self.exchanges
            .iter()
            .flat_map(|e| e.paths.iter().cloned())
            .collect::<Vec<_>>()
    }

    fn get_path_alias(&mut self, path: &str) -> usize {
        if let Some(i) = self.paths().iter().position(|p| *p == path) {
            i
        } else {
            let i = self.paths().len();
            self.last_exchange_mut().paths.push(path.to_owned());
            i
        }
    }

    async fn step(&mut self, action: Action) -> Result<Option<Action>> {
        debug!(?action, %self.thread_id, "executing next action");

        match &action {
            Action::Query(s) => {
                self.track_query(EventData::input_stage("query").with_payload("q", s));
                s.clone()
            }

<<<<<<< HEAD
            Action::Answer { paths } => {
                self.answer(paths).await?;
=======
            Action::Answer { paths, mode } => {
                match mode {
                    AnswerMode::Filesystem => self.answer_filesystem(paths).await?,
                    AnswerMode::Article => self.answer_article(paths).await?,
                }
>>>>>>> fdefec18
                return Ok(None);
            }

            Action::Path { query } => self.path_search(query).await?,
            Action::Code { query } => self.code_search(query).await?,
            Action::Proc { query, paths } => self.process_files(query, paths).await?,
        };

        let functions = serde_json::from_value::<Vec<llm_gateway::api::Function>>(
            prompts::functions(!self.paths().is_empty()), // Only add proc if there are paths in context
        )
        .unwrap();

        let mut history = vec![llm_gateway::api::Message::system(&prompts::system(
            &self.paths(),
        ))];
        history.extend(self.history()?);

        let trimmed_history = trim_history(history.clone())?;

        let raw_response = self
            .llm_gateway
            .chat(&trim_history(history.clone())?, Some(&functions))
            .await?
            .try_fold(
                llm_gateway::api::FunctionCall::default(),
                |acc, e| async move {
                    let e: FunctionCall = serde_json::from_str(&e)?;
                    Ok(FunctionCall {
                        name: acc.name.or(e.name),
                        arguments: acc.arguments + &e.arguments,
                    })
                },
            )
            .await?;

        self.track_query(
            EventData::output_stage("llm_reply")
                .with_payload("full_history", &history)
                .with_payload("trimmed_history", &trimmed_history)
                .with_payload("last_message", history.last())
                .with_payload("functions", &functions)
                .with_payload("raw_response", &raw_response),
        );

        let action = Action::deserialize_gpt(&raw_response)?;
        Ok(Some(action))
    }

    async fn code_search(&mut self, query: &String) -> Result<String> {
        const CODE_SEARCH_LIMIT: u64 = 10;
        self.update(Update::StartStep(SearchStep::Code {
            query: query.clone(),
            response: String::new(),
        }))
        .await?;

        let mut results = self
            .semantic_search(query.into(), CODE_SEARCH_LIMIT, 0, true)
            .await?;

        let hyde_docs = self.hyde(query).await?;
        if !hyde_docs.is_empty() {
            let hyde_doc = hyde_docs.first().unwrap().into();
            let hyde_results = self
                .semantic_search(hyde_doc, CODE_SEARCH_LIMIT, 0, true)
                .await?;
            results.extend(hyde_results);
        }

        let chunks = results
            .into_iter()
            .map(|chunk| {
                let relative_path = chunk.relative_path;

                CodeChunk {
                    path: relative_path.clone(),
                    alias: self.get_path_alias(&relative_path) as u32,
                    snippet: chunk.text,
                    start_line: (chunk.start_line as u32).saturating_add(1),
                    end_line: (chunk.end_line as u32).saturating_add(1),
                }
            })
            .collect::<Vec<_>>();

        for chunk in chunks.iter().filter(|c| !c.is_empty()) {
            self.exchanges
                .last_mut()
                .unwrap()
                .code_chunks
                .push(chunk.clone())
        }

        let response = serde_json::to_string(&chunks).unwrap();

        self.update(Update::ReplaceStep(SearchStep::Code {
            query: query.clone(),
            response: response.clone(),
        }))
        .await?;

        self.track_query(
            EventData::input_stage("semantic code search")
                .with_payload("query", query)
                .with_payload("hyde_queries", &hyde_docs)
                .with_payload("chunks", &chunks)
                .with_payload("raw_prompt", &response),
        );

        Ok(response)
    }

    async fn path_search(&mut self, query: &String) -> Result<String> {
        self.update(Update::StartStep(SearchStep::Path {
            query: query.clone(),
            response: String::new(),
        }))
        .await?;

        // First, perform a lexical search for the path
        let mut paths = self
            .fuzzy_path_search(query)
            .await
            .map(|c| c.relative_path)
            .collect::<HashSet<_>>() // TODO: This shouldn't be necessary. Path search should return unique results.
            .into_iter()
            .collect::<Vec<_>>();

        let is_semantic = paths.is_empty();

        // If there are no lexical results, perform a semantic search.
        if paths.is_empty() {
            let semantic_paths = self
                .semantic_search(query.into(), 30, 0, true)
                .await?
                .into_iter()
                .map(|chunk| chunk.relative_path)
                .collect::<HashSet<_>>()
                .into_iter()
                .collect();

            paths = semantic_paths;
        }

        let formatted_paths = paths
            .iter()
            .map(|p| (p.to_string(), self.get_path_alias(p)))
            .collect::<Vec<_>>();

        let response = serde_json::to_string(&formatted_paths).unwrap();

        self.update(Update::ReplaceStep(SearchStep::Path {
            query: query.clone(),
            response: response.clone(),
        }))
        .await?;

        self.track_query(
            EventData::input_stage("path search")
                .with_payload("query", query)
                .with_payload("is_semantic", is_semantic)
                .with_payload("results", &paths)
                .with_payload("raw_prompt", &response),
        );

        Ok(response)
    }

    async fn process_files(&mut self, query: &str, path_aliases: &[usize]) -> Result<String> {
        const MAX_CHUNK_LINE_LENGTH: usize = 20;
        const CHUNK_MERGE_DISTANCE: usize = 10;
        const MAX_TOKENS: usize = 15400;

        let paths = path_aliases
            .iter()
            .copied()
            .map(|i| self.paths().get(i).ok_or(i).cloned())
            .collect::<Result<Vec<_>, _>>()
            .map_err(|i| anyhow!("invalid path alias {i}"))?;

        self.update(Update::StartStep(SearchStep::Proc {
<<<<<<< HEAD
            query: question.to_string(),
            paths: path_aliases.to_vec(),
=======
            query: query.to_string(),
            paths: paths.clone(),
>>>>>>> fdefec18
            response: String::new(),
        }))
        .await?;

        // Immutable reborrow of `self`, to copy freely to async closures.
        let self_ = &*self;
        let chunks = stream::iter(paths.clone())
            .map(|path| async move {
                tracing::debug!(?path, "reading file");

                let lines = self_
                    .get_file_content(&path)
                    .await?
                    .with_context(|| format!("path does not exist in the index: {path}"))?
                    .content
                    .lines()
                    .enumerate()
                    .map(|(i, line)| format!("{} {line}", i + 1))
                    .collect::<Vec<_>>();

                let bpe = tiktoken_rs::get_bpe_from_model("gpt-3.5-turbo")?;

                let iter =
                    tokio::task::spawn_blocking(|| trim_lines_by_tokens(lines, bpe, MAX_TOKENS))
                        .await
                        .context("failed to split by token")?;

                Result::<_>::Ok((iter, path.clone()))
            })
            // Buffer file loading to load multiple paths at once
            .buffered(10)
            .map(|result| async {
                let (lines, path) = result?;

                // The unwraps here should never fail, we generated this string above to always
                // have the same format.
                let start_line = lines[0]
                    .split_once(' ')
                    .unwrap()
                    .0
                    .parse::<usize>()
                    .unwrap();

                // We store the lines separately, so that we can reference them later to trim
                // this snippet by line number.
                let contents = lines.join("\n");
                let prompt = prompts::file_explanation(query, &path, &contents);

                debug!(?path, "calling chat API on file");

                let json = self_
                    .llm_gateway
                    .clone()
                    .model("gpt-3.5-turbo-16k-0613")
                    // Set low frequency penalty to discourage long outputs.
                    .frequency_penalty(0.1)
                    .chat(&[llm_gateway::api::Message::system(&prompt)], None)
                    .await?
                    .try_collect::<String>()
                    .await?;

                #[derive(
                    serde::Deserialize,
                    serde::Serialize,
                    PartialEq,
                    Eq,
                    PartialOrd,
                    Ord,
                    Copy,
                    Clone,
                    Debug,
                )]
                struct Range {
                    start: usize,
                    end: usize,
                }

                #[derive(serde::Serialize)]
                struct RelevantChunk {
                    #[serde(flatten)]
                    range: Range,
                    code: String,
                }

                impl RelevantChunk {
                    fn enumerate_lines(&self) -> Self {
                        Self {
                            range: self.range,
                            code: self
                                .code
                                .lines()
                                .enumerate()
                                .map(|(i, line)| format!("{} {line}", i + self.range.start))
                                .collect::<Vec<_>>()
                                .join("\n"),
                        }
                    }
                }

                let mut line_ranges: Vec<Range> = serde_json::from_str::<Vec<Range>>(&json)?
                    .into_iter()
                    .filter(|r| r.start > 0 && r.end > 0)
                    .map(|mut r| {
                        r.end = r.end.min(r.start + MAX_CHUNK_LINE_LENGTH); // Cap relevant chunk size by line number
                        r
                    })
                    .collect();

                line_ranges.sort();
                line_ranges.dedup();

                let relevant_chunks = line_ranges
                    .into_iter()
                    .fold(Vec::<Range>::new(), |mut exps, next| {
                        if let Some(prev) = exps.last_mut() {
                            if prev.end + CHUNK_MERGE_DISTANCE >= next.start {
                                prev.end = next.end;
                                return exps;
                            }
                        }

                        exps.push(next);
                        exps
                    })
                    .into_iter()
                    .filter_map(|range| {
                        Some(RelevantChunk {
                            range,
                            code: lines
                                .get(
                                    range.start.saturating_sub(start_line)
                                        ..range.end.saturating_sub(start_line),
                                )?
                                .iter()
                                .map(|line| line.split_once(' ').unwrap().1)
                                .collect::<Vec<_>>()
                                .join("\n"),
                        })
                    })
                    .collect::<Vec<_>>();

                Ok::<_, anyhow::Error>((relevant_chunks, path))
            });

        let processed = chunks
            // This box seems unnecessary, but it avoids a compiler bug:
            // https://github.com/rust-lang/rust/issues/64552
            .boxed()
            .buffered(5)
            .filter_map(|res| async { res.ok() })
            .collect::<Vec<_>>()
            .await;

        for (relevant_chunks, path) in &processed {
            let alias = self.get_path_alias(path) as u32;

            for c in relevant_chunks {
                let chunk = CodeChunk {
                    path: path.to_owned(),
                    alias,
                    snippet: c.code.clone(),
                    start_line: c.range.start as u32,
                    end_line: c.range.end as u32,
                };
                if !chunk.is_empty() {
                    self.last_exchange_mut().code_chunks.push(chunk);
                }
            }
        }

        let out = processed
            .into_iter()
            .map(|(relevant_chunks, path)| {
                serde_json::json!({
                    "relevant_chunks": relevant_chunks
                        .iter()
                        .map(|c| c.enumerate_lines())
                        .collect::<Vec<_>>(),
                    "path_alias": self.get_path_alias(&path),
                })
            })
            .collect::<Vec<_>>();

        let response = serde_json::to_string(&out)?;

        self.update(Update::ReplaceStep(SearchStep::Proc {
<<<<<<< HEAD
            query: question.to_string(),
            paths: path_aliases.to_vec(),
=======
            query: query.to_string(),
            paths,
>>>>>>> fdefec18
            response: response.clone(),
        }))
        .await?;

        self.track_query(
            EventData::input_stage("process file")
                .with_payload("question", query)
                .with_payload("chunks", &out)
                .with_payload("raw_prompt", &response),
        );

        Ok(response)
    }

    async fn answer_context(&mut self, aliases: &[usize]) -> Result<String> {
        let paths = self.paths();
        let code_chunks = self.canonicalize_code_chunks().await;

        let mut s = "".to_owned();

        let mut path_aliases = aliases
            .iter()
            .copied()
            .filter(|alias| *alias < paths.len())
            .collect::<Vec<_>>();

        path_aliases.sort();
        path_aliases.dedup();

        if !paths.is_empty() {
            s += "##### PATHS #####\npath alias, path\n";

            if path_aliases.len() == 1 {
                // Only show matching path
                let alias = path_aliases[0];
                let path = paths[alias].clone();
                s += &format!("{alias}, {}\n", &path);
            } else {
                // Show all paths that have been seen
                for (alias, path) in paths.iter().enumerate() {
                    s += &format!("{alias}, {}\n", &path);
                }
            }
        }

        let code_chunks = if path_aliases.len() == 1 {
            let alias = path_aliases[0];
            let path = paths[alias].clone();
            let doc = self.get_file_content(&path).await?;

            match doc {
                Some(doc) => {
                    let bpe = tiktoken_rs::get_bpe_from_model("gpt-4")
                        .context("invalid model requested")?;

                    let trimmed_file_contents = limit_tokens(&doc.content, bpe, 4000);

                    vec![CodeChunk {
                        alias: alias as u32,
                        path,
                        start_line: 1,
                        end_line: trimmed_file_contents.lines().count() as u32 + 1,
                        snippet: trimmed_file_contents.to_owned(),
                    }]
                }
                None => {
                    warn!("only path alias did not return any results");
                    vec![]
                }
            }
        } else {
            code_chunks
                .iter()
                .filter(|c| path_aliases.contains(&(c.alias as usize)))
                .cloned()
                .collect()
        };

        const PROMPT_HEADROOM: usize = 1500;
        let bpe = tiktoken_rs::get_bpe_from_model("gpt-4")?;
        let mut remaining_prompt_tokens = tiktoken_rs::get_completion_max_tokens("gpt-4", &s)?;

        // Select as many recent chunks as possible
        let mut recent_chunks = Vec::new();
        for chunk in code_chunks.iter().rev() {
            let snippet = chunk
                .snippet
                .lines()
                .enumerate()
                .map(|(i, line)| format!("{} {line}\n", i + chunk.start_line as usize))
                .collect::<String>();

            let formatted_snippet = format!("### path alias: {} ###\n{snippet}\n\n", chunk.alias);

            let snippet_tokens = bpe.encode_ordinary(&formatted_snippet).len();

            if snippet_tokens >= remaining_prompt_tokens - PROMPT_HEADROOM {
                debug!("Breaking at {} tokens...", remaining_prompt_tokens);
                break;
            }

            recent_chunks.push((chunk.clone(), formatted_snippet));

            remaining_prompt_tokens -= snippet_tokens;
            debug!("{}", remaining_prompt_tokens);
        }

        // group recent chunks by path alias
        let mut recent_chunks_by_alias: HashMap<_, _> =
            recent_chunks
                .into_iter()
                .fold(HashMap::new(), |mut map, item| {
                    map.entry(item.0.alias).or_insert_with(Vec::new).push(item);
                    map
                });

        // write the header if we have atleast one chunk
        if !recent_chunks_by_alias.values().all(Vec::is_empty) {
            s += "\n##### CODE CHUNKS #####\n\n";
        }

        // sort by alias, then sort by lines
        let mut aliases = recent_chunks_by_alias.keys().copied().collect::<Vec<_>>();
        aliases.sort();

        for alias in aliases {
            let chunks = recent_chunks_by_alias.get_mut(&alias).unwrap();
            chunks.sort_by(|a, b| a.0.start_line.cmp(&b.0.start_line));
            for (_, formatted_snippet) in chunks {
                s += formatted_snippet;
            }
        }

        Ok(s)
    }

    async fn answer(&mut self, aliases: &[usize]) -> Result<()> {
        let context = self.answer_context(aliases).await?;
        let history = self.utter_history().collect::<Vec<_>>();

        let system_message = prompts::answer_article_prompt(&context);
        let messages = Some(llm_gateway::api::Message::system(&system_message))
            .into_iter()
            .chain(history.iter().cloned())
            .collect::<Vec<_>>();

        let mut stream = pin!(self.llm_gateway.chat(&messages, None).await?);
        let mut response = String::new();
        while let Some(fragment) = stream.next().await {
            let fragment = fragment?;
            response += &fragment;

            if let Some((article, summary)) = split_article_summary(&response) {
                self.update(Update::Article(article)).await?;
                self.update(Update::Conclude(summary)).await?;
            } else {
                self.update(Update::Article(response.clone())).await?;
            }
        }

        let summary = split_article_summary(&response)
            .map(|(_article, summary)| summary)
            .unwrap_or_else(|| {
                [
                    "I hope that was useful, can I help with anything else?",
                    "Is there anything else I can help you with?",
                    "Can I help you with anything else?",
                ]
                .choose(&mut OsRng)
                .copied()
                .unwrap()
                .to_owned()
            });

        self.update(Update::Conclude(summary)).await?;

        self.track_query(
            EventData::output_stage("answer_article")
                .with_payload("query", self.last_exchange().query())
                .with_payload("query_history", &history)
                .with_payload("response", &response)
                .with_payload("raw_prompt", &system_message),
        );

        Ok(())
    }

<<<<<<< HEAD
    /// The full history of messages, including intermediate function calls
    fn history(&self) -> Result<Vec<llm_gateway::api::Message>> {
        let history = self
            .exchanges
            .iter()
            .try_fold(Vec::new(), |mut acc, e| -> Result<_> {
                let query = e
                    .query()
                    .map(|q| {
                        llm_gateway::api::Message::user(&format!(
                            "{q}\nCall a function. Do not answer."
                        ))
                    })
                    .ok_or_else(|| anyhow!("query does not have target"))?;

                let steps = e.search_steps.iter().flat_map(|s| {
                    let (name, arguments) = s.serialize_call();
                    vec![
                        llm_gateway::api::Message::function_call(&FunctionCall {
                            name: Some(name.clone()),
                            arguments,
                        }),
                        llm_gateway::api::Message::function_return(
                            &name,
                            &format!("{}\nCall a function. Do not answer.", s.get_response()),
                        ),
                    ]
                });
=======
    async fn answer_filesystem(&mut self, aliases: &[usize]) -> Result<()> {
        let context = self.answer_context(aliases).await?;
        let mut query_history = self.utter_history().collect::<Vec<_>>();

        {
            let (role, content) = query_history
                .last_mut()
                .context("query history was empty")?
                .as_plaintext_mut()
                .context("last message was not plaintext")?;

            if role != "user" {
                bail!("last message was not a user message");
            }
>>>>>>> fdefec18

                let answer = e
                    .answer_summarized()?
                    .map(|a| llm_gateway::api::Message::assistant(&a));

                acc.extend(
                    std::iter::once(query)
                        .chain(steps)
                        .chain(answer.into_iter()),
                );
                Ok(acc)
            })?;
        Ok(history)
    }

    /// History of `user`, `assistant` messages. These are the messages that are shown to the user.
    fn utter_history(&self) -> impl Iterator<Item = llm_gateway::api::Message> + '_ {
        const ANSWER_MAX_HISTORY_SIZE: usize = 5;

        self.exchanges
            .iter()
            .rev()
            .take(ANSWER_MAX_HISTORY_SIZE)
            .rev()
            .flat_map(|e| {
                let query = e.query().map(|q| llm_gateway::api::Message::PlainText {
                    role: "user".to_owned(),
                    content: q,
                });

                let conclusion = e.answer().map(|c| llm_gateway::api::Message::PlainText {
                    role: "assistant".to_owned(),
                    content: c.to_owned(),
                });

                query
                    .into_iter()
                    .chain(conclusion.into_iter())
                    .collect::<Vec<_>>()
            })
    }

    /// Merge overlapping and nearby code chunks
    async fn canonicalize_code_chunks(&self) -> Vec<CodeChunk> {
        let mut chunks_by_path = HashMap::<_, Vec<_>>::new();
        for c in mem::take(&mut self.code_chunks()) {
            chunks_by_path.entry(c.path.clone()).or_default().push(c);
        }

        futures::stream::iter(chunks_by_path)
            .then(|(path, mut chunks)| async move {
                chunks.sort_by_key(|c| c.start_line);
                let contents = self
                    .get_file_content(&path)
                    .await
                    .unwrap()
                    .unwrap_or_else(|| panic!("path did not exist in the index: {path}"))
                    .content;

                chunks
                    .into_iter()
                    .fold(Vec::<CodeChunk>::new(), |mut a, next| {
                        // There is some rightward drift here, which could be fixed once if-let
                        // chains are stabilized.
                        if let Some(prev) = a.last_mut() {
                            if let Some(next) = merge_overlapping(prev, next) {
                                if let Some(next) = merge_nearby(prev, next, &contents) {
                                    a.push(next);
                                }
                            }
                        } else {
                            a.push(next);
                        }

                        a
                    })
            })
            .flat_map(futures::stream::iter)
            .collect()
            .await
    }

<<<<<<< HEAD
    /// Hypothetical Document Embedding (HyDE): https://arxiv.org/abs/2212.10496
    ///
    /// This method generates synthetic documents based on the query. These are then
    /// parsed and code is extracted. This has been shown to improve semantic search recall.
    async fn hyde(&self, query: &str) -> Result<Vec<String>> {
        let prompt = vec![llm_gateway::api::Message::system(
            &prompts::hypothetical_document_prompt(query),
        )];
=======
            let search_results = array_of_arrays
                .iter()
                .map(Vec::as_slice)
                .filter_map(|v| {
                    let item = exchange::FileResult::from_json_array(v);
                    if item.is_none() {
                        warn!("failed to build search result from: {v:?}");
                    }
                    item
                })
                .map(|s| s.substitute_path_alias(&self.paths()))
                .collect::<Vec<_>>();
>>>>>>> fdefec18

        tracing::trace!(?query, "generating hyde docs");

<<<<<<< HEAD
        let response = self
            .llm_gateway
            .clone()
            .model("gpt-3.5-turbo-0613")
            .chat(&prompt, None)
            .await?
            .try_collect::<String>()
            .await?;
=======
        self.track_query(
            EventData::output_stage("answer_filesystem")
                .with_payload("query", self.last_exchange().query())
                .with_payload("query_history", &query_history)
                .with_payload("response", &buffer)
                .with_payload("system_message", &system_message),
        );
>>>>>>> fdefec18

        tracing::trace!("parsing hyde response");

<<<<<<< HEAD
        let documents = prompts::try_parse_hypothetical_documents(&response);

        for doc in documents.iter() {
            info!(?doc, "got hyde doc");
        }

=======
    /// The full history of messages, including intermediate function calls
    fn history(&self) -> Result<Vec<llm_gateway::api::Message>> {
        let history = self
            .exchanges
            .iter()
            .try_fold(Vec::new(), |mut acc, e| -> Result<_> {
                let query = e
                    .query()
                    .map(|q| {
                        llm_gateway::api::Message::user(&format!(
                            "{q}\nCall a function. Do not answer."
                        ))
                    })
                    .ok_or_else(|| anyhow!("query does not have target"))?;

                let steps = e.search_steps.iter().flat_map(|s| {
                    let (name, arguments) = match s {
                        SearchStep::Path { query, .. } => (
                            "path".to_owned(),
                            format!("{{\n \"query\": \"{query}\"\n}}"),
                        ),
                        SearchStep::Code { query, .. } => (
                            "code".to_owned(),
                            format!("{{\n \"query\": \"{query}\"\n}}"),
                        ),
                        SearchStep::Proc { query, paths, .. } => (
                            "proc".to_owned(),
                            format!(
                                "{{\n \"paths\": [{}],\n \"query\": \"{query}\"\n}}",
                                paths
                                    .iter()
                                    .map(|path| self
                                        .paths()
                                        .iter()
                                        .position(|p| p == path)
                                        .unwrap()
                                        .to_string())
                                    .collect::<Vec<_>>()
                                    .join(", ")
                            ),
                        ),
                    };

                    vec![
                        llm_gateway::api::Message::function_call(&FunctionCall {
                            name: Some(name.clone()),
                            arguments,
                        }),
                        llm_gateway::api::Message::function_return(
                            &name,
                            &format!("{}\nCall a function. Do not answer.", s.get_response()),
                        ),
                    ]
                });

                let answer = e
                    .answer_summarized()?
                    .map(|a| llm_gateway::api::Message::assistant(&a));

                acc.extend(
                    std::iter::once(query)
                        .chain(steps)
                        .chain(answer.into_iter()),
                );
                Ok(acc)
            })?;
        Ok(history)
    }

    /// History of `user`, `assistant` messages. These are the messages that are shown to the user.
    fn utter_history(&self) -> impl Iterator<Item = llm_gateway::api::Message> + '_ {
        const ANSWER_MAX_HISTORY_SIZE: usize = 5;

        self.exchanges
            .iter()
            .rev()
            .take(ANSWER_MAX_HISTORY_SIZE)
            .rev()
            .flat_map(|e| {
                let query = e.query().map(|q| llm_gateway::api::Message::PlainText {
                    role: "user".to_owned(),
                    content: q,
                });

                let conclusion = e.answer().map(|c| llm_gateway::api::Message::PlainText {
                    role: "assistant".to_owned(),
                    content: c.to_owned(),
                });

                query
                    .into_iter()
                    .chain(conclusion.into_iter())
                    .collect::<Vec<_>>()
            })
    }

    /// Merge overlapping and nearby code chunks
    async fn canonicalize_code_chunks(&self) -> Vec<CodeChunk> {
        let mut chunks_by_path = HashMap::<_, Vec<_>>::new();
        for c in mem::take(&mut self.code_chunks()) {
            chunks_by_path.entry(c.path.clone()).or_default().push(c);
        }

        futures::stream::iter(chunks_by_path)
            .then(|(path, mut chunks)| async move {
                chunks.sort_by_key(|c| c.start_line);
                let contents = self
                    .get_file_content(&path)
                    .await
                    .unwrap()
                    .unwrap_or_else(|| panic!("path did not exist in the index: {path}"))
                    .content;

                chunks
                    .into_iter()
                    .fold(Vec::<CodeChunk>::new(), |mut a, next| {
                        // There is some rightward drift here, which could be fixed once if-let
                        // chains are stabilized.
                        if let Some(prev) = a.last_mut() {
                            if let Some(next) = merge_overlapping(prev, next) {
                                if let Some(next) = merge_nearby(prev, next, &contents) {
                                    a.push(next);
                                }
                            }
                        } else {
                            a.push(next);
                        }

                        a
                    })
            })
            .flat_map(futures::stream::iter)
            .collect()
            .await
    }

    /// Hypothetical Document Embedding (HyDE): https://arxiv.org/abs/2212.10496
    ///
    /// This method generates synthetic documents based on the query. These are then
    /// parsed and code is extracted. This has been shown to improve semantic search recall.
    async fn hyde(&self, query: &str) -> Result<Vec<String>> {
        let prompt = vec![llm_gateway::api::Message::system(
            &prompts::hypothetical_document_prompt(query),
        )];

        tracing::trace!(?query, "generating hyde docs");

        let response = self
            .llm_gateway
            .clone()
            .model("gpt-3.5-turbo-0613")
            .chat(&prompt, None)
            .await?
            .try_collect::<String>()
            .await?;

        tracing::trace!("parsing hyde response");

        let documents = prompts::try_parse_hypothetical_documents(&response);

        for doc in documents.iter() {
            info!(?doc, "got hyde doc");
        }

>>>>>>> fdefec18
        Ok(documents)
    }

    async fn semantic_search(
        &self,
        query: Literal<'_>,
        limit: u64,
        offset: u64,
        retrieve_more: bool,
    ) -> Result<Vec<semantic::Payload>> {
        let query = SemanticQuery {
            target: Some(query),
            repos: [Literal::Plain(self.repo_ref.display_name().into())].into(),
            ..self.last_exchange().query.clone()
        };

        debug!(?query, %self.thread_id, "executing semantic query");
        self.app
            .semantic
            .as_ref()
            .unwrap()
            .search(&query, limit, offset, retrieve_more)
            .await
    }

    #[allow(dead_code)]
    async fn batch_semantic_search(
        &self,
        queries: Vec<Literal<'_>>,
        limit: u64,
        offset: u64,
        retrieve_more: bool,
    ) -> Result<Vec<semantic::Payload>> {
        let queries = queries
            .iter()
            .map(|q| SemanticQuery {
                target: Some(q.clone()),
                repos: [Literal::Plain(self.repo_ref.display_name().into())].into(),
                ..self.last_exchange().query.clone()
            })
            .collect::<Vec<_>>();

        let queries = queries.iter().collect::<Vec<_>>();

        debug!(?queries, %self.thread_id, "executing semantic query");
        self.app
            .semantic
            .as_ref()
            .unwrap()
            .batch_search(queries.as_slice(), limit, offset, retrieve_more)
            .await
    }

    async fn get_file_content(&self, path: &str) -> Result<Option<ContentDocument>> {
        let branch = self.last_exchange().query.first_branch();

        debug!(%self.repo_ref, path, ?branch, %self.thread_id, "executing file search");
        self.app
            .indexes
            .file
            .by_path(&self.repo_ref, path, branch.as_deref())
            .await
            .with_context(|| format!("failed to read path: {}", path))
    }

    async fn fuzzy_path_search<'a>(
        &'a self,
        query: &str,
    ) -> impl Iterator<Item = FileDocument> + 'a {
        let branch = self.last_exchange().query.first_branch();

        debug!(%self.repo_ref, query, ?branch, %self.thread_id, "executing fuzzy search");
        self.app
            .indexes
            .file
            .fuzzy_path_match(&self.repo_ref, query, branch.as_deref(), 50)
            .await
    }
}

fn trim_history(
    mut history: Vec<llm_gateway::api::Message>,
) -> Result<Vec<llm_gateway::api::Message>> {
    const HEADROOM: usize = 2048;

    let mut tiktoken_msgs = history
        .iter()
        .map(|m| match m {
            llm_gateway::api::Message::PlainText { role, content } => {
                tiktoken_rs::ChatCompletionRequestMessage {
                    role: role.clone(),
                    content: content.clone(),
                    name: None,
                }
            }
            llm_gateway::api::Message::FunctionReturn {
                role,
                name,
                content,
            } => tiktoken_rs::ChatCompletionRequestMessage {
                role: role.clone(),
                content: content.clone(),
                name: Some(name.clone()),
            },
            llm_gateway::api::Message::FunctionCall {
                role,
                function_call,
                content: _,
            } => tiktoken_rs::ChatCompletionRequestMessage {
                role: role.clone(),
                content: serde_json::to_string(&function_call).unwrap(),
                name: None,
            },
        })
        .collect::<Vec<_>>();

    while tiktoken_rs::get_chat_completion_max_tokens("gpt-4", &tiktoken_msgs)? < HEADROOM {
        let idx = history
            .iter_mut()
            .position(|m| match m {
                llm_gateway::api::Message::PlainText {
                    role,
                    ref mut content,
                } if (role == "user" || role == "assistant") && content != "[HIDDEN]" => {
                    *content = "[HIDDEN]".into();
                    true
                }
                llm_gateway::api::Message::FunctionReturn {
                    role: _,
                    name: _,
                    ref mut content,
                } if content != "[HIDDEN]" => {
                    *content = "[HIDDEN]".into();
                    true
                }
                _ => false,
            })
            .ok_or_else(|| anyhow!("could not find message to trim"))?;

        tiktoken_msgs[idx].content = "[HIDDEN]".into();
    }

    Ok(history)
}

fn trim_lines_by_tokens(lines: Vec<String>, bpe: CoreBPE, max_tokens: usize) -> Vec<String> {
    let line_tokens = lines
        .iter()
        .map(|line| bpe.encode_ordinary(line).len())
        .collect::<Vec<_>>();

    let mut trimmed_lines = Vec::new();

    // Push lines to `trimmed_lines` until we reach the maximum number of tokens.
    let mut i = 0usize;
    let mut tokens = 0usize;
    while i < lines.len() && tokens < max_tokens {
        tokens += line_tokens[i];
        trimmed_lines.push(lines[i].clone());
        i += 1;
    }

    trimmed_lines
}

fn limit_tokens(text: &str, bpe: CoreBPE, max_tokens: usize) -> &str {
    let mut tokens = bpe.encode_ordinary(text);
    tokens.truncate(max_tokens);

    while !tokens.is_empty() {
        if let Ok(s) = bpe.decode(tokens.clone()) {
            return &text[..s.len()];
        }

        let _ = tokens.pop();
    }

    ""
}

/// Merge code chunks if they overlap.
///
/// This function assumes that the first paramter is a chunk which starts *before* the second
/// parameter starts.
fn merge_overlapping(a: &mut CodeChunk, b: CodeChunk) -> Option<CodeChunk> {
    if a.end_line >= b.start_line {
        // `b` might be contained in `a`, which allows us to discard it.
        if a.end_line < b.end_line {
            a.snippet += "\n";
            a.snippet += &b
                .snippet
                .lines()
                .skip((a.end_line - b.start_line) as usize)
                .collect::<Vec<_>>()
                .join("\n");

            a.end_line = b.end_line;
        }

        None
    } else {
        Some(b)
    }
}

/// Merge nearby code chunks if possible, returning the second code chunk if it is too far away.
///
/// This function assumes that the input chunks do not overlap, and that the first paramter is a
/// chunk which ends *before* the second parameter starts.
fn merge_nearby(a: &mut CodeChunk, b: CodeChunk, contents: &str) -> Option<CodeChunk> {
    const NEAR_THRESHOLD: u32 = 20;

    // This should never underflow, as we already merge overlapping chunks before getting
    // here.
    let missing = b.start_line - a.end_line;

    if missing > NEAR_THRESHOLD {
        return Some(b);
    }

    a.snippet += "\n";
    a.snippet += &contents
        .lines()
        .skip(a.end_line as usize - 1)
        .take(missing as usize)
        .collect::<Vec<_>>()
        .join("\n");
    a.snippet += "\n";
    a.snippet += &b.snippet;
    a.end_line = b.end_line;

    None
}

fn split_article_summary(response: &str) -> Option<(String, String)> {
    // The `comrak` crate has a very unusual API which makes this logic difficult to follow. It
    // favours arena allocation instead of a tree-based AST, and requires `Write`rs to regenerate
    // markdown output.
    //
    // There are quirks to the parsing logic, comments have been added for clarity.

    let arena = comrak::Arena::new();
    let mut options = comrak::ComrakOptions::default();
    options.extension.footnotes = true;

    // We don't have an easy built-in way to generate a string with `comrak`, so we encapsulate
    // that logic here.
    let comrak_to_string = |node| {
        let mut out = Vec::<u8>::new();
        comrak::format_commonmark(node, &options, &mut out).unwrap();
        String::from_utf8_lossy(&out).trim().to_owned()
    };

    // `comrak` will not recognize footnote definitions unless they have been referenced at least
    // once. To ensure our potential summary appears in the parse tree, we prepend the entire
    // response with a sentinel reference to the footnote. After parsing, we look for that
    // footnote and immediately remove (detach) it from the root node. This ensures that our
    // artifical reference does not appear in the output.

    let document = format!("[^summary]\n\n{response}");
    let root = comrak::parse_document(&arena, &document, &options);
    let mut children = root.children();
    // Detach the sentinel footnote reference.
    children.next().unwrap().detach();

    for child in children {
        match &child.data.borrow().value {
            comrak::nodes::NodeValue::FootnoteDefinition(def) if def.name == "summary" => (),
            _ => continue,
        };

        let first_child = child.children().next()?;
        if let comrak::nodes::NodeValue::Paragraph = &first_child.data.borrow().value {
            // We detach the summary from the main text, so that it does not end up in the final
            // article output.
            child.detach();
            return Some((comrak_to_string(root), comrak_to_string(first_child)));
        }
    }

    None
}

#[derive(Debug, serde::Serialize, serde::Deserialize)]
#[serde(rename_all = "lowercase")]
enum Action {
    /// A user-provided query.
    Query(String),

    Path {
        query: String,
    },
    #[serde(rename = "none")]
    Answer {
        paths: Vec<usize>,
    },
    Code {
        query: String,
    },
    Proc {
        query: String,
        paths: Vec<usize>,
    },
}

impl Action {
    /// Deserialize this action from the GPT-tagged enum variant format.
    ///
    /// We convert (2 examples):
    ///
    /// ```text
    /// {"name": "Variant1", "args": {}}
    /// {"name": "Variant2", "args": {"a":123}}
    /// ```
    ///
    /// To:
    ///
    /// ```text
    /// {"Variant1": {}}
    /// {"Variant2": {"a":123}}
    /// ```
    ///
    /// So that we can deserialize using the serde-provided "tagged" enum representation.
    fn deserialize_gpt(call: &FunctionCall) -> Result<Self> {
        let mut map = serde_json::Map::new();
        map.insert(
            call.name.clone().unwrap(),
            serde_json::from_str(&call.arguments)?,
        );

        Ok(serde_json::from_value(serde_json::Value::Object(map))?)
    }
}

#[cfg(test)]
mod tests {
    use pretty_assertions::assert_eq;

    use super::*;

    #[test]
    fn test_trimming() {
        let long_string = "long string ".repeat(2000);
        let history = vec![
            llm_gateway::api::Message::system("foo"),
            llm_gateway::api::Message::user("bar"),
            llm_gateway::api::Message::assistant("baz"),
            llm_gateway::api::Message::user(&long_string),
            llm_gateway::api::Message::assistant("quux"),
            llm_gateway::api::Message::user("fred"),
            llm_gateway::api::Message::assistant("thud"),
            llm_gateway::api::Message::user(&long_string),
            llm_gateway::api::Message::user("corge"),
        ];

        assert_eq!(
            trim_history(history).unwrap(),
            vec![
                llm_gateway::api::Message::system("foo"),
                llm_gateway::api::Message::user("[HIDDEN]"),
                llm_gateway::api::Message::assistant("[HIDDEN]"),
                llm_gateway::api::Message::user("[HIDDEN]"),
                llm_gateway::api::Message::assistant("quux"),
                llm_gateway::api::Message::user("fred"),
                llm_gateway::api::Message::assistant("thud"),
                llm_gateway::api::Message::user(&long_string),
                llm_gateway::api::Message::user("corge"),
            ]
        );
    }

    #[test]
    fn test_trim_lines_by_tokens() {
        let bpe = tiktoken_rs::get_bpe_from_model("gpt-3.5-turbo").unwrap();

        let lines = vec![
            "fn main() {".to_string(),
            "    one();".to_string(),
            "    two();".to_string(),
            "    three();".to_string(),
            "    four();".to_string(),
            "    five();".to_string(),
            "    six();".to_string(),
            "}".to_string(),
        ];
        assert_eq!(
            trim_lines_by_tokens(lines, bpe.clone(), 15),
            vec![
                "fn main() {".to_string(),
                "    one();".to_string(),
                "    two();".to_string(),
                "    three();".to_string(),
                "    four();".to_string()
            ]
        );

        let lines = vec!["fn main() {".to_string(), "    one();".to_string()];
        assert_eq!(
            trim_lines_by_tokens(lines, bpe.clone(), 15),
            vec!["fn main() {".to_string(), "    one();".to_string()]
        );

        let expected: Vec<String> = vec![];
        assert_eq!(trim_lines_by_tokens(vec![], bpe, 15), expected);
    }

    #[test]
    fn test_limit_tokens() {
        let bpe = tiktoken_rs::get_bpe_from_model("gpt-3.5-turbo").unwrap();
        assert_eq!(limit_tokens("fn 🚨() {}", bpe.clone(), 1), "fn");

        // Note: the following calls return a string that does not split the emoji, despite the
        // tokenizer interpreting the tokens like that.
        assert_eq!(limit_tokens("fn 🚨() {}", bpe.clone(), 2), "fn");
        assert_eq!(limit_tokens("fn 🚨() {}", bpe.clone(), 3), "fn");

        // Now we have a sufficient number of input tokens to overcome the emoji.
        assert_eq!(limit_tokens("fn 🚨() {}", bpe.clone(), 4), "fn 🚨");
        assert_eq!(limit_tokens("fn 🚨() {}", bpe.clone(), 5), "fn 🚨()");
        assert_eq!(limit_tokens("fn 🚨() {}", bpe, 6), "fn 🚨() {}");
    }

    #[test]
    fn test_merge_overlapping_no_overlap() {
        let _code = vec![
            "/// Non recursive function.",
            "///",
            "/// `n` the rank used to compute the member of the sequence.",
            "pub fn fibonacci(n: i32) -> u64 {",
            "    if n < 0 {",
            "        panic!(\"{} is negative!\", n);",
            "    } else if n == 0 {",
            "        panic!(\"zero is not a right argument to fibonacci()!\");",
            "    } else if n == 1 {",
            "        return 1;",
            "    }",
            "",
            "    let mut sum = 0;",
            "    let mut last = 0;",
            "    let mut curr = 1;",
            "    for _i in 1..n {",
            "        sum = last + curr;",
            "        last = curr;",
            "        curr = sum;",
            "    }",
            "    sum",
            "}",
        ]
        .join("\n");

        let a = CodeChunk {
            path: "fib.rs".into(),
            alias: 0,
            snippet: vec![
                "pub fn fibonacci(n: i32) -> u64 {",
                "    if n < 0 {",
                "        panic!(\"{} is negative!\", n);",
                "    } else if n == 0 {",
                "        panic!(\"zero is not a right argument to fibonacci()!\");",
                "    } else if n == 1 {",
                "        return 1;",
                "    }",
            ]
            .join("\n"),
            start_line: 4,
            end_line: 12,
        };

        let b = CodeChunk {
            path: "foo.rs".into(),
            alias: 0,
            snippet: vec![
                "    let mut sum = 0;",
                "    let mut last = 0;",
                "    let mut curr = 1;",
                "    for _i in 1..n {",
                "        sum = last + curr;",
                "        last = curr;",
                "        curr = sum;",
                "    }",
            ]
            .join("\n"),

            start_line: 13,
            end_line: 21,
        };

        let mut a2 = a.clone();
        assert_eq!(Some(b.clone()), merge_overlapping(&mut a2, b));
        assert_eq!(a2, a);
    }

    #[test]
    fn test_merge_overlapping_consecutive() {
        let _code = vec![
            "/// Non recursive function.",
            "///",
            "/// `n` the rank used to compute the member of the sequence.",
            "pub fn fibonacci(n: i32) -> u64 {",
            "    if n < 0 {",
            "        panic!(\"{} is negative!\", n);",
            "    } else if n == 0 {",
            "        panic!(\"zero is not a right argument to fibonacci()!\");",
            "    } else if n == 1 {",
            "        return 1;",
            "    }",
            "",
            "    let mut sum = 0;",
            "    let mut last = 0;",
            "    let mut curr = 1;",
            "    for _i in 1..n {",
            "        sum = last + curr;",
            "        last = curr;",
            "        curr = sum;",
            "    }",
            "    sum",
            "}",
        ]
        .join("\n");

        let mut a = CodeChunk {
            path: "fib.rs".into(),
            alias: 0,
            snippet: vec![
                "pub fn fibonacci(n: i32) -> u64 {",
                "    if n < 0 {",
                "        panic!(\"{} is negative!\", n);",
                "    } else if n == 0 {",
                "        panic!(\"zero is not a right argument to fibonacci()!\");",
                "    } else if n == 1 {",
                "        return 1;",
                "    }",
            ]
            .join("\n"),
            start_line: 4,
            end_line: 12,
        };

        let b = CodeChunk {
            path: "foo.rs".into(),
            alias: 0,
            snippet: vec![
                "",
                "    let mut sum = 0;",
                "    let mut last = 0;",
                "    let mut curr = 1;",
                "    for _i in 1..n {",
                "        sum = last + curr;",
                "        last = curr;",
                "        curr = sum;",
                "    }",
            ]
            .join("\n"),

            start_line: 12,
            end_line: 21,
        };

        assert_eq!(None, merge_overlapping(&mut a, b.clone()));
        assert_eq!(a.end_line, b.end_line);

        assert_eq!(
            a.snippet,
            vec![
                "pub fn fibonacci(n: i32) -> u64 {",
                "    if n < 0 {",
                "        panic!(\"{} is negative!\", n);",
                "    } else if n == 0 {",
                "        panic!(\"zero is not a right argument to fibonacci()!\");",
                "    } else if n == 1 {",
                "        return 1;",
                "    }",
                "",
                "    let mut sum = 0;",
                "    let mut last = 0;",
                "    let mut curr = 1;",
                "    for _i in 1..n {",
                "        sum = last + curr;",
                "        last = curr;",
                "        curr = sum;",
                "    }",
            ]
            .join("\n")
        );
    }

    #[test]
    fn test_merge_overlapping_overlap() {
        let _code = vec![
            "/// Non recursive function.",
            "///",
            "/// `n` the rank used to compute the member of the sequence.",
            "pub fn fibonacci(n: i32) -> u64 {",
            "    if n < 0 {",
            "        panic!(\"{} is negative!\", n);",
            "    } else if n == 0 {",
            "        panic!(\"zero is not a right argument to fibonacci()!\");",
            "    } else if n == 1 {",
            "        return 1;",
            "    }",
            "",
            "    let mut sum = 0;",
            "    let mut last = 0;",
            "    let mut curr = 1;",
            "    for _i in 1..n {",
            "        sum = last + curr;",
            "        last = curr;",
            "        curr = sum;",
            "    }",
            "    sum",
            "}",
        ]
        .join("\n");

        let mut a = CodeChunk {
            path: "fib.rs".into(),
            alias: 0,
            snippet: vec![
                "pub fn fibonacci(n: i32) -> u64 {",
                "    if n < 0 {",
                "        panic!(\"{} is negative!\", n);",
                "    } else if n == 0 {",
                "        panic!(\"zero is not a right argument to fibonacci()!\");",
                "    } else if n == 1 {",
                "        return 1;",
                "    }",
            ]
            .join("\n"),
            start_line: 4,
            end_line: 12,
        };

        let b = CodeChunk {
            path: "foo.rs".into(),
            alias: 0,
            snippet: vec![
                "    } else if n == 1 {",
                "        return 1;",
                "    }",
                "",
                "    let mut sum = 0;",
                "    let mut last = 0;",
                "    let mut curr = 1;",
                "    for _i in 1..n {",
                "        sum = last + curr;",
                "        last = curr;",
                "        curr = sum;",
                "    }",
            ]
            .join("\n"),

            start_line: 9,
            end_line: 21,
        };

        assert_eq!(None, merge_overlapping(&mut a, b.clone()));
        assert_eq!(a.end_line, b.end_line);

        assert_eq!(
            a.snippet,
            vec![
                "pub fn fibonacci(n: i32) -> u64 {",
                "    if n < 0 {",
                "        panic!(\"{} is negative!\", n);",
                "    } else if n == 0 {",
                "        panic!(\"zero is not a right argument to fibonacci()!\");",
                "    } else if n == 1 {",
                "        return 1;",
                "    }",
                "",
                "    let mut sum = 0;",
                "    let mut last = 0;",
                "    let mut curr = 1;",
                "    for _i in 1..n {",
                "        sum = last + curr;",
                "        last = curr;",
                "        curr = sum;",
                "    }",
            ]
            .join("\n")
        );
    }

    #[test]
    fn test_merge_overlapping_subset() {
        let _code = vec![
            "/// Non recursive function.",
            "///",
            "/// `n` the rank used to compute the member of the sequence.",
            "pub fn fibonacci(n: i32) -> u64 {",
            "    if n < 0 {",
            "        panic!(\"{} is negative!\", n);",
            "    } else if n == 0 {",
            "        panic!(\"zero is not a right argument to fibonacci()!\");",
            "    } else if n == 1 {",
            "        return 1;",
            "    }",
            "",
            "    let mut sum = 0;",
            "    let mut last = 0;",
            "    let mut curr = 1;",
            "    for _i in 1..n {",
            "        sum = last + curr;",
            "        last = curr;",
            "        curr = sum;",
            "    }",
            "    sum",
            "}",
        ]
        .join("\n");

        let mut a = CodeChunk {
            path: "fib.rs".into(),
            alias: 0,
            snippet: vec![
                "pub fn fibonacci(n: i32) -> u64 {",
                "    if n < 0 {",
                "        panic!(\"{} is negative!\", n);",
                "    } else if n == 0 {",
                "        panic!(\"zero is not a right argument to fibonacci()!\");",
                "    } else if n == 1 {",
                "        return 1;",
                "    }",
            ]
            .join("\n"),
            start_line: 4,
            end_line: 12,
        };

        let b = CodeChunk {
            path: "foo.rs".into(),
            alias: 0,
            snippet: vec![
                "        panic!(\"{} is negative!\", n);",
                "    } else if n == 0 {",
                "        panic!(\"zero is not a right argument to fibonacci()!\");",
            ]
            .join("\n"),
            start_line: 6,
            end_line: 9,
        };

        assert_eq!(None, merge_overlapping(&mut a, b));
        assert_eq!(a.start_line, 4);
        assert_eq!(a.end_line, 12);

        assert_eq!(
            a.snippet,
            vec![
                "pub fn fibonacci(n: i32) -> u64 {",
                "    if n < 0 {",
                "        panic!(\"{} is negative!\", n);",
                "    } else if n == 0 {",
                "        panic!(\"zero is not a right argument to fibonacci()!\");",
                "    } else if n == 1 {",
                "        return 1;",
                "    }",
            ]
            .join("\n")
        );
    }

    #[test]
    fn test_merge_nearby() {
        {
            let mut a = CodeChunk {
                path: "foo.txt".into(),
                alias: 0,
                snippet: "fn main() {".into(),
                start_line: 1,
                end_line: 2,
            };

            let b = CodeChunk {
                path: "foo.txt".into(),
                alias: 0,
                snippet: "}".into(),
                start_line: 3,
                end_line: 4,
            };

            let contents = "fn main() {\nprintln!(\"hello world\");\n}\n";

            assert_eq!(None, merge_nearby(&mut a, b.clone(), contents));
            assert_eq!(a.end_line, b.end_line);
            assert_eq!(a.snippet, contents.trim());
        }

        {
            let code = vec![
                "/// Non recursive function.",
                "///",
                "/// `n` the rank used to compute the member of the sequence.",
                "pub fn fibonacci(n: i32) -> u64 {",
                "    if n < 0 {",
                "        panic!(\"{} is negative!\", n);",
                "    } else if n == 0 {",
                "        panic!(\"zero is not a right argument to fibonacci()!\");",
                "    } else if n == 1 {",
                "        return 1;",
                "    }",
                "",
                "    let mut sum = 0;",
                "    let mut last = 0;",
                "    let mut curr = 1;",
                "    for _i in 1..n {",
                "        sum = last + curr;",
                "        last = curr;",
                "        curr = sum;",
                "    }",
                "    sum",
                "}",
            ]
            .join("\n");

            let mut a = CodeChunk {
                path: "fib.rs".into(),
                alias: 0,
                snippet: vec![
                    "pub fn fibonacci(n: i32) -> u64 {",
                    "    if n < 0 {",
                    "        panic!(\"{} is negative!\", n);",
                    "    } else if n == 0 {",
                    "        panic!(\"zero is not a right argument to fibonacci()!\");",
                    "    } else if n == 1 {",
                    "        return 1;",
                    "    }",
                ]
                .join("\n"),
                start_line: 4,
                end_line: 12,
            };

            let b = CodeChunk {
                path: "foo.rs".into(),
                alias: 0,
                snippet: vec![
                    "    for _i in 1..n {",
                    "        sum = last + curr;",
                    "        last = curr;",
                    "        curr = sum;",
                    "    }",
                ]
                .join("\n"),

                start_line: 16,
                end_line: 21,
            };

            assert_eq!(None, merge_nearby(&mut a, b.clone(), &code));
            assert_eq!(a.end_line, b.end_line);

            assert_eq!(
                a.snippet,
                vec![
                    "pub fn fibonacci(n: i32) -> u64 {",
                    "    if n < 0 {",
                    "        panic!(\"{} is negative!\", n);",
                    "    } else if n == 0 {",
                    "        panic!(\"zero is not a right argument to fibonacci()!\");",
                    "    } else if n == 1 {",
                    "        return 1;",
                    "    }",
                    "",
                    "    let mut sum = 0;",
                    "    let mut last = 0;",
                    "    let mut curr = 1;",
                    "    for _i in 1..n {",
                    "        sum = last + curr;",
                    "        last = curr;",
                    "        curr = sum;",
                    "    }",
                ]
                .join("\n")
            );
        }
    }

    #[test]
    fn test_split_article_summary() {
        let (body, summary) = split_article_summary(
            r#"Hello world

[^summary]: This is an example summary, with **bold text**."#,
        )
        .unwrap();

        assert_eq!(body, "Hello world");
        assert_eq!(summary, "This is an example summary, with **bold text**.");

        let (body, summary) = split_article_summary(
            r#"Hello world.

Goodbye world.

Hello again, world.

[^summary]: This is an example summary, with **bold text**."#,
        )
        .unwrap();

        assert_eq!(
            body,
            "Hello world.\n\nGoodbye world.\n\nHello again, world."
        );
        assert_eq!(summary, "This is an example summary, with **bold text**.");
    }
}<|MERGE_RESOLUTION|>--- conflicted
+++ resolved
@@ -456,16 +456,8 @@
                 s.clone()
             }
 
-<<<<<<< HEAD
             Action::Answer { paths } => {
                 self.answer(paths).await?;
-=======
-            Action::Answer { paths, mode } => {
-                match mode {
-                    AnswerMode::Filesystem => self.answer_filesystem(paths).await?,
-                    AnswerMode::Article => self.answer_article(paths).await?,
-                }
->>>>>>> fdefec18
                 return Ok(None);
             }
 
@@ -647,13 +639,8 @@
             .map_err(|i| anyhow!("invalid path alias {i}"))?;
 
         self.update(Update::StartStep(SearchStep::Proc {
-<<<<<<< HEAD
-            query: question.to_string(),
-            paths: path_aliases.to_vec(),
-=======
             query: query.to_string(),
             paths: paths.clone(),
->>>>>>> fdefec18
             response: String::new(),
         }))
         .await?;
@@ -840,13 +827,8 @@
         let response = serde_json::to_string(&out)?;
 
         self.update(Update::ReplaceStep(SearchStep::Proc {
-<<<<<<< HEAD
-            query: question.to_string(),
-            paths: path_aliases.to_vec(),
-=======
             query: query.to_string(),
             paths,
->>>>>>> fdefec18
             response: response.clone(),
         }))
         .await?;
@@ -1034,188 +1016,6 @@
         Ok(())
     }
 
-<<<<<<< HEAD
-    /// The full history of messages, including intermediate function calls
-    fn history(&self) -> Result<Vec<llm_gateway::api::Message>> {
-        let history = self
-            .exchanges
-            .iter()
-            .try_fold(Vec::new(), |mut acc, e| -> Result<_> {
-                let query = e
-                    .query()
-                    .map(|q| {
-                        llm_gateway::api::Message::user(&format!(
-                            "{q}\nCall a function. Do not answer."
-                        ))
-                    })
-                    .ok_or_else(|| anyhow!("query does not have target"))?;
-
-                let steps = e.search_steps.iter().flat_map(|s| {
-                    let (name, arguments) = s.serialize_call();
-                    vec![
-                        llm_gateway::api::Message::function_call(&FunctionCall {
-                            name: Some(name.clone()),
-                            arguments,
-                        }),
-                        llm_gateway::api::Message::function_return(
-                            &name,
-                            &format!("{}\nCall a function. Do not answer.", s.get_response()),
-                        ),
-                    ]
-                });
-=======
-    async fn answer_filesystem(&mut self, aliases: &[usize]) -> Result<()> {
-        let context = self.answer_context(aliases).await?;
-        let mut query_history = self.utter_history().collect::<Vec<_>>();
-
-        {
-            let (role, content) = query_history
-                .last_mut()
-                .context("query history was empty")?
-                .as_plaintext_mut()
-                .context("last message was not plaintext")?;
-
-            if role != "user" {
-                bail!("last message was not a user message");
-            }
->>>>>>> fdefec18
-
-                let answer = e
-                    .answer_summarized()?
-                    .map(|a| llm_gateway::api::Message::assistant(&a));
-
-                acc.extend(
-                    std::iter::once(query)
-                        .chain(steps)
-                        .chain(answer.into_iter()),
-                );
-                Ok(acc)
-            })?;
-        Ok(history)
-    }
-
-    /// History of `user`, `assistant` messages. These are the messages that are shown to the user.
-    fn utter_history(&self) -> impl Iterator<Item = llm_gateway::api::Message> + '_ {
-        const ANSWER_MAX_HISTORY_SIZE: usize = 5;
-
-        self.exchanges
-            .iter()
-            .rev()
-            .take(ANSWER_MAX_HISTORY_SIZE)
-            .rev()
-            .flat_map(|e| {
-                let query = e.query().map(|q| llm_gateway::api::Message::PlainText {
-                    role: "user".to_owned(),
-                    content: q,
-                });
-
-                let conclusion = e.answer().map(|c| llm_gateway::api::Message::PlainText {
-                    role: "assistant".to_owned(),
-                    content: c.to_owned(),
-                });
-
-                query
-                    .into_iter()
-                    .chain(conclusion.into_iter())
-                    .collect::<Vec<_>>()
-            })
-    }
-
-    /// Merge overlapping and nearby code chunks
-    async fn canonicalize_code_chunks(&self) -> Vec<CodeChunk> {
-        let mut chunks_by_path = HashMap::<_, Vec<_>>::new();
-        for c in mem::take(&mut self.code_chunks()) {
-            chunks_by_path.entry(c.path.clone()).or_default().push(c);
-        }
-
-        futures::stream::iter(chunks_by_path)
-            .then(|(path, mut chunks)| async move {
-                chunks.sort_by_key(|c| c.start_line);
-                let contents = self
-                    .get_file_content(&path)
-                    .await
-                    .unwrap()
-                    .unwrap_or_else(|| panic!("path did not exist in the index: {path}"))
-                    .content;
-
-                chunks
-                    .into_iter()
-                    .fold(Vec::<CodeChunk>::new(), |mut a, next| {
-                        // There is some rightward drift here, which could be fixed once if-let
-                        // chains are stabilized.
-                        if let Some(prev) = a.last_mut() {
-                            if let Some(next) = merge_overlapping(prev, next) {
-                                if let Some(next) = merge_nearby(prev, next, &contents) {
-                                    a.push(next);
-                                }
-                            }
-                        } else {
-                            a.push(next);
-                        }
-
-                        a
-                    })
-            })
-            .flat_map(futures::stream::iter)
-            .collect()
-            .await
-    }
-
-<<<<<<< HEAD
-    /// Hypothetical Document Embedding (HyDE): https://arxiv.org/abs/2212.10496
-    ///
-    /// This method generates synthetic documents based on the query. These are then
-    /// parsed and code is extracted. This has been shown to improve semantic search recall.
-    async fn hyde(&self, query: &str) -> Result<Vec<String>> {
-        let prompt = vec![llm_gateway::api::Message::system(
-            &prompts::hypothetical_document_prompt(query),
-        )];
-=======
-            let search_results = array_of_arrays
-                .iter()
-                .map(Vec::as_slice)
-                .filter_map(|v| {
-                    let item = exchange::FileResult::from_json_array(v);
-                    if item.is_none() {
-                        warn!("failed to build search result from: {v:?}");
-                    }
-                    item
-                })
-                .map(|s| s.substitute_path_alias(&self.paths()))
-                .collect::<Vec<_>>();
->>>>>>> fdefec18
-
-        tracing::trace!(?query, "generating hyde docs");
-
-<<<<<<< HEAD
-        let response = self
-            .llm_gateway
-            .clone()
-            .model("gpt-3.5-turbo-0613")
-            .chat(&prompt, None)
-            .await?
-            .try_collect::<String>()
-            .await?;
-=======
-        self.track_query(
-            EventData::output_stage("answer_filesystem")
-                .with_payload("query", self.last_exchange().query())
-                .with_payload("query_history", &query_history)
-                .with_payload("response", &buffer)
-                .with_payload("system_message", &system_message),
-        );
->>>>>>> fdefec18
-
-        tracing::trace!("parsing hyde response");
-
-<<<<<<< HEAD
-        let documents = prompts::try_parse_hypothetical_documents(&response);
-
-        for doc in documents.iter() {
-            info!(?doc, "got hyde doc");
-        }
-
-=======
     /// The full history of messages, including intermediate function calls
     fn history(&self) -> Result<Vec<llm_gateway::api::Message>> {
         let history = self
@@ -1380,7 +1180,6 @@
             info!(?doc, "got hyde doc");
         }
 
->>>>>>> fdefec18
         Ok(documents)
     }
 
