--- conflicted
+++ resolved
@@ -198,14 +198,10 @@
         .parse::<usize>()
         .map_err(super::internal_error)?;
 
-<<<<<<< HEAD
     let relevant_snippet = snippets
         .get(relevant_snippet_index)
         .ok_or_else(|| super::internal_error("answer-api returned out-of-bounds index"))?;
-=======
-    let relevant_snippet = &snippets[relevant_snippet_index];
-
->>>>>>> 4b2a0d00
+
     // grow the snippet by 60 lines above and below, we have sufficient space
     // to grow this snippet by 10 times its original size (15 to 150)
     let processed_snippet = {
