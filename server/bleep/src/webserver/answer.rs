--- conflicted
+++ resolved
@@ -126,15 +126,9 @@
         ));
     }
 
-<<<<<<< HEAD
     let answer_api_host = format!("{}/q", app.config.answer_api_url);
-    let answer_api_client = app
-        .semantic
+    let answer_api_client = semantic
         .build_answer_api_client(answer_api_host.as_str(), target);
-=======
-    let answer_api_host = format!("{}/q", app.config.answer_api_base);
-    let answer_api_client = semantic.build_answer_api_client(answer_api_host.as_str(), target);
->>>>>>> 2f86651e
 
     let select_prompt = answer_api_client.build_select_prompt(&snippets);
     let relevant_snippet_index = answer_api_client
