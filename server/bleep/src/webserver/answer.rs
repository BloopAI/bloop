--- conflicted
+++ resolved
@@ -764,10 +764,6 @@
             let search_results = array_of_arrays
                 .iter()
                 .map(Vec::as_slice)
-<<<<<<< HEAD
-                .filter_map(SearchResult::from_json_array)
-                .map(|s| s.substitute_path_alias(&self.paths))
-=======
                 .filter_map(|v| {
                     let item = SearchResult::from_json_array(&v);
                     if item.is_none() {
@@ -775,8 +771,7 @@
                     }
                     item
                 })
-                .map(|s| s.substitute_path_alias(&self.path_aliases))
->>>>>>> 6f4dc813
+                .map(|s| s.substitute_path_alias(&self.paths))
                 .collect::<Vec<_>>();
 
             exchange_tx
