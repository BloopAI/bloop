--- conflicted
+++ resolved
@@ -21,15 +21,12 @@
     pub outcome: Option<Outcome>,
     pub search_steps: Vec<SearchStep>,
     conclusion: Option<String>,
-<<<<<<< HEAD
+    pub paths: Vec<String>,
+    pub code_chunks: Vec<answer::CodeChunk>,
     #[serde(skip_serializing_if = "Option::is_none")]
     query_timestamp: Option<DateTime<Utc>>,
     #[serde(skip_serializing_if = "Option::is_none")]
     response_timestamp: Option<DateTime<Utc>>,
-=======
-    pub paths: Vec<String>,
-    pub code_chunks: Vec<answer::CodeChunk>,
->>>>>>> 0903ad25
 }
 
 impl Exchange {
