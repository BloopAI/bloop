--- conflicted
+++ resolved
@@ -18,22 +18,15 @@
 pub struct Exchange {
     pub id: uuid::Uuid,
     pub query: SemanticQuery<'static>,
-<<<<<<< HEAD
     pub outcome: Option<String>,
-=======
-    pub outcome: Option<Outcome>,
->>>>>>> fdefec18
     pub search_steps: Vec<SearchStep>,
     conclusion: Option<String>,
     pub paths: Vec<String>,
     pub code_chunks: Vec<answer::CodeChunk>,
-<<<<<<< HEAD
-=======
     #[serde(skip_serializing_if = "Option::is_none")]
     query_timestamp: Option<DateTime<Utc>>,
     #[serde(skip_serializing_if = "Option::is_none")]
     response_timestamp: Option<DateTime<Utc>>,
->>>>>>> fdefec18
 }
 
 impl Exchange {
@@ -58,13 +51,6 @@
                 (Some(l @ SearchStep::Proc { .. }), r @ SearchStep::Proc { .. }) => *l = r,
                 _ => panic!("Tried to replace a step that was not found"),
             },
-<<<<<<< HEAD
-=======
-            Update::Filesystem(file_results) => {
-                self.response_timestamp = Some(Utc::now());
-                self.set_file_results(file_results);
-            }
->>>>>>> fdefec18
             Update::Article(full_text) => {
                 let outcome = self.outcome.get_or_insert_with(String::new);
                 *outcome = sanitize_article(&full_text);
@@ -142,49 +128,11 @@
         let mut ex = self.clone();
 
         ex.code_chunks.clear();
-<<<<<<< HEAD
-=======
         ex.paths.clear();
->>>>>>> fdefec18
         ex.search_steps = mem::take(&mut ex.search_steps)
             .into_iter()
             .map(|step| step.compressed())
             .collect();
-<<<<<<< HEAD
-=======
-
-        ex
-    }
-
-    /// Set the current search result list.
-    fn set_file_results(&mut self, mut new_results: Vec<FileResult>) {
-        let results = self
-            .outcome
-            .get_or_insert_with(|| Outcome::Filesystem(Vec::new()))
-            .as_filesystem_mut()
-            // We know this will never happen, as the LLM selects either article or filesystem
-            // mode, and cannot mix updates. This is guaranteed by the use of two different
-            // prompts.
-            .expect("encountered article outcome");
-
-        // fish out the conclusion from the result list, if any
-        let conclusion = new_results
-            .iter()
-            .position(FileResult::is_conclusion)
-            .and_then(|idx| new_results.remove(idx).conclusion());
-
-        // we always want the results to be additive, however
-        // some updates may result in fewer number of search results
-        //
-        // this can occur when the partially parsed json is not
-        // sufficient to produce a search result (as in the case of a ModifyResult)
-        //
-        // we only update the search results when the latest update
-        // gives us more than what we already have
-        if results.len() <= new_results.len() {
-            *results = new_results;
-        }
->>>>>>> fdefec18
 
         ex
     }
@@ -204,7 +152,7 @@
     },
     Proc {
         query: String,
-        paths: Vec<usize>,
+        paths: Vec<String>,
         response: String,
     },
 }
@@ -238,94 +186,12 @@
             Self::Proc { response, .. } => response.clone(),
         }
     }
-
-    pub fn serialize_call(&self) -> (String, String) {
-        match self {
-            SearchStep::Path { query, .. } => (
-                "path".to_owned(),
-                format!("{{\n \"query\": \"{query}\"\n}}"),
-            ),
-            SearchStep::Code { query, .. } => (
-                "code".to_owned(),
-                format!("{{\n \"query\": \"{query}\"\n}}"),
-            ),
-
-            SearchStep::Proc { query, paths, .. } => (
-                "proc".to_owned(),
-                format!(
-                    "{{\n \"paths\": [{}],\n \"query\": \"{query}\"\n}}",
-                    paths
-                        .iter()
-                        .map(usize::to_string)
-                        .collect::<Vec<_>>()
-                        .join(", ")
-                ),
-            ),
-        }
-    }
-}
-
-<<<<<<< HEAD
-=======
-#[derive(serde::Serialize, serde::Deserialize, Debug, Clone)]
-#[serde(rename_all = "lowercase", tag = "type", content = "content")]
-#[non_exhaustive]
-pub enum SearchStep {
-    Path {
-        query: String,
-        response: String,
-    },
-    Code {
-        query: String,
-        response: String,
-    },
-    Proc {
-        query: String,
-        paths: Vec<String>,
-        response: String,
-    },
-}
-
-impl SearchStep {
-    /// Create a "compressed" clone of this step, by redacting all response data.
-    ///
-    /// Used in `Exchange::compressed`.
-    fn compressed(&self) -> Self {
-        match self {
-            Self::Path { query, .. } => Self::Path {
-                query: query.clone(),
-                response: "[hidden, compressed]".into(),
-            },
-            Self::Code { query, .. } => Self::Code {
-                query: query.clone(),
-                response: "[hidden, compressed]".into(),
-            },
-            Self::Proc { query, paths, .. } => Self::Proc {
-                query: query.clone(),
-                paths: paths.clone(),
-                response: "[hidden, compressed]".into(),
-            },
-        }
-    }
-
-    pub fn get_response(&self) -> String {
-        match self {
-            Self::Path { response, .. } => response.clone(),
-            Self::Code { response, .. } => response.clone(),
-            Self::Proc { response, .. } => response.clone(),
-        }
-    }
-}
-
->>>>>>> fdefec18
+}
+
 #[derive(Debug)]
 pub enum Update {
     StartStep(SearchStep),
     ReplaceStep(SearchStep),
-<<<<<<< HEAD
-=======
-    Filesystem(Vec<FileResult>),
->>>>>>> fdefec18
     Article(String),
     Conclude(String),
 }
