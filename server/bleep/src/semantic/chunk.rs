use std::fmt::{Display, Write};

use crate::text_range::{Point, TextRange};

use clap::{builder::PossibleValue, ValueEnum};
use serde::{Deserialize, Serialize};
use tokenizers::Tokenizer;
use tracing::{debug, error, warn};

#[derive(Debug)]
pub enum ChunkError {
    UnsupportedLanguage(String),
    Query(tree_sitter::QueryError),
}

#[derive(Debug)]
pub struct Chunk<'a> {
    pub data: &'a str,
    pub range: TextRange,
}

impl<'a> Chunk<'a> {
    pub fn new(data: &'a str, start: Point, end: Point) -> Self {
        Self {
            data,
            range: TextRange { start, end },
        }
    }

    pub fn len(&self) -> usize {
        self.data.len()
    }

    pub fn is_empty(&self) -> bool {
        self.data.len() < 1
    }
}

<<<<<<< HEAD
pub fn by_ast<'a, 'l>(src: &'a str, lang_id: &'l str) -> Result<Vec<Chunk<'a>>, ChunkError> {
    let (language, query) = match TSLanguage::from_id(lang_id) {
        Language::Supported(config) => {
            let language = config.grammar;
            let query = config
                .chunk_query
                .as_ref()
                .ok_or_else(|| ChunkError::UnsupportedLanguage(lang_id.to_owned()))?
                .query(language)
                .map_err(ChunkError::Query)?;
            (language, query)
        }
        Language::Unsupported => return Err(ChunkError::UnsupportedLanguage(lang_id.to_owned())),
    };

    let mut parser = Parser::new();
    parser.set_language(language()).unwrap();
    let tree = parser.parse(src, None).unwrap();

    let chunks = QueryCursor::new()
        .matches(query, tree.root_node(), src.as_bytes())
        .filter_map(|m| {
            if m.captures.is_empty() {
                // if we have no captures, the chunk-query is malformed
                None
            } else {
                // if we have two or more captures, we found docs + content, merge them
                m.captures
                    .iter()
                    .map(|c| c.node.range())
                    .reduce(|mut acc, x| {
                        acc.start_point.column =
                            usize::min(x.start_point.column, acc.start_point.column);
                        acc.start_point.row = usize::min(x.start_point.row, acc.start_point.row);
                        acc.start_byte = usize::min(x.start_byte, acc.start_byte);

                        acc.end_point.column = usize::max(x.end_point.column, acc.end_point.column);
                        acc.end_point.row = usize::max(x.end_point.row, acc.end_point.row);
                        acc.end_byte = usize::max(x.end_byte, acc.end_byte);

                        acc
                    })
            }
        })
        .map(|r| Chunk {
            data: &src[r.start_byte..r.end_byte],
            range: r.into(),
        })
        .collect();

    Ok(chunks)
}

=======
>>>>>>> 2f86651e
// This calculates the line and column for a given byte position. The last_line and last_byte
// parameters can be used to reduce the amount of searching for the line position from quadratic
// to linear. If in doubt, just use `1` for last_line and `0` for last_byte.
fn point(src: &str, byte: usize, last_line: usize, last_byte: usize) -> Point {
    assert!(
        byte >= last_byte,
        "byte={byte} < last_byte={last_byte}, last_line={last_line}"
    );
    let line = src.as_bytes()[last_byte..byte]
        .iter()
        .filter(|&&b| b == b'\n')
        .count()
        + last_line;
    let column = if let Some(last_nl) = src[..byte].rfind('\n') {
        byte - last_nl
    } else {
        byte
    };
    Point { byte, column, line }
}

/// The strategy for overlapping chunks
#[derive(Copy, Clone, Debug, Deserialize, Serialize, PartialEq)]
#[serde(try_from = "&str", into = "String")]
pub enum OverlapStrategy {
    /// go back _ lines from the end
    ByLines(usize),
    /// A value > 0 and < 1 that indicates the target overlap in tokens.
    Partial(f64),
}

impl Display for OverlapStrategy {
    fn fmt(&self, f: &mut std::fmt::Formatter<'_>) -> std::fmt::Result {
        match self {
            Self::ByLines(n) => n.fmt(f),
            Self::Partial(p) => {
                (*p / 100.0).fmt(f)?;
                f.write_char('%')
            }
        }
    }
}

impl From<OverlapStrategy> for String {
    fn from(val: OverlapStrategy) -> Self {
        val.to_string()
    }
}

static OVERLAP_STRATEGY_VARIANTS: &[OverlapStrategy] =
    &[OverlapStrategy::ByLines(1), OverlapStrategy::Partial(0.5)];

impl ValueEnum for OverlapStrategy {
    fn value_variants<'a>() -> &'a [Self] {
        OVERLAP_STRATEGY_VARIANTS
    }

    fn to_possible_value(&self) -> Option<PossibleValue> {
        if self == &OVERLAP_STRATEGY_VARIANTS[0] {
            Some(PossibleValue::new("1"))
        } else if self == &OVERLAP_STRATEGY_VARIANTS[1] {
            Some(PossibleValue::new("50%"))
        } else {
            None
        }
    }

    fn from_str(input: &str, _ignore_case: bool) -> Result<Self, String> {
        Self::try_from(input)
            .map_err(|_| String::from("overlap should be a number of lines or a percentage"))
    }
}

impl TryFrom<&'_ str> for OverlapStrategy {
    type Error = &'static str;

    fn try_from(input: &str) -> Result<Self, &'static str> {
        Ok(if let Some(percentage) = input.strip_suffix('%') {
            Self::Partial(
                str::parse::<f64>(percentage).map_err(|_| "failure parsing overlap strategy")?
                    * 0.01,
            )
        } else {
            Self::ByLines(str::parse(input).map_err(|_| "failure parsing overlap strategy")?)
        })
    }
}

impl OverlapStrategy {
    /// returns the index into the `starts` array according to the strategy
    fn next_start(&self, starts: &[usize], start: usize, end: usize) -> usize {
        (match self {
            Self::ByLines(n) => starts.partition_point(|&x| x <= end).saturating_sub(*n),
            Self::Partial(part) => {
                let mid = start + (((end - start) as f64) * part) as usize;
                starts.partition_point(|&x| x <= mid)
            }
        }) + 1
    }

    // returns the next startpoint for overlong lines
    fn next_subdivision(&self, max_tokens: usize) -> usize {
        (match self {
            OverlapStrategy::ByLines(n) => max_tokens - n,
            OverlapStrategy::Partial(part) => ((max_tokens as f64) * part) as usize,
        })
        .max(1) // ensure we make forward progress
    }
}

/// This should take care of [CLS], [SEP] etc. which could be introduced during per-chunk tokenization
pub const DEDUCT_SPECIAL_TOKENS: usize = 2;

fn add_token_range<'s>(
    chunks: &mut Vec<Chunk<'s>>,
    src: &'s str,
    offsets: &[(usize, usize)],
    start: usize,
    end: usize,
    last_line: &mut usize,
    last_byte: &mut usize,
) {
    let start_byte = offsets[start].0;
    let line_start_byte = src[..start_byte]
        .char_indices()
        .rev()
        .find_map(|(i, c)| (c == '\n').then_some(i + 1))
        .unwrap_or(0);
    let end_byte = offsets.get(end).map_or(src.len(), |&(s, _)| s);
    let Some(trimmed_end_byte) = src[..end_byte]
        .char_indices()
        .rev()
        .find_map(|(i, c)| (!c.is_whitespace()).then_some(i)) else { return };
    if trimmed_end_byte <= start_byte {
        return;
    }
    let start = point(src, line_start_byte, *last_line, *last_byte);
    let end = point(src, trimmed_end_byte, *last_line, *last_byte);
    (*last_line, *last_byte) = (start.line, start.byte);
    chunks.push(Chunk::new(
        &src[line_start_byte..trimmed_end_byte],
        start,
        end,
    ));
}

/// This tries to split the code by lines and add as much tokens as possible until reaching
/// `max_tokens`. Then it'll reduce to the last newline.
pub fn by_tokens<'s>(
    repo: &str,
    file: &str,
    src: &'s str,
    tokenizer: &Tokenizer, // we count from line
    max_tokens: usize,
    max_lines: usize,
    strategy: OverlapStrategy,
) -> Vec<Chunk<'s>> {
    if src.is_empty() {
        return Vec::new();
    }
    let Ok(encoding) = tokenizer.encode(src, true)
    else {
        warn!("Could not encode \"{}\"", src);
        return by_lines(src, max_lines);
    };

    let offsets = encoding.get_offsets();
    if offsets.is_empty() {
        return Vec::new();
    }

    let repo_plus_file = repo.to_owned() + "\t" + file + "\n";
    let repo_tokens = match tokenizer.encode(repo_plus_file, true) {
        Ok(encoding) => encoding.get_ids().len(),
        Err(e) => {
            error!("failure during encoding repo + file {:?}", e);
            return Vec::new();
        }
    };

    if max_tokens <= DEDUCT_SPECIAL_TOKENS + repo_tokens {
        error!("too few tokens");
        return Vec::new();
    }

    let max_tokens = max_tokens - DEDUCT_SPECIAL_TOKENS - repo_tokens;
    debug!("max tokens reduced to {max_tokens}");
    // all indices into tokens/offsets at which a new line might begin.
    let mut starts: Vec<_> = vec![0];
    starts.extend((1..offsets.len()).filter(|&i| {
        let (from, until) = (offsets[i - 1].0, offsets[i].0);
        from < until && src[from..until].contains('\n')
    }));

    // calculate the start/end indices into tokens/offsets for the chunk starts/ends
    let mut chunks = Vec::new();
    let mut s = 0;
    let mut offset = 0;
    let (mut last_line, mut last_byte) = (1, 0);
    while let Some(index_diff) = starts[s..].iter().position(|&p| p - offset > max_tokens) {
        let next_s = s + index_diff - 1;
        // add (offset, end) to token_ranges, split if necessary
        if next_s == s {
            // overlong line
            let end_offset = starts.get(s + 1).map_or_else(|| offsets.len(), |&o| o);
            loop {
                let end = offset + max_tokens;
                if end > end_offset {
                    add_token_range(
                        &mut chunks,
                        src,
                        offsets,
                        offset,
                        end_offset,
                        &mut last_line,
                        &mut last_byte,
                    );
                    break;
                }
                add_token_range(
                    &mut chunks,
                    src,
                    offsets,
                    offset,
                    end,
                    &mut last_line,
                    &mut last_byte,
                );
                offset += strategy.next_subdivision(max_tokens);
            }
            s += 1;
        } else {
            let end = starts[next_s];
            add_token_range(
                &mut chunks,
                src,
                offsets,
                offset,
                end,
                &mut last_line,
                &mut last_byte,
            );
            s = strategy.next_start(&starts, offset, end);
        }
        offset = starts[s];
    }
    if offset < offsets.len() {
        add_token_range(
            &mut chunks,
            src,
            offsets,
            offset,
            offsets.len(),
            &mut last_line,
            &mut last_byte,
        );
    }
    chunks
}

pub fn by_lines(src: &str, size: usize) -> Vec<Chunk<'_>> {
    let ends = std::iter::once(0)
        .chain(src.match_indices('\n').map(|(i, _)| i))
        .enumerate()
        .collect::<Vec<_>>();

    let s = ends.iter().copied();
    let last = src.len().saturating_sub(1);
    let last_line = *ends.last().map(|(idx, _)| idx).unwrap_or(&0);

    ends.iter()
        .copied()
        .step_by(size)
        .zip(s.step_by(size).skip(1).chain([(last_line, last)]))
        .filter(|((_, start_byte), (_, end_byte))| start_byte < end_byte)
        .map(|((start_line, start_byte), (end_line, end_byte))| Chunk {
            data: &src[start_byte..end_byte],
            range: TextRange {
                start: Point {
                    byte: start_byte,
                    line: start_line,
                    column: 0,
                },
                end: Point {
                    byte: end_byte,
                    line: end_line,
                    column: 0,
                },
            },
        })
        .collect()
}

#[cfg(test)]
mod tests {
    use super::*;
    use std::env;

    #[test]
    pub fn test_by_tokens() {
        let cur_dir = env::current_dir().unwrap();
        let base_dir = cur_dir.ancestors().nth(2).unwrap();
        let tok_json = base_dir.join("model/tokenizer.json");
        let tokenizer = tokenizers::Tokenizer::from_file(tok_json).unwrap();
        let max_tokens = 256;
        let max_lines = 15;
        let walk = ignore::WalkBuilder::new(base_dir)
            .standard_filters(true)
            .build();
        for file in walk {
            let file = file.unwrap();
            if file.metadata().unwrap().is_dir() {
                continue;
            }
            let Ok(src) = std::fs::read_to_string(file.path()) else { continue };
            let _tokenwise = by_tokens(
                "bloop",
                &file.path().to_string_lossy(),
                &src,
                &tokenizer,
                max_tokens,
                max_lines,
                OverlapStrategy::Partial(0.5),
            );
        }
    }
}<|MERGE_RESOLUTION|>--- conflicted
+++ resolved
@@ -36,62 +36,6 @@
     }
 }
 
-<<<<<<< HEAD
-pub fn by_ast<'a, 'l>(src: &'a str, lang_id: &'l str) -> Result<Vec<Chunk<'a>>, ChunkError> {
-    let (language, query) = match TSLanguage::from_id(lang_id) {
-        Language::Supported(config) => {
-            let language = config.grammar;
-            let query = config
-                .chunk_query
-                .as_ref()
-                .ok_or_else(|| ChunkError::UnsupportedLanguage(lang_id.to_owned()))?
-                .query(language)
-                .map_err(ChunkError::Query)?;
-            (language, query)
-        }
-        Language::Unsupported => return Err(ChunkError::UnsupportedLanguage(lang_id.to_owned())),
-    };
-
-    let mut parser = Parser::new();
-    parser.set_language(language()).unwrap();
-    let tree = parser.parse(src, None).unwrap();
-
-    let chunks = QueryCursor::new()
-        .matches(query, tree.root_node(), src.as_bytes())
-        .filter_map(|m| {
-            if m.captures.is_empty() {
-                // if we have no captures, the chunk-query is malformed
-                None
-            } else {
-                // if we have two or more captures, we found docs + content, merge them
-                m.captures
-                    .iter()
-                    .map(|c| c.node.range())
-                    .reduce(|mut acc, x| {
-                        acc.start_point.column =
-                            usize::min(x.start_point.column, acc.start_point.column);
-                        acc.start_point.row = usize::min(x.start_point.row, acc.start_point.row);
-                        acc.start_byte = usize::min(x.start_byte, acc.start_byte);
-
-                        acc.end_point.column = usize::max(x.end_point.column, acc.end_point.column);
-                        acc.end_point.row = usize::max(x.end_point.row, acc.end_point.row);
-                        acc.end_byte = usize::max(x.end_byte, acc.end_byte);
-
-                        acc
-                    })
-            }
-        })
-        .map(|r| Chunk {
-            data: &src[r.start_byte..r.end_byte],
-            range: r.into(),
-        })
-        .collect();
-
-    Ok(chunks)
-}
-
-=======
->>>>>>> 2f86651e
 // This calculates the line and column for a given byte position. The last_line and last_byte
 // parameters can be used to reduce the amount of searching for the line position from quadratic
 // to linear. If in doubt, just use `1` for last_line and `0` for last_byte.
