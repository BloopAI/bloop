#![deny(
    clippy::all,
    arithmetic_overflow,
    future_incompatible,
    nonstandard_style,
    rust_2018_idioms,
    unused_crate_dependencies,
    unused_lifetimes,
    unused_qualifications
)]
#![allow(elided_lifetimes_in_paths)]

#[cfg(any(bench, test))]
use criterion as _;

#[cfg(any(bench, test))]
use git_version as _;

#[cfg(all(feature = "debug", not(tokio_unstable)))]
use console_subscriber as _;

#[cfg(target_os = "windows")]
use dunce::canonicalize;
use scc::hash_map::Entry;
#[cfg(not(target_os = "windows"))]
use std::fs::canonicalize;

use crate::{
    background::BackgroundExecutor, indexes::Indexes, semantic::Semantic, state::RepositoryPool,
};
use anyhow::{bail, Result};
use axum::extract::FromRef;

use once_cell::sync::OnceCell;

use sentry_tracing::{EventFilter, SentryLayer};
use std::{path::Path, sync::Arc};
use tracing::{error, info, warn, Level};
use tracing_subscriber::EnvFilter;

mod background;
mod collector;
mod config;
mod env;
mod language;
mod remotes;
mod repo;
mod webserver;

pub mod analytics;
pub mod indexes;
pub mod intelligence;
pub mod query;
pub mod semantic;
pub mod snippet;
pub mod state;
pub mod symbol;
pub mod text_range;

pub use config::{default_parallelism, minimum_parallelism, Configuration};
pub use env::Environment;

const LOG_ENV_VAR: &str = "BLOOP_LOG";
static LOGGER_INSTALLED: OnceCell<bool> = OnceCell::new();
static SENTRY_GUARD: OnceCell<sentry::ClientInitGuard> = OnceCell::new();

/// The global state
#[derive(Clone)]
pub struct Application {
    /// Environmental restrictions on the app
    env: Environment,

    /// User-provided configuration
    pub config: Arc<Configuration>,

    /// Repositories managed by Bloop
    repo_pool: RepositoryPool,

    /// Background & maintenance tasks are executed on a separate
    /// executor
    background: BackgroundExecutor,

    /// Semantic search subsystem
    semantic: Option<Semantic>,

    /// Tantivy indexes
    indexes: Arc<Indexes>,

    /// Remote backend credentials
    credentials: remotes::Backends,

    /// Main cookie encryption keypair
    cookie_key: axum_extra::extract::cookie::Key,

    /// Conversational store cache
    prior_conversational_store: Arc<scc::HashMap<String, Vec<(String, String)>>>,

    /// Analytics backend -- may be unintialized
    analytics: Option<Arc<analytics::RudderHub>>,
}

impl Application {
    pub async fn initialize(
        env: Environment,
        config: Configuration,
        tracking_seed: impl Into<Option<String>>,
        analytics_options: impl Into<Option<analytics::HubOptions>>,
    ) -> Result<Application> {
        let mut config = match config.config_file {
            None => config,
            Some(ref path) => Configuration::read(path)?,
        };

        config.max_threads = config.max_threads.max(minimum_parallelism());
        let threads = config.max_threads;

        // 3MiB buffer size is minimum for Tantivy
        config.buffer_size = config.buffer_size.max(threads * 3_000_000);
        config.repo_buffer_size = config.repo_buffer_size.max(threads * 3_000_000);
        config.source.set_default_dir(&config.index_dir);

        let config = Arc::new(config);

        // Initialise Semantic index if `qdrant_url` set in config
        let semantic = match config.qdrant_url {
            Some(ref url) => {
                match Semantic::initialize(&config.model_dir, url, Arc::clone(&config)).await {
                    Ok(semantic) => Some(semantic),
                    Err(e) => {
                        bail!("Qdrant initialization failed: {}", e);
                    }
                }
            }
            None => {
                warn!("Semantic search disabled because `qdrant_url` is not provided. Starting without.");
                None
            }
        };

        let env = if config.github_app_id.is_some() {
            info!("Starting bleep in private server mode");
            Environment::private_server()
        } else {
            env
        };

<<<<<<< HEAD
        let repo_pool = config.source.initialize_pool()?;
=======
        let analytics = match initialize_analytics(&config, tracking_seed, analytics_options) {
            Ok(analytics) => Some(analytics),
            Err(err) => {
                warn!(?err, "failed to initialize analytics");
                None
            }
        };
>>>>>>> bec12664

        Ok(Self {
            indexes: Indexes::new(repo_pool.clone(), config.clone(), semantic.clone())?.into(),
            background: BackgroundExecutor::start(config.clone()),
            prior_conversational_store: Arc::default(),
            cookie_key: config.source.initialize_cookie_key()?,
            credentials: config.source.initialize_credentials()?.into(),
<<<<<<< HEAD
            user_store: config.source.load_or_default("user_store")?,
            tracking_seed: config
                .source
                .load_state_or("application_seed", tracking_seed.into())?,
            repo_pool,
=======
            analytics,
>>>>>>> bec12664
            semantic,
            config,
            env,
        })
    }

    pub fn initialize_sentry(&self) {
        let Some(ref dsn) = self.config.sentry_dsn else {
            info!("Sentry DSN missing, skipping initialization");
            return;
        };

        if sentry::Hub::current().client().is_some() {
            warn!("Sentry has already been initialized");
            return;
        }

        info!("Initializing sentry ...");
        let guard = sentry::init((
            dsn.to_string(),
            sentry::ClientOptions {
                release: sentry::release_name!(),
                ..Default::default()
            },
        ));

        _ = SENTRY_GUARD.set(guard);
    }

    pub fn install_logging() {
        if let Some(true) = LOGGER_INSTALLED.get() {
            return;
        }

        if !tracing_subscribe() {
            warn!("Failed to install tracing_subscriber. There's probably one already...");
        };

        if color_eyre::install().is_err() {
            warn!("Failed to install color-eyre. Oh well...");
        };

        LOGGER_INSTALLED.set(true).unwrap();
    }

    pub fn track_query(&self, user: &webserver::middleware::User, event: &analytics::QueryEvent) {
        if let Some(analytics) = self.analytics.as_ref() {
            tokio::task::block_in_place(|| analytics.track_query(user, event.clone()))
        }
    }

    pub async fn run(self) -> Result<()> {
        Self::install_logging();

        let mut joins = tokio::task::JoinSet::new();

        if self.config.index_only {
            joins.spawn(self.write_index().startup_scan());
        } else {
            if !self.config.disable_background {
                tokio::spawn(remotes::sync_repositories(self.clone()));
                tokio::spawn(remotes::check_credentials(self.clone()));
                tokio::spawn(remotes::check_repo_updates(self.clone()));
            }

            joins.spawn(webserver::start(self));
        }

        while let Some(result) = joins.join_next().await {
            if let Ok(Err(err)) = result {
                error!(?err, "bleep failure");
                return Err(err);
            }
        }

        Ok(())
    }

    pub(crate) fn allow_path(&self, path: impl AsRef<Path>) -> bool {
        if self.env.allow(env::Feature::AnyPathScan) {
            return true;
        }

        if self.env.allow(env::Feature::SafePathScan) {
            let source_dir = self.config.source.directory();
            return state::get_relative_path(path.as_ref(), &source_dir).starts_with(&source_dir);
        }

        false
    }

    //
    //
    // Repo actions
    // To be performed on the background executor
    //
    //
    pub(crate) fn write_index(&self) -> background::IndexWriter {
        background::IndexWriter(self.clone())
    }

    /// This gets the prior conversation. Be sure to drop the borrow before calling
    /// [`add_conversation_entry`], lest we deadlock.
    pub fn with_prior_conversation<T>(
        &self,
        user_id: &str,
        f: impl Fn(&[(String, String)]) -> T,
    ) -> T {
        self.prior_conversational_store
            .read(user_id, |_, v| f(&v[..]))
            .unwrap_or_else(|| f(&[]))
    }

    /// add a new conversation entry to the store
    pub fn add_conversation_entry(&self, user_id: String, query: String) {
        match self.prior_conversational_store.entry(user_id) {
            Entry::Occupied(mut o) => o.get_mut().push((query, String::new())),
            Entry::Vacant(v) => {
                v.insert_entry(vec![(query, String::new())]);
            }
        }
    }

    /// extend the last answer for the session by the given fragment
    pub fn extend_conversation_answer(&self, user_id: String, fragment: &str) {
        if let Entry::Occupied(mut o) = self.prior_conversational_store.entry(user_id) {
            if let Some((_, ref mut answer)) = o.get_mut().last_mut() {
                answer.push_str(fragment);
            } else {
                error!("No answer to add {fragment} to");
            }
        } else {
            error!("We should not answer if there is no question. Fragment {fragment}");
        }
    }

    /// clear the conversation history for a user
    pub fn purge_prior_conversation(&self, user_id: &str) {
        self.prior_conversational_store.remove(user_id);
    }
}

impl FromRef<Application> for axum_extra::extract::cookie::Key {
    fn from_ref(input: &Application) -> Self {
        input.cookie_key.clone()
    }
}

#[cfg(all(tokio_unstable, feature = "debug"))]
fn tracing_subscribe() -> bool {
    use tracing_subscriber::{fmt, prelude::*};
    let env_filter = fmt::layer().with_filter(EnvFilter::from_env(LOG_ENV_VAR));
    tracing_subscriber::registry()
        .with(env_filter)
        .with(sentry_layer())
        .with(console_subscriber::spawn())
        .try_init()
        .is_ok()
}

#[cfg(not(all(tokio_unstable, feature = "debug")))]
fn tracing_subscribe() -> bool {
    use tracing_subscriber::{fmt, prelude::*};
    let env_filter = fmt::layer().with_filter(EnvFilter::from_env(LOG_ENV_VAR));
    tracing_subscriber::registry()
        .with(env_filter)
        .with(sentry_layer())
        .try_init()
        .is_ok()
}

/// Create a new sentry layer that captures `debug!`, `info!`, `warn!`, and `error!` messages.
fn sentry_layer<S>() -> SentryLayer<S>
where
    S: tracing::Subscriber,
    S: for<'a> tracing_subscriber::registry::LookupSpan<'a>,
{
    SentryLayer::default()
        .span_filter(|meta| {
            matches!(
                *meta.level(),
                Level::DEBUG | Level::INFO | Level::WARN | Level::ERROR
            )
        })
        .event_filter(|meta| match *meta.level() {
            Level::ERROR => EventFilter::Exception,
            Level::DEBUG | Level::INFO | Level::WARN => EventFilter::Breadcrumb,
            Level::TRACE => EventFilter::Ignore,
        })
}

fn initialize_analytics(
    config: &Configuration,
    tracking_seed: impl Into<Option<String>>,
    options: impl Into<Option<analytics::HubOptions>>,
) -> Result<Arc<analytics::RudderHub>> {
    let Some(key) = &config.analytics_key else {
            bail!("analytics key missing; skipping initialization");
        };

    let Some(data_plane) = &config.analytics_data_plane else {
            bail!("analytics data plane url missing; skipping initialization");
        };

    let options = options.into().unwrap_or_else(|| analytics::HubOptions {
        event_filter: Some(Arc::new(Some)),
        package_metadata: Some(analytics::PackageMetadata {
            name: env!("CARGO_CRATE_NAME"),
            version: env!("CARGO_PKG_VERSION"),
            git_rev: git_version::git_version!(fallback = "unknown"),
        }),
    });

    info!("configuring analytics ...");
    tokio::task::block_in_place(|| {
        analytics::RudderHub::new_with_options(
            &config.source,
            tracking_seed,
            key.clone(),
            data_plane.clone(),
            options,
        )
    })
}<|MERGE_RESOLUTION|>--- conflicted
+++ resolved
@@ -144,9 +144,6 @@
             env
         };
 
-<<<<<<< HEAD
-        let repo_pool = config.source.initialize_pool()?;
-=======
         let analytics = match initialize_analytics(&config, tracking_seed, analytics_options) {
             Ok(analytics) => Some(analytics),
             Err(err) => {
@@ -154,7 +151,8 @@
                 None
             }
         };
->>>>>>> bec12664
+
+        let repo_pool = config.source.initialize_pool()?;
 
         Ok(Self {
             indexes: Indexes::new(repo_pool.clone(), config.clone(), semantic.clone())?.into(),
@@ -162,15 +160,8 @@
             prior_conversational_store: Arc::default(),
             cookie_key: config.source.initialize_cookie_key()?,
             credentials: config.source.initialize_credentials()?.into(),
-<<<<<<< HEAD
-            user_store: config.source.load_or_default("user_store")?,
-            tracking_seed: config
-                .source
-                .load_state_or("application_seed", tracking_seed.into())?,
             repo_pool,
-=======
             analytics,
->>>>>>> bec12664
             semantic,
             config,
             env,
