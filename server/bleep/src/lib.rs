--- conflicted
+++ resolved
@@ -90,13 +90,12 @@
     String::from("127.0.0.1")
 }
 
-<<<<<<< HEAD
 fn default_qdrant() -> String {
     String::from("http://127.0.0.1:6334")
-=======
+}
+
 fn default_answer_api_host() -> String {
     String::from("localhost:7879")
->>>>>>> e6af675f
 }
 
 #[derive(Debug)]
