--- conflicted
+++ resolved
@@ -22,27 +22,14 @@
 use std::fs::canonicalize;
 
 use crate::{
-<<<<<<< HEAD
-    analytics::QueryAnalyticsSource, background::BackgroundExecutor, indexes::Indexes,
+    background::BackgroundExecutor, indexes::Indexes,
     remotes::BackendCredential, repo::Backend, semantic::Semantic, state::RepositoryPool,
-=======
-    background::BackgroundExecutor,
-    indexes::Indexes,
-    remotes::BackendCredential,
-    semantic::Semantic,
-    state::{Backend, RepositoryPool},
->>>>>>> beb92072
 };
 use anyhow::{anyhow, bail, Result};
 use axum::extract::FromRef;
 
 use dashmap::DashMap;
 use once_cell::sync::OnceCell;
-<<<<<<< HEAD
-use rudderanalytics::client::RudderAnalytics;
-=======
-use relative_path::RelativePath;
->>>>>>> beb92072
 
 use std::{path::Path, sync::Arc};
 use tracing::{error, info, warn};
@@ -129,26 +116,6 @@
             }
         };
 
-<<<<<<< HEAD
-        let analytics_client = if let (Some(key), Some(data_plane)) =
-            (&config.analytics_key, &config.analytics_data_plane)
-        {
-            let key = key.to_string();
-            let data_plane = data_plane.to_string();
-            info!("Initializing analytics");
-            let handle =
-                tokio::task::spawn_blocking(move || RudderAnalytics::load(key, data_plane));
-            Some(handle.await.unwrap())
-        } else {
-            warn!("Could not find analytics key ... skipping initialization");
-            None
-        };
-        let analytics_client = Arc::new(analytics_client);
-
-        // If GitHub App ID configured start in private server mode
-=======
-        let indexes = Arc::new(Indexes::new(config.clone(), semantic.clone())?);
->>>>>>> beb92072
         let env = if config.github_app_id.is_some() {
             info!("Starting bleep in private server mode");
             Environment::private_server()
