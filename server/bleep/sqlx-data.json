{
  "db": "SQLite",
  "13d9aec6f721a649ab89c29c770ae5aa9f1bf34a0e30f6e608b697772774568e": {
    "describe": {
      "columns": [],
      "nullable": [],
      "parameters": {
        "Right": 5
      }
    },
    "query": "INSERT INTO conversations (user_id, thread_id, repo_ref, title, exchanges, created_at) VALUES (?, ?, ?, ?, ?, strftime('%s', 'now'))"
  },
  "392b563bb3af6711817fe99335d053691750426762dcde7b0381dc9f69cd804e": {
    "describe": {
      "columns": [],
      "nullable": [],
      "parameters": {
        "Right": 2
      }
    },
    "query": "DELETE FROM conversations WHERE user_id = ? AND thread_id = ?"
  },
  "49f204678451d2c045fc1569707957e41bc170ea2ede754e2a5e660c14347bba": {
    "describe": {
      "columns": [
        {
          "name": "chunk_hash",
          "ordinal": 0,
          "type_info": "Text"
        },
        {
          "name": "branches",
          "ordinal": 1,
          "type_info": "Text"
        }
      ],
      "nullable": [
        false,
        false
      ],
      "parameters": {
        "Right": 1
      }
    },
    "query": "SELECT chunk_hash, branches FROM chunk_cache WHERE file_hash = ?"
  },
  "4a279b8dbb55668f4073a19e7269ae280051183079d994faa8b8d9d8ebac424f": {
    "describe": {
      "columns": [
        {
          "name": "cache_hash",
          "ordinal": 0,
          "type_info": "Text"
        }
      ],
      "nullable": [
        false
      ],
      "parameters": {
        "Right": 1
      }
    },
    "query": "SELECT cache_hash FROM file_cache WHERE repo_ref = ?"
  },
  "4bf8d04acb2c99669237578467e50ac6822cb46053bced5d7d7a9dc374353e0d": {
    "describe": {
      "columns": [],
      "nullable": [],
      "parameters": {
        "Right": 1
      }
    },
    "query": "DELETE FROM query_log WHERE created_at < ?"
  },
  "4d56665709831e4733eacc0b36fdd947d757c1b1bb1e7cf23c8eb6bbb79df7cc": {
    "describe": {
      "columns": [],
      "nullable": [],
      "parameters": {
        "Right": 1
      }
    },
    "query": "INSERT INTO query_log (raw_query) VALUES (?)"
  },
<<<<<<< HEAD
=======
  "5128142bf657cfde043a1b53834d40980caa3e9ae5fd6f4d7f30d89be512f105": {
    "describe": {
      "columns": [],
      "nullable": [],
      "parameters": {
        "Right": 2
      }
    },
    "query": "DELETE FROM chunk_cache WHERE chunk_hash = ? AND file_hash = ?"
  },
  "9146d9c8a7f17cc65c017cb364d1a853a9163b5ece336c0a6ef4e28e8df56a6b": {
    "describe": {
      "columns": [],
      "nullable": [],
      "parameters": {
        "Right": 2
      }
    },
    "query": "UPDATE chunk_cache SET branches = ? WHERE chunk_hash = ?"
  },
>>>>>>> fdefec18
  "9f862a56e79cc9ae6e9b896064a0057335b40225be0a8c8d29d9227de12ae364": {
    "describe": {
      "columns": [],
      "nullable": [],
      "parameters": {
        "Right": 1
      }
    },
    "query": "DELETE FROM file_cache WHERE repo_ref = ?"
  },
  "ac1299cb16ae8ff77ded6a11241b84414352c12e55ce40b89e5b85109c7dc523": {
    "describe": {
      "columns": [
        {
          "name": "raw_query",
          "ordinal": 0,
          "type_info": "Text"
        }
      ],
      "nullable": [
        false
      ],
      "parameters": {
        "Right": 1
      }
    },
    "query": "SELECT raw_query FROM query_log WHERE created_at > ?"
  },
  "b3ebaeec21c90aa9ebc59a808e03c661839d0a0eaa86ad2bf4251e895f8e0a03": {
    "describe": {
      "columns": [],
      "nullable": [],
      "parameters": {
        "Right": 4
      }
    },
    "query": "INSERT INTO chunk_cache (chunk_hash, file_hash, branches, repo_ref) VALUES (?, ?, ?, ?)"
  },
  "bc60b0f34fd20feba2da3f16458770424534eacaba75e6f45b8218f32767671b": {
    "describe": {
      "columns": [
        {
          "name": "thread_id",
          "ordinal": 0,
          "type_info": "Text"
        },
        {
          "name": "created_at",
          "ordinal": 1,
          "type_info": "Int64"
        },
        {
          "name": "title",
          "ordinal": 2,
          "type_info": "Text"
        }
      ],
      "nullable": [
        false,
        false,
        false
      ],
      "parameters": {
        "Right": 2
      }
    },
    "query": "SELECT thread_id, created_at, title FROM conversations WHERE user_id = ? AND repo_ref = ? ORDER BY created_at DESC"
  },
  "d5ee5becde7005920d7094fca5b7974bbf19713b3625fbf6d1a3e198e7cf4de4": {
    "describe": {
      "columns": [
        {
          "name": "thread_id",
          "ordinal": 0,
          "type_info": "Text"
        },
        {
          "name": "created_at",
          "ordinal": 1,
          "type_info": "Int64"
        },
        {
          "name": "title",
          "ordinal": 2,
          "type_info": "Text"
        }
      ],
      "nullable": [
        false,
        false,
        false
      ],
      "parameters": {
        "Right": 1
      }
    },
    "query": "SELECT thread_id, created_at, title FROM conversations WHERE user_id = ? ORDER BY created_at DESC"
  },
  "d616a930841d3828f8cc151852bd2cfda4750e713857caedfbe43b3502a0bb45": {
    "describe": {
      "columns": [],
      "nullable": [],
      "parameters": {
        "Right": 2
      }
    },
    "query": "INSERT INTO file_cache (repo_ref, cache_hash) VALUES (?, ?)"
  },
  "e444f39d4fc9219873c7a8565a13e65e4646658631b785431cb64ca0cc5d6ab9": {
    "describe": {
      "columns": [
        {
          "name": "repo_ref",
          "ordinal": 0,
          "type_info": "Text"
        },
        {
          "name": "exchanges",
          "ordinal": 1,
          "type_info": "Text"
        }
      ],
      "nullable": [
        false,
        false
      ],
      "parameters": {
        "Right": 2
      }
    },
    "query": "SELECT repo_ref, exchanges FROM conversations WHERE user_id = ? AND thread_id = ?"
<<<<<<< HEAD
=======
  },
  "ed6379e37c16064198f48dbfb91899d74eb346533e3c9ab3814ba67b68d71f51": {
    "describe": {
      "columns": [],
      "nullable": [],
      "parameters": {
        "Right": 1
      }
    },
    "query": "DELETE FROM chunk_cache WHERE repo_ref = ?"
>>>>>>> fdefec18
  }
}<|MERGE_RESOLUTION|>--- conflicted
+++ resolved
@@ -82,8 +82,6 @@
     },
     "query": "INSERT INTO query_log (raw_query) VALUES (?)"
   },
-<<<<<<< HEAD
-=======
   "5128142bf657cfde043a1b53834d40980caa3e9ae5fd6f4d7f30d89be512f105": {
     "describe": {
       "columns": [],
@@ -104,7 +102,6 @@
     },
     "query": "UPDATE chunk_cache SET branches = ? WHERE chunk_hash = ?"
   },
->>>>>>> fdefec18
   "9f862a56e79cc9ae6e9b896064a0057335b40225be0a8c8d29d9227de12ae364": {
     "describe": {
       "columns": [],
@@ -236,8 +233,6 @@
       }
     },
     "query": "SELECT repo_ref, exchanges FROM conversations WHERE user_id = ? AND thread_id = ?"
-<<<<<<< HEAD
-=======
   },
   "ed6379e37c16064198f48dbfb91899d74eb346533e3c9ab3814ba67b68d71f51": {
     "describe": {
@@ -248,6 +243,5 @@
       }
     },
     "query": "DELETE FROM chunk_cache WHERE repo_ref = ?"
->>>>>>> fdefec18
   }
 }