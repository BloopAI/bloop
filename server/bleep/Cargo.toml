--- conflicted
+++ resolved
@@ -108,11 +108,11 @@
 
 # semantic
 rake = "0.1"
-ndarray = "0.15"
+ndarray = { version = "0.15", optional = true }
 qdrant-client = { version = "1.5.0", default-features = false }
 tiktoken-rs = "0.4.5"
 tokenizers = { version = "0.14.0", default-features = false, features = ["progressbar", "cli", "onig", "esaxx_fast"] }
-ort = { git = "https://github.com/bloopai/ort", branch = "env-builder-telemetry" }
+ort = { git = "https://github.com/bloopai/ort", branch = "env-builder-telemetry", optional = true }
 
 # answer parsing
 # We use the git version here, so that we can pull in recent changes that make footnotes work. The
@@ -148,17 +148,6 @@
 rand = "0.8.5"
 once_cell = "1.18.0"
 relative-path = "1.9.0"
-<<<<<<< HEAD
-qdrant-client = { version = "1.5.0", default-features = false }
-tokenizers = { version = "0.13", default-features = false, features = ["progressbar", "onig"] }
-tokio-stream = "0.1.14"
-ort = { git = "https://github.com/bloopai/ort", branch = "env-builder-telemetry", optional = true }
-ndarray = { version = "0.15", optional = true }
-uuid = { version = "1.4.1", features = ["v4", "fast-rng", "serde"] }
-jsonwebtoken = { version = "8.3.0", features = ["use_pem"] }
-tiktoken-rs = "0.4.5"
-=======
->>>>>>> 68e975eb
 semver = { version = "1", features = ["serde"] }
 scc = { version= "1.9.1", features = ["serde"] }
 thread-priority = "0.13.1"
