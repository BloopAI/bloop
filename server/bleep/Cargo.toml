--- conflicted
+++ resolved
@@ -6,22 +6,15 @@
 build = "build.rs"
 
 [features]
-<<<<<<< HEAD
-default = ["metal"]
+default = ["metal", "ee-pro"]
 debug = ["console-subscriber", "histogram"]
 onnx = ["dep:ort", "dep:ndarray"]
 dynamic-ort = ["onnx", "ort?/load-dynamic"]
 ggml = ["llm/metal"]
 metal = ["ggml"]
 cublas = ["llm/cublas"]
-ee = []
-=======
-default = ["dynamic-ort", "ee-pro"]
-debug = ["console-subscriber", "histogram"]
-dynamic-ort = ["ort/load-dynamic"]
 ee-pro = []
 ee-cloud = ["ee-pro"]
->>>>>>> d9d747b3
 
 [[bin]]
 name = "bleep"
