import React, { useCallback, useContext, useEffect, useState } from 'react';
import { useNavigate } from 'react-router-dom';
import { FullResult } from '../../types/results';
import { useSearch } from '../../hooks/useSearch';
import { FileSearchResponse } from '../../types/api';
import { FullResultModeEnum } from '../../types/general';
import { mapFileResult, mapRanges } from '../../mappers/results';
import { getHoverables } from '../../services/api';
import { buildRepoQuery } from '../../utils';
import { FileModalContext } from '../../context/fileModalContext';
import ResultModal from './index';

type Props = {
  repoName: string;
<<<<<<< HEAD
  path: string;
  isOpen: boolean;
  onClose: () => void;
  scrollToLine?: string;
  highlightColor?: string;
};

const FileModalContainer = ({
  repoName,
  path,
  isOpen,
  onClose,
  scrollToLine,
  highlightColor,
}: Props) => {
=======
};

const FileModalContainer = ({ repoName }: Props) => {
  const { path, setIsFileModalOpen, isFileModalOpen, scrollToLine } =
    useContext(FileModalContext);
>>>>>>> e2bd5a46
  const [mode, setMode] = useState<FullResultModeEnum>(
    FullResultModeEnum.MODAL,
  );
  const [openResult, setOpenResult] = useState<FullResult | null>(null);
  const { searchQuery: fileModalSearchQuery, data: fileResultData } =
    useSearch<FileSearchResponse>();
  const navigateBrowser = useNavigate();

  useEffect(() => {
    if (isFileModalOpen) {
      fileModalSearchQuery(buildRepoQuery(repoName, path));
    }
  }, [repoName, path, isFileModalOpen]);

  useEffect(() => {
    if (fileResultData?.data?.length) {
      setOpenResult(mapFileResult(fileResultData.data[0]));
      navigateBrowser({
        search: scrollToLine
          ? '?' +
            new URLSearchParams({
              scroll_line_index: scrollToLine.toString(),
              ...(highlightColor ? { highlight_color: highlightColor } : {}),
            }).toString()
          : '',
      });
      getHoverables(
        fileResultData.data[0].data.relative_path,
        fileResultData.data[0].data.repo_ref,
      ).then((data) => {
        setOpenResult((prevState) => ({
          ...prevState!,
          hoverableRanges: mapRanges(data.ranges),
        }));
      });
    }
  }, [fileResultData]);

  const handleModeChange = useCallback((m: FullResultModeEnum) => {
    setMode(m);
  }, []);

  useEffect(() => {
    if (!isFileModalOpen) {
      setOpenResult(null);
    }
  }, [isFileModalOpen]);

  const onResultClosed = useCallback(() => {
    setIsFileModalOpen(false);
  }, [mode]);

  return (
    <ResultModal
      result={openResult}
      onResultClosed={onResultClosed}
      mode={mode}
      setMode={handleModeChange}
    />
  );
};

export default FileModalContainer;<|MERGE_RESOLUTION|>--- conflicted
+++ resolved
@@ -12,29 +12,11 @@
 
 type Props = {
   repoName: string;
-<<<<<<< HEAD
-  path: string;
-  isOpen: boolean;
-  onClose: () => void;
-  scrollToLine?: string;
-  highlightColor?: string;
-};
-
-const FileModalContainer = ({
-  repoName,
-  path,
-  isOpen,
-  onClose,
-  scrollToLine,
-  highlightColor,
-}: Props) => {
-=======
 };
 
 const FileModalContainer = ({ repoName }: Props) => {
-  const { path, setIsFileModalOpen, isFileModalOpen, scrollToLine } =
+  const { path, setIsFileModalOpen, isFileModalOpen, scrollToLine, highlightColor } =
     useContext(FileModalContext);
->>>>>>> e2bd5a46
   const [mode, setMode] = useState<FullResultModeEnum>(
     FullResultModeEnum.MODAL,
   );
