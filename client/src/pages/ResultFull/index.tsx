--- conflicted
+++ resolved
@@ -15,11 +15,7 @@
 import useAppNavigation from '../../hooks/useAppNavigation';
 import FileMenu from '../../components/FileMenu';
 import SkeletonItem from '../../components/SkeletonItem';
-<<<<<<< HEAD
-import { SearchContext } from '../../context/searchContext';
 import IpynbRenderer from '../../components/IpynbRenderer';
-=======
->>>>>>> 84b00ef7
 
 type Props = {
   data: any;
@@ -144,35 +140,6 @@
                 <div className="h-4 w-96">
                   <SkeletonItem />
                 </div>
-<<<<<<< HEAD
-              ) : result.language === 'jupyter notebook' ? (
-                <IpynbRenderer data={result.code} />
-              ) : (
-                <CodeFull
-                  code={result.code}
-                  language={result.language}
-                  repoPath={result.repoPath}
-                  relativePath={result.relativePath}
-                  metadata={{
-                    hoverableRanges: result.hoverableRanges,
-                    lexicalBlocks: [],
-                  }}
-                  scrollElement={null}
-                  containerWidth={
-                    window.innerWidth - SIDEBAR_WIDTH - HORIZONTAL_PADDINGS
-                  }
-                  containerHeight={
-                    window.innerHeight -
-                    HEADER_HEIGHT -
-                    FOOTER_HEIGHT -
-                    VERTICAL_PADDINGS -
-                    BREADCRUMBS_HEIGHT
-                  }
-                  repoName={result.repoName}
-                />
-              )}
-            </div>
-=======
                 <div className="h-4 w-56">
                   <SkeletonItem />
                 </div>
@@ -192,6 +159,8 @@
                   <SkeletonItem />
                 </div>
               </div>
+            ) : result.language === 'jupyter notebook' ? (
+              <IpynbRenderer data={result.code} />
             ) : (
               <CodeFull
                 code={result.code}
@@ -216,7 +185,6 @@
                 repoName={result.repoName}
               />
             )}
->>>>>>> 84b00ef7
           </div>
         </div>
       </div>
