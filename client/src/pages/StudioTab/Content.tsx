import React, { memo, useCallback, useEffect, useMemo, useState } from 'react';
import * as Sentry from '@sentry/react';
import { Trans } from 'react-i18next';
import ErrorFallback from '../../components/ErrorFallback';
import PageTemplate from '../../components/PageTemplate';
import {
  RepoType,
  StudioContextFile,
  StudioLeftPanelDataType,
  StudioLeftPanelType,
  StudioRightPanelDataType,
  StudioRightPanelType,
  StudioTabType,
} from '../../types/general';
import { getCodeStudio, patchCodeStudio } from '../../services/api';
import { CodeStudioType, HistoryConversationTurn } from '../../types/api';
import useResizeableSplitPanel from '../../hooks/useResizeableSplitPanel';
import { TOKEN_LIMIT } from '../../consts/codeStudio';
import { Info } from '../../icons';
import ContextPanel from './ContextPanel';
import HistoryPanel from './HistoryPanel';
import TemplatesPanel from './TemplatesPanel';
import AddContextModal from './AddContextModal';
import RightPanel from './RightPanel';
import FilePanel from './FilePanel';

const emptyCodeStudio: CodeStudioType = {
  messages: [],
  context: [],
  token_counts: { total: 0, per_file: [], messages: 0 },
  name: '',
  id: '',
  modified_at: '',
};

const ContentContainer = ({
  tab,
  isActive,
}: {
  tab: StudioTabType;
  isActive: boolean;
}) => {
  const [leftPanel, setLeftPanel] = useState<StudioLeftPanelDataType>({
    type: StudioLeftPanelType.CONTEXT,
    data: null,
  });
  const [rightPanel, setRightPanel] = useState<StudioRightPanelDataType>({
    type: StudioRightPanelType.CONVERSATION,
    data: null,
  });
  const [isAddContextOpen, setAddContextOpen] = useState(false);
  const [currentState, setCurrentState] =
    useState<CodeStudioType>(emptyCodeStudio);
  const [previewingState, setPreviewingState] = useState<null | CodeStudioType>(
    null,
  );
  const [isHistoryOpen, setIsHistoryOpen] = useState(false);
  const { leftPanelRef, rightPanelRef, dividerRef, containerRef } =
    useResizeableSplitPanel();

  const refetchCodeStudio = useCallback(async () => {
    if (tab.key) {
      const resp = await getCodeStudio(tab.key);
      setCurrentState((prev) =>
        JSON.stringify(resp) === JSON.stringify(prev) ? prev : resp,
      );
    }
  }, [tab.key]);

  useEffect(() => {
    if (isActive) {
      refetchCodeStudio();
    }
  }, [refetchCodeStudio, isActive]);

  const handleAddContextClose = useCallback(() => setAddContextOpen(false), []);
  const onFileAdded = useCallback(
    (
      repoRef: string,
      branch: string | null,
      filePath: string,
      ranges?: { start: number; end: number }[],
    ) => {
      if (tab.key) {
        patchCodeStudio(tab.key, {
          context: [
            ...currentState.context,
            {
              path: filePath,
              branch,
              repo: repoRef,
              hidden: false,
              ranges: ranges || [],
            },
          ],
        }).then(() => refetchCodeStudio());
      }
    },
    [tab.key, currentState.context],
  );

  const onFileSelected = useCallback(
    (repo: RepoType, branch: string | null, filePath: string) => {
      setRightPanel({
        type: StudioRightPanelType.FILE,
        data: { repo, branch, filePath },
      });
    },
    [],
  );

  const onFileRangesChanged = useCallback(
    (
      ranges: [number, number][],
      filePath: string,
      repo_ref: string,
      branch: string | null,
    ) => {
      const patchedFile = currentState.context.find(
        (f) =>
          f.path === filePath && f.repo === repo_ref && f.branch === branch,
      );
      const mappedRanges = ranges.map((r) => ({
        start: r[0],
        end: r[1] + 1,
      }));
      if (!patchedFile) {
        onFileAdded(repo_ref, branch, filePath, mappedRanges);
        return;
      }
      if (tab.key && patchedFile) {
        patchedFile.ranges = mappedRanges;
        const newContext = currentState.context
          .filter(
            (f) =>
              f.path !== filePath || f.repo !== repo_ref || f.branch !== branch,
          )
          .concat(patchedFile);
        patchCodeStudio(tab.key, {
          context: newContext,
        }).then(() => refetchCodeStudio());
      }
    },
    [tab.key, currentState.context],
  );

  const onFileHide = useCallback(
    (
      filePath: string,
      repo_ref: string,
      branch: string | null,
      hide: boolean,
    ) => {
      const patchedFile = currentState.context.find(
        (f) =>
          f.path === filePath && f.repo === repo_ref && f.branch === branch,
      );
      if (tab.key && patchedFile) {
        patchedFile.hidden = hide;
        const newContext = currentState.context
          .filter(
            (f) =>
              f.path !== filePath || f.repo !== repo_ref || f.branch !== branch,
          )
          .concat(patchedFile);
        patchCodeStudio(tab.key, {
          context: newContext,
        }).then(() => refetchCodeStudio());
      }
    },
    [tab.key, currentState.context],
  );

  const onFileRemove = useCallback(
    (
      f:
        | { path: string; repo: string; branch: string | null }
        | StudioContextFile[],
    ) => {
      const files = Array.isArray(f) ? f : [f];
      let newContext: StudioContextFile[] = JSON.parse(
        JSON.stringify(currentState.context),
      );
      files.forEach(({ path, repo, branch }) => {
        const patchedFile = newContext.findIndex(
          (f) => f.path === path && f.repo === repo && f.branch === branch,
        );
        if (tab.key && patchedFile > -1) {
          newContext = newContext.filter((f, i) => i !== patchedFile);
        }
      });
      patchCodeStudio(tab.key, {
        context: newContext,
      }).then(() => refetchCodeStudio());
    },
    [tab.key, currentState.context],
  );

  const handlePreview = useCallback(
    (state?: HistoryConversationTurn, closeHistory?: boolean) => {
      setPreviewingState(state || null);
      if (state) {
        setRightPanel({ type: StudioRightPanelType.CONVERSATION, data: null });
        setLeftPanel({ type: StudioLeftPanelType.CONTEXT, data: null });
      }
      if (closeHistory) {
        setIsHistoryOpen(false);
      }
    },
    [],
  );

  const handleRestore = useCallback(() => {
    if (previewingState) {
      patchCodeStudio(tab.key, {
        context: previewingState?.context,
        messages: previewingState?.messages,
      }).then(() => {
        refetchCodeStudio();
        handlePreview(undefined, true);
      });
    }
  }, [tab.key, refetchCodeStudio, previewingState]);

  useEffect(() => {
    if (!isHistoryOpen) {
      setPreviewingState(null);
    }
  }, [isHistoryOpen]);

  const stateToShow = useMemo(() => {
    return isHistoryOpen && previewingState ? previewingState : currentState;
  }, [isHistoryOpen, previewingState, currentState]);

  return (
    <PageTemplate renderPage="studio">
      <div className="w-screen flex flex-col overflow-auto">
        {stateToShow.token_counts?.total > TOKEN_LIMIT && (
          <div className="flex items-center gap-2 px-8 py-2 bg-bg-danger/12 select-none">
            <Info raw sizeClassName="w-4.5 h-4.5" className="text-bg-danger" />
            <p className="text-bg-danger caption">
              <Trans>
                Token limit exceeded. Reduce the number of context files or
                messages to enable the ability to generate.
              </Trans>
            </p>
          </div>
        )}
        <div className="flex flex-1 w-screen overflow-auto">
          {isHistoryOpen && (
            <HistoryPanel
              setIsHistoryOpen={setIsHistoryOpen}
              studioId={tab.key}
              handlePreview={handlePreview}
            />
          )}
          <div
            className={`flex flex-1 relative ${
              isHistoryOpen ? 'w-[calc(100%-13rem)]' : 'w-full'
            }`}
            ref={containerRef}
          >
            <div
              className="w-1/2 flex-shrink-0 flex-grow-0 flex flex-col"
              ref={leftPanelRef}
            >
              {leftPanel.type === StudioLeftPanelType.CONTEXT ? (
                <ContextPanel
                  setRightPanel={setRightPanel}
                  setAddContextOpen={setAddContextOpen}
                  studioId={tab.key}
                  contextFiles={stateToShow.context}
                  tokensPerFile={stateToShow.token_counts?.per_file || []}
                  onFileRemove={onFileRemove}
                  onFileHide={onFileHide}
                  onFileAdded={onFileAdded}
                  isPreviewing={!!previewingState}
                  isActiveTab={isActive}
                />
              ) : leftPanel.type === StudioLeftPanelType.TEMPLATES ? (
                <TemplatesPanel setLeftPanel={setLeftPanel} />
              ) : null}
              <AddContextModal
                isVisible={isAddContextOpen}
                onClose={handleAddContextClose}
                onSubmit={onFileSelected}
                contextFiles={stateToShow.context}
              />
            </div>
            <div
              ref={dividerRef}
              className="absolute top-0 left-1/2 transform -translate-x-1/2 w-2.5 h-full group cursor-col-resize flex-shrink-0"
            >
              <div className="mx-auto w-0.5 h-full bg-bg-border group-hover:bg-bg-main" />
            </div>
            <div
              className="w-1/2 flex-shrink-0 flex-grow-0 flex flex-col"
              ref={rightPanelRef}
            >
              {rightPanel.type === StudioRightPanelType.CONVERSATION ? (
                <RightPanel
                  setLeftPanel={setLeftPanel}
                  studioId={tab.key}
                  messages={stateToShow.messages}
                  refetchCodeStudio={refetchCodeStudio}
                  tokensTotal={stateToShow.token_counts?.total}
                  setIsHistoryOpen={setIsHistoryOpen}
                  isPreviewing={!!previewingState}
                  handleRestore={handleRestore}
<<<<<<< HEAD
                  hasContextError={stateToShow.token_counts?.per_file?.includes(
                    null,
                  )}
=======
                  isActiveTab={isActive}
>>>>>>> a4dbfbbc
                />
              ) : rightPanel.type === StudioRightPanelType.FILE ? (
                <FilePanel
                  {...rightPanel.data}
                  setRightPanel={setRightPanel}
                  onFileRangesChanged={onFileRangesChanged}
                  isActiveTab={isActive}
                />
              ) : null}
            </div>
          </div>
        </div>
      </div>
    </PageTemplate>
  );
};

export default memo(
  Sentry.withErrorBoundary(ContentContainer, {
    fallback: (props) => <ErrorFallback {...props} />,
  }),
);<|MERGE_RESOLUTION|>--- conflicted
+++ resolved
@@ -307,13 +307,10 @@
                   setIsHistoryOpen={setIsHistoryOpen}
                   isPreviewing={!!previewingState}
                   handleRestore={handleRestore}
-<<<<<<< HEAD
                   hasContextError={stateToShow.token_counts?.per_file?.includes(
                     null,
                   )}
-=======
                   isActiveTab={isActive}
->>>>>>> a4dbfbbc
                 />
               ) : rightPanel.type === StudioRightPanelType.FILE ? (
                 <FilePanel
