import React, {
  useCallback,
  useContext,
  useEffect,
  useMemo,
  useRef,
  useState,
} from 'react';
import * as Sentry from '@sentry/react';
import { useNavigate } from 'react-router-dom';
import {
  FullResult,
  ResultClick,
  ResultItemType,
  ResultType,
} from '../../types/results';
import Filters from '../../components/Filters';
import { SearchContext } from '../../context/searchContext';
import { mapFiltersData } from '../../mappers/filter';
import { mapFileResult, mapRanges, mapResults } from '../../mappers/results';
import { FullResultModeEnum } from '../../types/general';
import { UIContext } from '../../context/uiContext';
import useAppNavigation from '../../hooks/useAppNavigation';
import ResultModal from '../ResultModal';
import { useSearch } from '../../hooks/useSearch';
import { FileSearchResponse, GeneralSearchResponse } from '../../types/api';
import ErrorFallback from '../../components/ErrorFallback';
import { getHoverables } from '../../services/api';
import PageHeader from './PageHeader';
import ResultsList from './ResultsList';

type Props = {
  resultsData: GeneralSearchResponse;
  loading: boolean;
};

const ResultsPage = ({ resultsData, loading }: Props) => {
  const ref = useRef<HTMLDivElement>(null);
  const [isFiltersOpen, setIsFiltersOpen] = useState(true);
  const [totalCount, setTotalCount] = useState(1);
  const [page, setPage] = useState(0);
  const [totalPages, setTotalPages] = useState(1);
  const [results, setResults] = useState<ResultType[]>([]);
  const [mode, setMode] = useState<FullResultModeEnum>(
    FullResultModeEnum.SIDEBAR,
  );
  const [openResult, setOpenResult] = useState<FullResult | null>(null);
<<<<<<< HEAD
  const [scrollToLine, setScrollToLine] = useState<string | undefined>(
    undefined,
  );
  const { filters, setFilters, inputValue, globalRegex } =
=======
  const { filters, setFilters, inputValue, globalRegex, searchType } =
>>>>>>> 36bcb564
    useContext(SearchContext);
  const { setSymbolsCollapsed } = useContext(UIContext);
  const { navigateSearch, navigateRepoPath } = useAppNavigation();
  const { searchQuery: fileModalSearchQuery, data: fileResultData } =
    useSearch<FileSearchResponse>();
  const navigateBrowser = useNavigate();

  const toggleFiltersOpen = useCallback(() => {
    setIsFiltersOpen((prev) => !prev);
  }, []);

  const onlySymbolResults = useMemo(
    () =>
      results.every(
        (item) =>
          item.type === ResultItemType.CODE &&
          item.snippets.every((sItem) => sItem.symbols?.length),
      ),
    [results, page],
  );

  const onResultClick = useCallback<ResultClick>(
    (repo, path, lineNumber) => {
      setScrollToLine(lineNumber ? lineNumber.join('_') : undefined);
      if (path && !(path.endsWith('/') || path.endsWith('\\'))) {
        fileModalSearchQuery(`open:true repo:${repo} path:${path}`);
      } else {
        navigateRepoPath(repo, path);
      }
    },
    [fileModalSearchQuery, navigateRepoPath],
  );

  const handlePageChange = useCallback(
    (page: number) => {
      setPage(page);
      navigateSearch(inputValue, searchType, page);
    },
    [inputValue, globalRegex, searchType],
  );

  const handleModeChange = useCallback((m: FullResultModeEnum) => {
    setMode(m);
    if (m === FullResultModeEnum.SIDEBAR) {
      setIsFiltersOpen(false);
    }
  }, []);

  const onResultClosed = useCallback(() => {
    if (mode === FullResultModeEnum.SIDEBAR) {
      setIsFiltersOpen(true);
    }
    setOpenResult(null);
  }, [mode]);

  useEffect(() => {
    setSymbolsCollapsed(onlySymbolResults);
  }, [onlySymbolResults]);

  useEffect(() => {
    if (resultsData) {
      if (page === 0) {
        setTotalPages(resultsData.metadata.page_count!);
        setTotalCount(resultsData.metadata.total_count!);
      }
      setFilters(mapFiltersData(resultsData.stats, filters));
      setResults(mapResults(resultsData as any));
      setPage(resultsData.metadata.page!);
    }
  }, [resultsData]);

  useEffect(() => {
    if (fileResultData) {
      setOpenResult(mapFileResult(fileResultData.data[0]));
      navigateBrowser({
        search: scrollToLine
          ? '?' +
            new URLSearchParams({
              scroll_line_index: scrollToLine.toString(),
            }).toString()
          : '',
      });
      getHoverables(
        fileResultData.data[0].data.relative_path,
        fileResultData.data[0].data.repo_ref,
      ).then((data) => {
        setOpenResult((prevState) => ({
          ...prevState!,
          hoverableRanges: mapRanges(data.ranges),
        }));
      });
    }
  }, [fileResultData]);

  return (
    <>
      <Filters isOpen={isFiltersOpen} toggleOpen={toggleFiltersOpen} />
      <div
        className="p-8 flex-1 overflow-x-auto mx-auto max-w-6.5xl box-content"
        ref={ref}
      >
        <PageHeader
          resultsNumber={totalCount || results.length}
          showCollapseControls={onlySymbolResults}
          loading={loading}
        />
        <ResultsList
          results={results}
          onResultClick={onResultClick}
          page={page}
          setPage={handlePageChange}
          totalPages={totalPages}
          loading={loading}
        />
      </div>

      {openResult ? (
        <ResultModal
          result={openResult as FullResult}
          onResultClosed={onResultClosed}
          mode={mode}
          setMode={handleModeChange}
        />
      ) : (
        ''
      )}
    </>
  );
};
export default Sentry.withErrorBoundary(ResultsPage, {
  fallback: (props) => <ErrorFallback {...props} />,
});<|MERGE_RESOLUTION|>--- conflicted
+++ resolved
@@ -45,14 +45,10 @@
     FullResultModeEnum.SIDEBAR,
   );
   const [openResult, setOpenResult] = useState<FullResult | null>(null);
-<<<<<<< HEAD
   const [scrollToLine, setScrollToLine] = useState<string | undefined>(
     undefined,
   );
-  const { filters, setFilters, inputValue, globalRegex } =
-=======
   const { filters, setFilters, inputValue, globalRegex, searchType } =
->>>>>>> 36bcb564
     useContext(SearchContext);
   const { setSymbolsCollapsed } = useContext(UIContext);
   const { navigateSearch, navigateRepoPath } = useAppNavigation();
