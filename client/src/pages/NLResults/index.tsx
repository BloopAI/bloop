--- conflicted
+++ resolved
@@ -161,9 +161,9 @@
         } else {
           const newData = JSON.parse(ev.data);
 
-<<<<<<< HEAD
           if (i === 0) {
             const queryTime = Date.now() - startTime;
+            setLastQueryTime(queryTime);
             trackSearch(queryTime, query, threadId);
             if (newData.Err) {
               setIsLoading(false);
@@ -200,23 +200,6 @@
                 return [...newConversation, lastMessage];
               });
             }
-=======
-        if (i === 0) {
-          const queryTime = Date.now() - startTime;
-          setLastQueryTime(queryTime);
-          trackSearch(queryTime, query, threadId);
-          if (newData.Err) {
-            setIsLoading(false);
-            setConversation((prev) => {
-              const newConversation = prev.slice(0, -1);
-              const lastMessage = {
-                ...prev.slice(-1)[0],
-                isLoading: false,
-                error: newData.Err,
-              };
-              return [...newConversation, lastMessage];
-            });
->>>>>>> 00817e79
           } else {
             setConversation((prev) => {
               const newConversation = prev.slice(0, -1);
