<<<<<<< HEAD
import React, { useCallback, useEffect, useMemo, useState } from 'react';
import FileModalContainer from '../../ResultModal/FileModalContainer';
import { repositionAnnotationsOnScroll } from '../../../utils/scrollUtils';
=======
import React, { useCallback, useContext, useMemo } from 'react';
import { FileModalContext } from '../../../context/fileModalContext';
>>>>>>> e2bd5a46
import AnnotatedFile from './AnnotatedFile';
import FileComment from './FileComment';

export type Comment = {
  start_line: number;
  end_line: number;
  comment: string;
  i: number;
  top?: number;
};

type Props = {
  repoName: string;
  citations: Record<string, Comment[]>;
};

export const colors = [
  [253, 201, 0],
  [14, 164, 233],
  [236, 72, 153],
  [132, 204, 23],
  [139, 92, 246],
  [20, 184, 166],
];

const CodeAnnotation = ({ repoName, citations }: Props) => {
<<<<<<< HEAD
  const [isModalOpen, setModalOpen] = useState(false);
  const [openPath, setOpenPath] = useState('');
  const [highlightColor, setHighlightColor] = useState('');
  const [scrollToLine, setScrollToLine] = useState<string | undefined>(
    undefined,
  );
  const [collapsedFiles, setCollapsedFiles] = useState<number[]>([]);
  const [fullExpandedFiles, setFullExpandedFiles] = useState<number[]>([]);

  const onResultClick = useCallback(
    (path: string, lineNumber?: number[], color?: string) => {
      setScrollToLine(lineNumber ? lineNumber.join('_') : undefined);
      setHighlightColor(color || '');
      setOpenPath(path);
      setModalOpen(true);
=======
  const { openFileModal } = useContext(FileModalContext);

  const onResultClick = useCallback(
    (path: string, lineNumber?: number[]) => {
      openFileModal(path, lineNumber?.join('_'));
>>>>>>> e2bd5a46
    },
    [repoName],
  );

  useEffect(() => {
    const scrollTop = document.getElementById(
      'results-page-container',
    )?.scrollTop;
    if (scrollTop) {
      repositionAnnotationsOnScroll(scrollTop, citations);
    }
  }, [collapsedFiles, fullExpandedFiles]);

  return (
    <div className="flex gap-3 w-full overflow-x-hidden">
      <div className="flex flex-col gap-3 flex-1 overflow-hidden">
        {Object.keys(citations).map((filePath, index) => (
          <AnnotatedFile
            key={filePath}
            repoName={repoName}
            filePath={filePath}
            onResultClick={onResultClick}
            cites={citations[filePath]}
            index={index}
            onCollapse={() => setCollapsedFiles((prev) => [...prev, index])}
            onExpand={() =>
              setCollapsedFiles((prev) => prev.filter((fi) => fi !== index))
            }
            isCollapsed={collapsedFiles.includes(index)}
            onFullExpand={() =>
              setFullExpandedFiles((prev) => [...prev, index])
            }
            onFullCollapse={() =>
              setFullExpandedFiles((prev) => prev.filter((fi) => fi !== index))
            }
            isFullExpanded={fullExpandedFiles.includes(index)}
          />
        ))}
      </div>
      <div className="relative flex flex-col gap-3 max-w-96 w-3/5 flex-grow-0 overflow-y-auto">
        {Object.keys(citations)
          .map((filePath, index) => {
            return collapsedFiles.includes(index) ||
              !fullExpandedFiles.includes(index) ? (
              <div
                id={`comment-${citations[filePath][0].i}`}
                className="flex flex-col gap-3 transition-all duration-75 ease-linear z-0"
              >
                {citations[filePath].map((cite, i) => (
                  <FileComment
                    i={cite.i}
                    comment={cite.comment}
                    key={`${index}-${i}`}
                    isCollapsed={collapsedFiles.includes(index)}
                    isBoxed
                    onClick={() => {
                      setFullExpandedFiles((prev) => [...prev, index]);
                      setCollapsedFiles((prev) =>
                        prev.filter((fi) => fi !== index),
                      );
                    }}
                  />
                ))}
              </div>
            ) : (
              citations[filePath].map((cite, i) => (
                <FileComment
                  i={cite.i}
                  comment={cite.comment}
                  key={`${index}-${i}`}
                  onClick={() => {
                    setFullExpandedFiles((prev) => [...prev, index]);
                    setCollapsedFiles((prev) =>
                      prev.filter((fi) => fi !== index),
                    );
                  }}
                />
              ))
            );
          })
          .flat()}
      </div>
<<<<<<< HEAD
      <FileModalContainer
        repoName={repoName}
        path={openPath}
        isOpen={isModalOpen}
        onClose={() => setModalOpen(false)}
        scrollToLine={scrollToLine}
        highlightColor={highlightColor}
      />
=======
>>>>>>> e2bd5a46
    </div>
  );
};

export default CodeAnnotation;<|MERGE_RESOLUTION|>--- conflicted
+++ resolved
@@ -1,11 +1,6 @@
-<<<<<<< HEAD
-import React, { useCallback, useEffect, useMemo, useState } from 'react';
-import FileModalContainer from '../../ResultModal/FileModalContainer';
+import React, { useCallback, useContext, useState, useEffect } from 'react';
+import { FileModalContext } from '../../../context/fileModalContext';
 import { repositionAnnotationsOnScroll } from '../../../utils/scrollUtils';
-=======
-import React, { useCallback, useContext, useMemo } from 'react';
-import { FileModalContext } from '../../../context/fileModalContext';
->>>>>>> e2bd5a46
 import AnnotatedFile from './AnnotatedFile';
 import FileComment from './FileComment';
 
@@ -32,29 +27,13 @@
 ];
 
 const CodeAnnotation = ({ repoName, citations }: Props) => {
-<<<<<<< HEAD
-  const [isModalOpen, setModalOpen] = useState(false);
-  const [openPath, setOpenPath] = useState('');
-  const [highlightColor, setHighlightColor] = useState('');
-  const [scrollToLine, setScrollToLine] = useState<string | undefined>(
-    undefined,
-  );
+  const { openFileModal } = useContext(FileModalContext);
   const [collapsedFiles, setCollapsedFiles] = useState<number[]>([]);
   const [fullExpandedFiles, setFullExpandedFiles] = useState<number[]>([]);
 
   const onResultClick = useCallback(
     (path: string, lineNumber?: number[], color?: string) => {
-      setScrollToLine(lineNumber ? lineNumber.join('_') : undefined);
-      setHighlightColor(color || '');
-      setOpenPath(path);
-      setModalOpen(true);
-=======
-  const { openFileModal } = useContext(FileModalContext);
-
-  const onResultClick = useCallback(
-    (path: string, lineNumber?: number[]) => {
-      openFileModal(path, lineNumber?.join('_'));
->>>>>>> e2bd5a46
+      openFileModal(path, lineNumber?.join('_'), color);
     },
     [repoName],
   );
@@ -137,17 +116,6 @@
           })
           .flat()}
       </div>
-<<<<<<< HEAD
-      <FileModalContainer
-        repoName={repoName}
-        path={openPath}
-        isOpen={isModalOpen}
-        onClose={() => setModalOpen(false)}
-        scrollToLine={scrollToLine}
-        highlightColor={highlightColor}
-      />
-=======
->>>>>>> e2bd5a46
     </div>
   );
 };
