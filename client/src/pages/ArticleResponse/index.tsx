import { useContext, useEffect, useMemo, useState } from 'react';
import { useTranslation } from 'react-i18next';
import { conversationsCache } from '../../services/cache';
import {
  ChatMessage,
  ChatMessageAuthor,
  ChatMessageServer,
} from '../../types/general';
import { ChatContext } from '../../context/chatContext';
import { FileModalContext } from '../../context/fileModalContext';
import { UIContext } from '../../context/uiContext';
import { getConversation } from '../../services/api';
import { mapLoadingSteps } from '../../mappers/conversation';
import MarkdownWithCode from '../../components/MarkdownWithCode';
import Button from '../../components/Button';
import { CopyMD } from '../../icons';
import { copyToClipboard } from '../../utils';

type Props = {
  recordId: number;
  threadId: string;
};

const ArticleResponse = ({ recordId, threadId }: Props) => {
  const { t } = useTranslation();
  const { conversation } = useContext(ChatContext.Values);
  const { setThreadId, setConversation } = useContext(ChatContext.Setters);
  const { openFileModal } = useContext(FileModalContext);
<<<<<<< HEAD
  const { tab } = useContext(UIContext);
  const [data, setData] = useState(
    conversationsCache[threadId]?.[recordId] || conversation[recordId],
=======
  const { tab } = useContext(UIContext.Tab);
  const data = useMemo(
    () => conversationsCache[threadId]?.[recordId] || conversation[recordId],
    [
      (conversation[recordId] as ChatMessageServer)?.results,
      (conversation[recordId] as ChatMessageServer)?.isLoading,
      recordId,
      threadId,
    ],
>>>>>>> 9ba80371
  );

  useEffect(() => {
    const d =
      conversationsCache[threadId]?.[recordId] || conversation[recordId];
    if (d?.results) {
      setData(d);
    }
  }, [
    (conversation[recordId] as ChatMessageServer)?.results,
    (conversation[recordId] as ChatMessageServer)?.isLoading,
    recordId,
    threadId,
  ]);

  useEffect(() => {
    if (!conversationsCache[threadId]?.[recordId] && !conversation[recordId]) {
      getConversation(threadId).then((resp) => {
        const conv: ChatMessage[] = [];
        resp.forEach((m) => {
          // @ts-ignore
          const userQuery = m.search_steps.find((s) => s.type === 'QUERY');
          conv.push({
            author: ChatMessageAuthor.User,
            text: m.query?.target?.Plain || userQuery?.content?.query || '',
            isFromHistory: true,
          });
          conv.push({
            author: ChatMessageAuthor.Server,
            isLoading: false,
            loadingSteps: mapLoadingSteps(m.search_steps, t),
            text: m.conclusion,
            results: m.outcome,
            isFromHistory: true,
            queryId: m.id,
            responseTimestamp: m.response_timestamp,
          });
        });
        conversationsCache[threadId] = conv;
        setThreadId(threadId);
        setConversation(conv);
      });
    }
  }, []);

  return (
    <div className="overflow-auto p-8 w-screen">
      <div className="flex-1 mx-auto max-w-3xl box-content article-response body-m text-label-base pb-44 break-word relative">
        <MarkdownWithCode
          openFileModal={openFileModal}
          repoName={tab.repoName}
          markdown={
            data?.isLoading
              ? data?.results?.Article?.replace(
                  /\[\`[^`]*$|\[\`[^`]+\`\]\([^)]*$/,
                  '',
                )
              : data?.results?.Article
          }
        />
        <Button
          variant="secondary"
          size="small"
          onClick={() => copyToClipboard(data?.results?.Article)}
          className="absolute top-0 right-0"
        >
          <CopyMD /> Copy
        </Button>
      </div>
    </div>
  );
};

export default ArticleResponse;<|MERGE_RESOLUTION|>--- conflicted
+++ resolved
@@ -26,11 +26,6 @@
   const { conversation } = useContext(ChatContext.Values);
   const { setThreadId, setConversation } = useContext(ChatContext.Setters);
   const { openFileModal } = useContext(FileModalContext);
-<<<<<<< HEAD
-  const { tab } = useContext(UIContext);
-  const [data, setData] = useState(
-    conversationsCache[threadId]?.[recordId] || conversation[recordId],
-=======
   const { tab } = useContext(UIContext.Tab);
   const data = useMemo(
     () => conversationsCache[threadId]?.[recordId] || conversation[recordId],
@@ -40,21 +35,7 @@
       recordId,
       threadId,
     ],
->>>>>>> 9ba80371
   );
-
-  useEffect(() => {
-    const d =
-      conversationsCache[threadId]?.[recordId] || conversation[recordId];
-    if (d?.results) {
-      setData(d);
-    }
-  }, [
-    (conversation[recordId] as ChatMessageServer)?.results,
-    (conversation[recordId] as ChatMessageServer)?.isLoading,
-    recordId,
-    threadId,
-  ]);
 
   useEffect(() => {
     if (!conversationsCache[threadId]?.[recordId] && !conversation[recordId]) {
