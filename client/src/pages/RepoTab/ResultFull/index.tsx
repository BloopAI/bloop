import React, {
  useCallback,
  useContext,
  useEffect,
  useMemo,
  useState,
} from 'react';
import * as Sentry from '@sentry/react';
import { Trans, useTranslation } from 'react-i18next';
import FileIcon from '../../../components/FileIcon';
import CodeFull from '../../../components/CodeBlock/CodeFull';
import { forceFileToBeIndexed, getHoverables } from '../../../services/api';
import { mapFileResult, mapRanges } from '../../../mappers/results';
import { FullResult } from '../../../types/results';
import {
  breadcrumbsItemPath,
  humanFileSize,
  isWindowsPath,
  splitPath,
  splitPathForBreadcrumbs,
} from '../../../utils';
import ErrorFallback from '../../../components/ErrorFallback';
import useAppNavigation from '../../../hooks/useAppNavigation';
import FileMenu from '../../../components/FileMenu';
import SkeletonItem from '../../../components/SkeletonItem';
import IpynbRenderer from '../../../components/IpynbRenderer';
import Button from '../../../components/Button';
import { Sparkles } from '../../../icons';
import { ChatContext } from '../../../context/chatContext';
import AddStudioContext from '../../../components/AddStudioContext';
<<<<<<< HEAD
=======
import { SyncStatus } from '../../../types/general';
import { RepositoriesContext } from '../../../context/repositoriesContext';
import LiteLoaderContainer from '../../../components/Loaders/LiteLoader';
import { DeviceContext } from '../../../context/deviceContext';
import FileExplanation from './FileExplanation';
>>>>>>> 0be9d87d

type Props = {
  data: any;
  isLoading: boolean;
  repoName: string;
  selectedBranch: string | null;
  recordId: number;
  threadId: string;
  path?: string;
  refetchFile: () => void;
};

const SIDEBAR_WIDTH = 324;
const HEADER_HEIGHT = 64;
const FOOTER_HEIGHT = 64;
const HORIZONTAL_PADDINGS = 64;
const VERTICAL_PADDINGS = 32;
const BREADCRUMBS_HEIGHT = 47;

<<<<<<< HEAD
const ResultFull = ({ data, isLoading, selectedBranch }: Props) => {
  useTranslation();
  const { navigateFullResult, navigateRepoPath } = useAppNavigation();
  const [result, setResult] = useState<FullResult | null>(null);
  const {
    setSubmittedQuery,
    setChatOpen,
    setConversation,
    setIsHistoryTab,
    setThreadId,
  } = useContext(ChatContext.Setters);
=======
const ResultFull = ({
  data,
  isLoading,
  selectedBranch,
  recordId,
  threadId,
  refetchFile,
  path,
}: Props) => {
  const { navigateFullResult, navigateRepoPath } = useAppNavigation();
  const [result, setResult] = useState<FullResult | null>(null);
  const { data: answer } = useConversation(threadId, recordId);
  const { setSubmittedQuery, setChatOpen, setConversation, setThreadId } =
    useContext(ChatContext.Setters);
  const { setRightPanelOpen } = useContext(UIContext.RightPanel);
  const { repositories } = useContext(RepositoriesContext);
  const { tab } = useContext(UIContext.Tab);
  const { isSelfServe } = useContext(DeviceContext);
  const [indexRequested, setIndexRequested] = useState(false);
  const [isIndexing, setIsIndexing] = useState(false);

  const repoStatus = useMemo(() => {
    return (
      repositories?.find((r) => r.ref === tab.repoRef)?.sync_status ||
      SyncStatus.Done
    );
  }, [repositories, tab.repoRef]);

  useEffect(() => {
    if (
      [
        SyncStatus.Indexing,
        SyncStatus.Queued,
        SyncStatus.Syncing,
        SyncStatus.Indexing,
      ].includes(repoStatus) &&
      indexRequested
    ) {
      setIsIndexing(true);
    } else {
      if (isIndexing) {
        setTimeout(() => {
          refetchFile();
          setIsIndexing(false);
          setIndexRequested(false);
        }, 500);
      }
    }
  }, [repoStatus, isIndexing, refetchFile]);

  const onIndexRequested = useCallback(
    (e: React.MouseEvent) => {
      e.stopPropagation();
      if (data?.data?.[0]?.data?.relative_path) {
        forceFileToBeIndexed(tab.repoRef, data?.data?.[0]?.data?.relative_path);
        setIndexRequested(true);
        setTimeout(() => refetchFile(), 1000);
      }
    },
    [tab.repoRef, data?.data?.[0]?.data?.relative_path],
  );

  useEffect(() => {
    setIndexRequested(false);
  }, [path]);
>>>>>>> 0be9d87d

  useEffect(() => {
    if (!data || data?.data?.[0]?.kind !== 'file') {
      return;
    }

    const item = data.data[0];
    const mappedResult = mapFileResult(item);
    setResult(mappedResult);
    getHoverables(
      item.data.relative_path,
      item.data.repo_ref,
      selectedBranch ? selectedBranch : undefined,
    ).then((data) => {
      setResult((prevState) => ({
        ...prevState!,
        hoverableRanges: mapRanges(data.ranges),
      }));
    });
  }, [data, isLoading, selectedBranch]);

  const navigateTo = useCallback(
    (path: string, isFile: boolean) => {
      if (!result || isLoading) {
        return;
      }
      if (isFile) {
        navigateFullResult(path);
      } else {
        navigateRepoPath(result.repoName, path);
      }
    },
    [result, isLoading],
  );

  const breadcrumbs = useMemo(() => {
    if (!result || isLoading) {
      return [];
    }
    return splitPathForBreadcrumbs(
      result.relativePath,
      (e, item, index, pathParts) => {
        const isFile = index === pathParts.length - 1;
        const path = breadcrumbsItemPath(
          pathParts,
          index,
          isWindowsPath(currentPath),
          isFile,
        );

        navigateTo(isFile ? path : `${path}`, isFile);
      },
    );
  }, [result?.relativePath, isLoading]);

  const currentPath = useMemo(() => {
    const pathParts = result?.relativePath?.split('/') || [];
    return pathParts.length > 1 ? pathParts.slice(0, -1).join('/') + '/' : '';
  }, [result]);

  const handleExplain = useCallback(
    (e: React.MouseEvent<HTMLButtonElement, MouseEvent>) => {
      e.stopPropagation();
      if (!result) {
        return;
      }
      setConversation([]);
      setThreadId('');
      const endLine = result.code.split(/\n(?!$)/g).length - 1;
      setIsHistoryTab(false);
      setSubmittedQuery(
        `#explain_${result.relativePath}:0-${endLine}-${Date.now()}`,
      );
      setChatOpen(true);
    },
    [result?.code, result?.relativePath],
  );
  const metadata = useMemo(() => {
    return {
      hoverableRanges: result?.hoverableRanges || [],
      lexicalBlocks: [],
    };
  }, [result?.hoverableRanges]);

  return (
    <div className="flex-1 overflow-auto w-full box-content flex flex-col">
      <div className="w-full flex flex-col overflow-auto flex-1">
        <div
          className={`w-full border-b border-bg-border flex justify-between px-3 h-12 flex-shrink-0 bg-bg-base`}
        >
          <div className="flex items-center gap-1 overflow-hidden w-full">
            <FileIcon filename={result?.relativePath?.slice(-5) || ''} />
            {!!result && !!breadcrumbs.length ? (
              <div className="flex-1 body-s-strong ellipsis">
                {splitPath(result.relativePath || '')?.pop()}
              </div>
            ) : (
              <div className="w-48 h-4">
                <SkeletonItem />
              </div>
            )}
          </div>
          <div className="flex-shrink-0 flex items-center gap-2">
            <p className="code-s flex-shrink-0 text-label-base">
              {result?.code.split('\n').length} lines ({result?.loc} loc) ·{' '}
              {result?.size ? humanFileSize(result?.size) : ''}
            </p>
            <Button size="tiny" onClick={handleExplain}>
              <Sparkles raw sizeClassName="w-3.5 h-3.5" />
              <Trans>Explain</Trans>
            </Button>
            {!!result && <AddStudioContext filePath={result.relativePath} />}
            <FileMenu
              relativePath={result?.relativePath || ''}
              repoPath={result?.repoPath || ''}
            />
          </div>
        </div>
        <div className="overflow-scroll flex-1" id="result-full-code-container">
          <div className={`flex py-3 pl-2 h-full`}>
            {!result ? (
              <div className="w-full h-full flex flex-col gap-3 pl-4">
                <div className="h-4 w-48">
                  <SkeletonItem />
                </div>
                <div className="h-4 w-96">
                  <SkeletonItem />
                </div>
                <div className="h-4 w-56">
                  <SkeletonItem />
                </div>
                <div className="h-4 w-80">
                  <SkeletonItem />
                </div>
<<<<<<< HEAD
                <div className="h-4 w-48">
                  <SkeletonItem />
                </div>
                <div className="h-4 w-96">
                  <SkeletonItem />
                </div>
                <div className="h-4 w-56">
                  <SkeletonItem />
                </div>
                <div className="h-4 w-80">
                  <SkeletonItem />
                </div>
              </div>
            ) : result.language === 'jupyter notebook' ? (
              <IpynbRenderer data={result.code} />
            ) : (
              <CodeFull
                code={result.code}
                language={result.language}
                repoPath={result.repoPath}
                relativePath={result.relativePath}
                metadata={metadata}
                containerWidth={
                  window.innerWidth - SIDEBAR_WIDTH - HORIZONTAL_PADDINGS
                }
                containerHeight={
                  window.innerHeight -
                  HEADER_HEIGHT -
                  FOOTER_HEIGHT -
                  VERTICAL_PADDINGS -
                  BREADCRUMBS_HEIGHT
                }
                repoName={result.repoName}
              />
            )}
=======
              ) : result.language === 'jupyter notebook' ? (
                <IpynbRenderer data={result.code} />
              ) : data?.data?.[0]?.data?.indexed ? (
                <CodeFull
                  code={result.code}
                  language={result.language}
                  repoPath={result.repoPath}
                  relativePath={result.relativePath}
                  metadata={metadata}
                  containerWidth={
                    window.innerWidth - SIDEBAR_WIDTH - HORIZONTAL_PADDINGS
                  }
                  containerHeight={
                    window.innerHeight -
                    HEADER_HEIGHT -
                    FOOTER_HEIGHT -
                    VERTICAL_PADDINGS -
                    BREADCRUMBS_HEIGHT
                  }
                  repoName={result.repoName}
                />
              ) : (
                <div className="flex flex-1 items-center justify-center">
                  <div className="flex flex-col gap-3 max-w-sm items-center">
                    <p className="text-label-title body-m-strong">
                      <Trans>File not indexed</Trans>
                    </p>
                    <p className="text-label-base text-center body-s">
                      <Trans>
                        bloop automatically excludes certain files from the
                        indexing. This file might be too big or it might have an
                        excluded file type.
                      </Trans>
                    </p>
                    {!indexRequested && isSelfServe ? (
                      <Button
                        variant="secondary"
                        className="mt-6"
                        onClick={onIndexRequested}
                      >
                        <Trans>Force index</Trans>
                      </Button>
                    ) : indexRequested ? (
                      <div className="text-bg-main mt-6">
                        <LiteLoaderContainer sizeClassName="w-8 h-8" />
                      </div>
                    ) : null}
                  </div>
                </div>
              )}
            </div>
>>>>>>> 0be9d87d
          </div>
        </div>
      </div>
    </div>
  );
};

export default Sentry.withErrorBoundary(ResultFull, {
  fallback: (props) => <ErrorFallback {...props} />,
});<|MERGE_RESOLUTION|>--- conflicted
+++ resolved
@@ -27,15 +27,12 @@
 import Button from '../../../components/Button';
 import { Sparkles } from '../../../icons';
 import { ChatContext } from '../../../context/chatContext';
+import { UIContext } from '../../../context/uiContext';
 import AddStudioContext from '../../../components/AddStudioContext';
-<<<<<<< HEAD
-=======
 import { SyncStatus } from '../../../types/general';
 import { RepositoriesContext } from '../../../context/repositoriesContext';
 import LiteLoaderContainer from '../../../components/Loaders/LiteLoader';
 import { DeviceContext } from '../../../context/deviceContext';
-import FileExplanation from './FileExplanation';
->>>>>>> 0be9d87d
 
 type Props = {
   data: any;
@@ -55,8 +52,13 @@
 const VERTICAL_PADDINGS = 32;
 const BREADCRUMBS_HEIGHT = 47;
 
-<<<<<<< HEAD
-const ResultFull = ({ data, isLoading, selectedBranch }: Props) => {
+const ResultFull = ({
+  data,
+  isLoading,
+  selectedBranch,
+  refetchFile,
+  path,
+}: Props) => {
   useTranslation();
   const { navigateFullResult, navigateRepoPath } = useAppNavigation();
   const [result, setResult] = useState<FullResult | null>(null);
@@ -64,25 +66,9 @@
     setSubmittedQuery,
     setChatOpen,
     setConversation,
+    setThreadId,
     setIsHistoryTab,
-    setThreadId,
   } = useContext(ChatContext.Setters);
-=======
-const ResultFull = ({
-  data,
-  isLoading,
-  selectedBranch,
-  recordId,
-  threadId,
-  refetchFile,
-  path,
-}: Props) => {
-  const { navigateFullResult, navigateRepoPath } = useAppNavigation();
-  const [result, setResult] = useState<FullResult | null>(null);
-  const { data: answer } = useConversation(threadId, recordId);
-  const { setSubmittedQuery, setChatOpen, setConversation, setThreadId } =
-    useContext(ChatContext.Setters);
-  const { setRightPanelOpen } = useContext(UIContext.RightPanel);
   const { repositories } = useContext(RepositoriesContext);
   const { tab } = useContext(UIContext.Tab);
   const { isSelfServe } = useContext(DeviceContext);
@@ -133,7 +119,6 @@
   useEffect(() => {
     setIndexRequested(false);
   }, [path]);
->>>>>>> 0be9d87d
 
   useEffect(() => {
     if (!data || data?.data?.[0]?.kind !== 'file') {
@@ -219,92 +204,72 @@
   }, [result?.hoverableRanges]);
 
   return (
-    <div className="flex-1 overflow-auto w-full box-content flex flex-col">
-      <div className="w-full flex flex-col overflow-auto flex-1">
-        <div
-          className={`w-full border-b border-bg-border flex justify-between px-3 h-12 flex-shrink-0 bg-bg-base`}
-        >
-          <div className="flex items-center gap-1 overflow-hidden w-full">
-            <FileIcon filename={result?.relativePath?.slice(-5) || ''} />
-            {!!result && !!breadcrumbs.length ? (
-              <div className="flex-1 body-s-strong ellipsis">
-                {splitPath(result.relativePath || '')?.pop()}
-              </div>
-            ) : (
-              <div className="w-48 h-4">
-                <SkeletonItem />
-              </div>
-            )}
-          </div>
-          <div className="flex-shrink-0 flex items-center gap-2">
-            <p className="code-s flex-shrink-0 text-label-base">
-              {result?.code.split('\n').length} lines ({result?.loc} loc) ·{' '}
-              {result?.size ? humanFileSize(result?.size) : ''}
-            </p>
-            <Button size="tiny" onClick={handleExplain}>
-              <Sparkles raw sizeClassName="w-3.5 h-3.5" />
-              <Trans>Explain</Trans>
-            </Button>
-            {!!result && <AddStudioContext filePath={result.relativePath} />}
-            <FileMenu
-              relativePath={result?.relativePath || ''}
-              repoPath={result?.repoPath || ''}
-            />
-          </div>
-        </div>
-        <div className="overflow-scroll flex-1" id="result-full-code-container">
-          <div className={`flex py-3 pl-2 h-full`}>
-            {!result ? (
-              <div className="w-full h-full flex flex-col gap-3 pl-4">
-                <div className="h-4 w-48">
+    <>
+      <div className="flex-1 overflow-auto w-full box-content flex flex-col">
+        <div className="w-full flex flex-col overflow-auto flex-1">
+          <div
+            className={`w-full border-b border-bg-border flex justify-between px-3 h-12 flex-shrink-0 bg-bg-base`}
+          >
+            <div className="flex items-center gap-1 overflow-hidden w-full">
+              <FileIcon filename={result?.relativePath?.slice(-5) || ''} />
+              {!!result && !!breadcrumbs.length ? (
+                <div className="flex-1 body-s-strong ellipsis">
+                  {splitPath(result.relativePath || '')?.pop()}
+                </div>
+              ) : (
+                <div className="w-48 h-4">
                   <SkeletonItem />
                 </div>
-                <div className="h-4 w-96">
-                  <SkeletonItem />
+              )}
+            </div>
+            <div className="flex-shrink-0 flex items-center gap-2">
+              <p className="code-s flex-shrink-0 text-label-base">
+                {result?.code.split('\n').length} lines ({result?.loc} loc) ·{' '}
+                {result?.size ? humanFileSize(result?.size) : ''}
+              </p>
+              <Button size="tiny" onClick={handleExplain}>
+                <Sparkles raw sizeClassName="w-3.5 h-3.5" />
+                <Trans>Explain</Trans>
+              </Button>
+              {!!result && <AddStudioContext filePath={result.relativePath} />}
+              <FileMenu
+                relativePath={result?.relativePath || ''}
+                repoPath={result?.repoPath || ''}
+              />
+            </div>
+          </div>
+          <div
+            className="overflow-scroll flex-1"
+            id="result-full-code-container"
+          >
+            <div className={`flex py-3 pl-2 h-full`}>
+              {!result ? (
+                <div className="w-full h-full flex flex-col gap-3 pl-4">
+                  <div className="h-4 w-48">
+                    <SkeletonItem />
+                  </div>
+                  <div className="h-4 w-96">
+                    <SkeletonItem />
+                  </div>
+                  <div className="h-4 w-56">
+                    <SkeletonItem />
+                  </div>
+                  <div className="h-4 w-80">
+                    <SkeletonItem />
+                  </div>
+                  <div className="h-4 w-48">
+                    <SkeletonItem />
+                  </div>
+                  <div className="h-4 w-96">
+                    <SkeletonItem />
+                  </div>
+                  <div className="h-4 w-56">
+                    <SkeletonItem />
+                  </div>
+                  <div className="h-4 w-80">
+                    <SkeletonItem />
+                  </div>
                 </div>
-                <div className="h-4 w-56">
-                  <SkeletonItem />
-                </div>
-                <div className="h-4 w-80">
-                  <SkeletonItem />
-                </div>
-<<<<<<< HEAD
-                <div className="h-4 w-48">
-                  <SkeletonItem />
-                </div>
-                <div className="h-4 w-96">
-                  <SkeletonItem />
-                </div>
-                <div className="h-4 w-56">
-                  <SkeletonItem />
-                </div>
-                <div className="h-4 w-80">
-                  <SkeletonItem />
-                </div>
-              </div>
-            ) : result.language === 'jupyter notebook' ? (
-              <IpynbRenderer data={result.code} />
-            ) : (
-              <CodeFull
-                code={result.code}
-                language={result.language}
-                repoPath={result.repoPath}
-                relativePath={result.relativePath}
-                metadata={metadata}
-                containerWidth={
-                  window.innerWidth - SIDEBAR_WIDTH - HORIZONTAL_PADDINGS
-                }
-                containerHeight={
-                  window.innerHeight -
-                  HEADER_HEIGHT -
-                  FOOTER_HEIGHT -
-                  VERTICAL_PADDINGS -
-                  BREADCRUMBS_HEIGHT
-                }
-                repoName={result.repoName}
-              />
-            )}
-=======
               ) : result.language === 'jupyter notebook' ? (
                 <IpynbRenderer data={result.code} />
               ) : data?.data?.[0]?.data?.indexed ? (
@@ -356,11 +321,10 @@
                 </div>
               )}
             </div>
->>>>>>> 0be9d87d
           </div>
         </div>
       </div>
-    </div>
+    </>
   );
 };
 
