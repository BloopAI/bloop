import Code from '../CodeBlock/Code';
import { getFileExtensionForLang, getPrettyLangName } from '../../utils';
import FileIcon from '../FileIcon';
import BreadcrumbsPath from '../BreadcrumbsPath';
import CopyButton from './CopyButton';

type Props = {
  code: string;
  language: string;
  filePath: string;
  isSummary?: boolean;
  isCodeStudio?: boolean;
};

const NewCode = ({
  code,
  language,
  isSummary,
  isCodeStudio,
  filePath,
}: Props) => {
  return (
    <div
      className={`${
        !isSummary
          ? isCodeStudio
            ? 'my-4 bg-bg-sub text-xs border-bg-border'
            : 'my-4 bg-chat-bg-base text-sm border-chat-bg-divider'
          : 'bg-chat-bg-sub text-sm'
      } border rounded-md relative group-code`}
    >
<<<<<<< HEAD
      <div
        className={`${
          isCodeStudio
            ? 'bg-bg-shade border-bg-border'
            : 'bg-chat-bg-shade border-chat-bg-divider'
        } border-b rounded-t-md p-2 flex items-center justify-between gap-2`}
      >
        <div className="flex items-center gap-2">
          <FileIcon
            filename={getFileExtensionForLang(language, true)}
            noMargin
          />
          {getPrettyLangName(language)}
=======
      {isCodeStudio && (
        <div className="bg-bg-shade border-b border-bg-border p-2 flex items-center justify-between gap-2 overflow-hidden">
          <div className="flex items-center gap-2 overflow-hidden flex-1">
            <FileIcon
              filename={filePath || getFileExtensionForLang(language, true)}
              noMargin
            />
            {filePath ? (
              <BreadcrumbsPath path={filePath} repo={''} nonInteractive />
            ) : (
              getPrettyLangName(language)
            )}
          </div>
          <CopyButton isCodeStudio={isCodeStudio} code={code} />
>>>>>>> 0be9d87d
        </div>
        <CopyButton isInHeader code={code} />
      </div>
      <div className={`overflow-auto p-2`}>
        <Code showLines={false} code={code} language={language} canWrap />
      </div>
    </div>
  );
};

export default NewCode;<|MERGE_RESOLUTION|>--- conflicted
+++ resolved
@@ -29,7 +29,6 @@
           : 'bg-chat-bg-sub text-sm'
       } border rounded-md relative group-code`}
     >
-<<<<<<< HEAD
       <div
         className={`${
           isCodeStudio
@@ -37,32 +36,20 @@
             : 'bg-chat-bg-shade border-chat-bg-divider'
         } border-b rounded-t-md p-2 flex items-center justify-between gap-2`}
       >
-        <div className="flex items-center gap-2">
+        <div className="flex items-center gap-2 overflow-hidden flex-1">
           <FileIcon
-            filename={getFileExtensionForLang(language, true)}
+            filename={filePath || getFileExtensionForLang(language, true)}
             noMargin
           />
-          {getPrettyLangName(language)}
-=======
-      {isCodeStudio && (
-        <div className="bg-bg-shade border-b border-bg-border p-2 flex items-center justify-between gap-2 overflow-hidden">
-          <div className="flex items-center gap-2 overflow-hidden flex-1">
-            <FileIcon
-              filename={filePath || getFileExtensionForLang(language, true)}
-              noMargin
-            />
-            {filePath ? (
-              <BreadcrumbsPath path={filePath} repo={''} nonInteractive />
-            ) : (
-              getPrettyLangName(language)
-            )}
-          </div>
-          <CopyButton isCodeStudio={isCodeStudio} code={code} />
->>>>>>> 0be9d87d
+          {filePath ? (
+            <BreadcrumbsPath path={filePath} repo={''} nonInteractive />
+          ) : (
+            getPrettyLangName(language)
+          )}
         </div>
         <CopyButton isInHeader code={code} />
       </div>
-      <div className={`overflow-auto p-2`}>
+      <div className={`overflow-auto ${isCodeStudio ? 'p-2' : ''}`}>
         <Code showLines={false} code={code} language={language} canWrap />
       </div>
     </div>
