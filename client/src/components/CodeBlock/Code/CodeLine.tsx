<<<<<<< HEAD
import React, {
  ReactNode,
  useCallback,
  useEffect,
  useMemo,
  useRef,
  useState,
} from 'react';
=======
import React, { ReactNode, useEffect, useMemo, useRef, useState } from 'react';
>>>>>>> b7227b00
import { format } from 'timeago.js';
import FoldButton from '../CodeFull/FoldButton';
import Tooltip from '../../Tooltip';
import SymbolIcon from '../../CodeSymbolIcon';
import { SymbolType } from '../../../types/results';
import { Commit } from '../../../types';
import TooltipCommit from '../../TooltipCommit';
import { markNode, unmark } from '../../../utils/textSearch';

type Props = {
  lineNumber: number;
  children: ReactNode;
  showLineNumbers?: boolean;
  lineFoldable?: boolean;
  handleFold?: (state: boolean, line: number) => void;
  lineHidden?: boolean;
  symbols?: SymbolType[];
  hoverEffect?: boolean;
  blame?: boolean;
  blameLine?: {
    start: boolean;
    commit?: Commit;
  };
  stylesGenerated?: any;
  shouldHighlight?: boolean;
<<<<<<< HEAD
  onMouseSelectStart?: (lineNum: number, charNum: number) => void;
  onMouseSelectEnd?: (lineNum: number, charNum: number) => void;
=======
  searchTerm?: string;
>>>>>>> b7227b00
};

const CodeLine = ({
  lineNumber,
  showLineNumbers,
  children,
  lineFoldable,
  handleFold,
  lineHidden,
  blame,
  blameLine,
  symbols,
  hoverEffect,
  stylesGenerated,
  shouldHighlight,
<<<<<<< HEAD
  onMouseSelectStart,
  onMouseSelectEnd,
}: Props) => {
  const [isHighlighted, setHighlighted] = useState(false);
  const cellRef = useRef<HTMLTableCellElement>(null);
=======
  searchTerm,
}: Props) => {
  const [isHighlighted, setHighlighted] = useState(false);
  const codeRef = useRef(null);
>>>>>>> b7227b00

  useEffect(() => {
    if (shouldHighlight) {
      setHighlighted(true);
      setTimeout(() => setHighlighted(false), 2000);
    }
  }, [shouldHighlight]);

  useEffect(() => {
    if (codeRef.current && searchTerm) {
      markNode(codeRef.current, new RegExp(searchTerm, 'gi'));
    }
    return () => {
      if (codeRef.current) {
        unmark(codeRef.current);
      }
    };
  }, [searchTerm]);

  const blameStyle = useMemo(() => {
    if (blameLine?.start) {
      return '';
    } else if (blameLine?.start === false) {
      return 'p-0 pb-1 align-top';
    }
    return '';
  }, [blameLine?.start]);

  const renderBlameLine = useMemo(() => {
    if (blame) {
      if (blameLine?.commit && blameLine?.start) {
        return (
          <td className="p-0 pt-1 pl-2">
            <span className="flex flex-row items-center gap-2">
              <TooltipCommit
                position={'left'}
                image={blameLine.commit.image!}
                name={blameLine.commit.author}
                message={blameLine.commit.message}
                date={blameLine.commit.datetime}
                showOnClick
              >
                <img
                  className="w-5 rounded-xl cursor-pointer select-none"
                  src="/avatar.png"
                  alt=""
                />
              </TooltipCommit>
              <span className="text-gray-500 caption">
                {format(blameLine.commit.datetime)}
              </span>
            </span>
          </td>
        );
      }
    }
    return <td className={`p-0 ${blameStyle}`}></td>;
  }, [blame, blameLine]);

  const style = useMemo(
    () => ({ lineHeight: lineHidden ? '0' : '', ...stylesGenerated }),
    [lineHidden, stylesGenerated],
  );
  const [actualLineNumber] = useState(lineNumber);

  const getCharIndex = useCallback((e: React.MouseEvent) => {
    const cell = cellRef.current;
    if (!cell) {
      return 0;
    }
    const text = cell.innerText;
    const cellRect = cell.getBoundingClientRect();
    const mouseX = e.clientX;
    const relativeX = mouseX - cellRect?.left;

    const font = window.getComputedStyle(cell).font;

    const temp = document.createElement('pre');
    temp.style.font = font;
    temp.style.paddingLeft = '0.5rem';
    temp.style.position = 'fixed';
    temp.style.left = '0';
    temp.style.top = '80px';

    text.split('').forEach((char) => {
      const el = document.createElement('span');
      el.innerText = char;
      temp.appendChild(el);
    });
    document.body.appendChild(temp);

    const range = document.createRange();
    range.setStart(temp, 0);
    range.setEnd(temp, temp.childNodes.length - 1);
    const rects = Array.from(temp.childNodes).map((c) =>
      (c as Element).getBoundingClientRect(),
    );

    let index = 0;
    for (let i = 0; i < rects.length; i++) {
      if (relativeX >= rects[i].left && relativeX < rects[i].right) {
        index = relativeX - rects[i].left > rects[i].width / 2 ? i + 1 : i;
        break;
      }
    }
    if (relativeX > rects[rects.length - 1].left) {
      index = rects.length - 1;
    }
    document.body.removeChild(temp);
    return index;
  }, []);

  return (
    <tr
      className={`transition-all duration-150 ease-in-bounce group hover:bg-transparent ${
        lineHidden ? 'opacity-0' : ''
      } ${
        blameLine?.start && lineNumber !== 0 ? ' border-t border-gray-700' : ''
      }`}
      style={style}
      onMouseDown={(e) => {
        const index = getCharIndex(e);

        onMouseSelectStart?.(lineNumber, index);
      }}
      onMouseUp={(e) => {
        const index = getCharIndex(e);
        onMouseSelectEnd?.(lineNumber, index);
      }}
    >
      {renderBlameLine}
      {symbols?.length ? (
        <td
          className={`peer text-center text-purple ${lineHidden ? 'p-0' : ''}`}
        >
          <span className="flex flex-row gap-1">
            {symbols.length > 1 ? (
              <Tooltip
                text={
                  <div>
                    {symbols.map((symbol, i) => (
                      <div key={i} className="flex items-center gap-2">
                        <SymbolIcon type={symbol} />
                        <span className="caption text-gray-200 py-1">
                          {symbol.charAt(0).toUpperCase()}
                          {symbol.slice(1)}
                        </span>
                      </div>
                    ))}
                  </div>
                }
                placement="top"
              >
                <SymbolIcon type="multiple" />
              </Tooltip>
            ) : (
              <Tooltip text={symbols[0]} placement="top">
                <SymbolIcon type={symbols[0]} />
              </Tooltip>
            )}
          </span>
        </td>
      ) : (
        <td className={`px-1 text-center ${lineHidden ? 'p-0' : ''}`} />
      )}
      {showLineNumbers && (
        <td
          data-line={lineNumber + 1}
          className={`text-gray-500 min-w-6 text-right select-none pr-0 leading-5 ${blameStyle} ${
            lineHidden ? 'p-0' : ''
          } ${hoverEffect ? 'group-hover:text-gray-300' : ''}
           ${lineHidden ? '' : 'before:content-[attr(data-line)]'}
          `}
        ></td>
      )}
      <td className={`text-gray-500 ${lineHidden ? 'p-0' : ''} ${blameStyle}`}>
        {lineFoldable && (
          <FoldButton
            onClick={(folded: boolean) => {
              if (handleFold) {
                handleFold(!folded, actualLineNumber);
              }
            }}
          />
        )}
      </td>
      <td
        className={`pl-2 ${lineHidden ? 'p-0' : ''} ${
          isHighlighted ? 'animate-flash-highlight rounded-4 pr-2' : ''
        }`}
<<<<<<< HEAD
        ref={cellRef}
=======
        ref={codeRef}
>>>>>>> b7227b00
      >
        {children}
      </td>
      <td>
        <br />
      </td>
    </tr>
  );
};
export default CodeLine;<|MERGE_RESOLUTION|>--- conflicted
+++ resolved
@@ -1,4 +1,3 @@
-<<<<<<< HEAD
 import React, {
   ReactNode,
   useCallback,
@@ -7,9 +6,6 @@
   useRef,
   useState,
 } from 'react';
-=======
-import React, { ReactNode, useEffect, useMemo, useRef, useState } from 'react';
->>>>>>> b7227b00
 import { format } from 'timeago.js';
 import FoldButton from '../CodeFull/FoldButton';
 import Tooltip from '../../Tooltip';
@@ -35,12 +31,9 @@
   };
   stylesGenerated?: any;
   shouldHighlight?: boolean;
-<<<<<<< HEAD
+  searchTerm?: string;
   onMouseSelectStart?: (lineNum: number, charNum: number) => void;
   onMouseSelectEnd?: (lineNum: number, charNum: number) => void;
-=======
-  searchTerm?: string;
->>>>>>> b7227b00
 };
 
 const CodeLine = ({
@@ -56,18 +49,12 @@
   hoverEffect,
   stylesGenerated,
   shouldHighlight,
-<<<<<<< HEAD
+  searchTerm,
   onMouseSelectStart,
   onMouseSelectEnd,
 }: Props) => {
   const [isHighlighted, setHighlighted] = useState(false);
-  const cellRef = useRef<HTMLTableCellElement>(null);
-=======
-  searchTerm,
-}: Props) => {
-  const [isHighlighted, setHighlighted] = useState(false);
-  const codeRef = useRef(null);
->>>>>>> b7227b00
+  const codeRef = useRef<HTMLTableCellElement>(null);
 
   useEffect(() => {
     if (shouldHighlight) {
@@ -258,11 +245,7 @@
         className={`pl-2 ${lineHidden ? 'p-0' : ''} ${
           isHighlighted ? 'animate-flash-highlight rounded-4 pr-2' : ''
         }`}
-<<<<<<< HEAD
-        ref={cellRef}
-=======
         ref={codeRef}
->>>>>>> b7227b00
       >
         {children}
       </td>
