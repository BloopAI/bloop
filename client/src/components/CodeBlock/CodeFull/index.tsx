import React, {
  useCallback,
  useContext,
  useEffect,
  useMemo,
  useRef,
  useState,
} from 'react';
import debounce from 'lodash.debounce';
import { useSearchParams } from 'react-router-dom';
import { AnimatePresence, motion } from 'framer-motion';
import MiniMap from '../MiniMap';
import { getPrismLanguage, tokenizeCode } from '../../../utils/prism';
import { Range, TokenInfoItem } from '../../../types/results';
import {
  calculatePopupPositionInsideContainer,
  copyToClipboard,
} from '../../../utils';
import { Commit } from '../../../types';
import useAppNavigation from '../../../hooks/useAppNavigation';
import SearchOnPage from '../../SearchOnPage';
import useKeyboardNavigation from '../../../hooks/useKeyboardNavigation';
import { useOnClickOutside } from '../../../hooks/useOnClickOutsideHook';
import { Feather, Info, Sparkle } from '../../../icons';
import { ChatContext } from '../../../context/chatContext';
import { MAX_LINES_BEFORE_VIRTUALIZE } from '../../../consts/code';
import CodeContainer from './CodeContainer';

export interface BlameLine {
  start: boolean;
  commit?: Commit;
}

interface GitBlame {
  lineRange: Range;
  commit: Commit;
}

export interface Metadata {
  lexicalBlocks: Range[];
  hoverableRanges: Record<number, Range[]>;
  blame?: GitBlame[];
}

type Props = {
  code: string;
  language: string;
  metadata: Metadata;
  minimap?: boolean;
  scrollElement: HTMLDivElement | null;
  relativePath: string;
  repoPath: string;
  repoName: string;
  containerWidth: number;
  containerHeight: number;
  isOnResultPage?: boolean;
};

const CodeFull = ({
  language,
  code,
  metadata,
  scrollElement,
  minimap,
  relativePath,
  repoPath,
  repoName,
  containerWidth,
  containerHeight,
  isOnResultPage,
}: Props) => {
  const [foldableRanges, setFoldableRanges] = useState<Record<number, number>>(
    {},
  );
  const [searchParams] = useSearchParams();
  const [foldedLines, setFoldedLines] = useState<Record<number, number>>({});
  const [blameLines, setBlameLines] = useState<Record<number, BlameLine>>({});
  const [currentSelection, setCurrentSelection] = useState<
    [[number, number], [number, number]] | [[number, number]] | []
  >([]);
  const scrollLineNumber = useMemo(
    () =>
      searchParams
        .get('scroll_line_index')
        ?.split('_')
        .map((i) => Number(i)),
    [searchParams],
  );
  const highlightColor = useMemo(
    () => searchParams.get('highlight_color'),
    [searchParams],
  );
  const [scrollToIndex, setScrollToIndex] = useState(
    scrollLineNumber || undefined,
  );
  const ref = useRef<HTMLPreElement>(null);
  useOnClickOutside(ref, () => setCurrentSelection([]));

  const [popupPosition, setPopupPosition] = useState<{
    top: number;
    left: number;
  } | null>(null);
  const {
    setSubmittedQuery,
    setChatOpen,
    setSelectedLines,
    setConversation,
    setThreadId,
  } = useContext(ChatContext);
  const { navigateRepoPath } = useAppNavigation();

  const [isSearchActive, setSearchActive] = useState(false);
  const [searchResults, setSearchResults] = useState<number[]>([]);
  const [currentResult, setCurrentResult] = useState(0);
  const [searchTerm, setSearchTerm] = useState('');

  useEffect(() => {
    const toggleSearch = (e: KeyboardEvent) => {
      if (e.code === 'KeyF' && e.metaKey) {
        e.preventDefault();
        setSearchActive((prev) => !prev);
        return false;
      } else if (e.code === 'Enter') {
        const isNext = !e.shiftKey;
        setCurrentResult((prev) =>
          isNext
            ? prev < searchResults.length
              ? prev + 1
              : 1
            : prev > 1
            ? prev - 1
            : searchResults.length,
        );
      } else if (e.code === 'Escape') {
        setSearchActive((prev) => {
          if (prev) {
            e.preventDefault();
          }
          return false;
        });
        setScrollToIndex(undefined);
        setSearchTerm('');
      }
    };
    window.addEventListener('keydown', toggleSearch);

    return () => {
      window.removeEventListener('keydown', toggleSearch);
    };
  }, [searchResults]);

  useEffect(() => {
    setScrollToIndex(scrollLineNumber || undefined);
  }, [scrollLineNumber]);

  const lang = useMemo(
    () => getPrismLanguage(language) || 'plaintext',
    [language],
  );

  useEffect(() => {
    setFoldableRanges(
      metadata.lexicalBlocks?.reduce(
        (acc, cur) => ({
          ...acc,
          [cur.start]: cur.end,
        }),
        {},
      ) || {},
    );
  }, [metadata.lexicalBlocks]);

  useEffect(() => {
    const bb: Record<number, BlameLine> = {};
    metadata.blame?.forEach((item) => {
      bb[item.lineRange.start] = {
        start: true,
        commit: item.commit,
      };
      bb[item.lineRange.end] = {
        start: false,
      };
    });

    setBlameLines(bb);
  }, [metadata.blame]);

  const toggleBlock = useCallback(
    (fold: boolean, start: number) => {
      for (let i = start + 1; i < foldableRanges[start]; i++) {
        setFoldedLines((prevState) =>
          fold
            ? { ...prevState, [i]: i }
            : {
                ...(prevState[i] !== i ? prevState : {}),
              },
        );
      }
    },
    [foldableRanges],
  );

  const [scrollPosition, setScrollPosition] = useState(0);
  const codeRef = useRef<HTMLDivElement>(null);

  useEffect(() => {
    const handleScroll = debounce((val) => {
      setScrollPosition((val.target as HTMLDivElement).scrollTop || 0);
    }, 300);

    scrollElement?.addEventListener('scroll', handleScroll);
    return () => scrollElement?.removeEventListener('scroll', handleScroll);
  });

  const tokens = useMemo(() => tokenizeCode(code, lang), [code, lang]);

  const onRefDefClick = useCallback(
    (item: TokenInfoItem, filePath: string) => {
      if (filePath === relativePath) {
        setScrollToIndex([item.line, item.line]);
      } else {
        navigateRepoPath(repoName, filePath, {
          scroll_line_index: `${item.line}_${item.line}`,
        });
      }
    },
    [repoName, relativePath],
  );

  const handleSearch = useCallback(
    (value: string) => {
      setSearchTerm(value);
      if (value === '') {
        setSearchResults([]);
        setCurrentResult(0);
        return;
      }
      const lines = code.split('\n');
      const results = lines.reduce(function (prev: number[], cur, i) {
        if (cur.toLowerCase().includes(value.toLowerCase())) {
          prev.push(i);
        }
        return prev;
      }, []);
      const currentlyHighlightedLine = searchResults[currentResult - 1];
      const indexInNewResults = results.indexOf(currentlyHighlightedLine);
      setSearchResults(results);
      setCurrentResult(indexInNewResults >= 0 ? indexInNewResults + 1 : 1);
    },
    [code, searchResults, currentResult],
  );

  useEffect(() => {
    if (searchResults[currentResult - 1]) {
      setScrollToIndex([
        searchResults[currentResult - 1],
        searchResults[currentResult - 1],
      ]);
    }
  }, [currentResult, searchResults]);

  const codeToCopy = useMemo(() => {
    if (!code || currentSelection.length !== 2) {
      return '';
    }
    const lines = code.split('\n');

    const [startLine, startChar] = currentSelection[0];
    const [endLine, endChar] = currentSelection[1];

    if (
      startLine === 0 &&
      startChar === 0 &&
      endLine === lines.length - 1 &&
      endChar === lines[lines.length - 1].length
    ) {
      return code;
    }

    let textToCopy = lines[startLine].slice(startChar, endChar);
    if (startLine !== endLine) {
      const firstLine = lines[startLine].slice(startChar);
      const lastLine = lines[endLine].slice(0, endChar + 1);
      const textBetween = lines.slice(startLine + 1, endLine).join('\n');
      textToCopy =
        firstLine + '\n' + (textBetween ? textBetween + '\n' : '') + lastLine;
    }
    return textToCopy;
  }, [code, currentSelection]);

  const handleCopy = useCallback(
    (e: React.ClipboardEvent<HTMLPreElement>) => {
      if (codeToCopy && code.split('\n').length > MAX_LINES_BEFORE_VIRTUALIZE) {
        e.preventDefault();
        copyToClipboard(codeToCopy);
      }
    },
    [codeToCopy, code],
  );

  const handleKeyEvent = useCallback(
    (event: KeyboardEvent) => {
      if (
        (event.ctrlKey || event.metaKey) &&
        event.key === 'a' &&
        (event.target as HTMLElement)?.tagName !== 'INPUT' &&
        (event.target as HTMLElement)?.tagName !== 'TEXTAREA'
      ) {
        // Prevent the default action (i.e. selecting all text in the browser)
        event.preventDefault();
        setCurrentSelection([
          [0, 0],
          [tokens.length - 1, tokens[tokens.length - 1].length],
        ]);
        const selection = window.getSelection();
        const range = document.createRange();
        range.selectNodeContents(codeRef.current || document.body);
        selection?.removeAllRanges();
        selection?.addRange(range);
      }
    },
    [tokens],
  );
  useKeyboardNavigation(handleKeyEvent);

  const calculatePopupPosition = useCallback(
    (top: number, left: number) => {
      if (!codeRef.current) {
        return null;
      }
      const containerRect = codeRef.current?.getBoundingClientRect();
      if (
        isOnResultPage &&
        (currentSelection.length == 1 || currentSelection.length == 2)
      ) {
        if (currentSelection.length == 1) {
          setCurrentSelection((prev) => [[0, 0], prev[0]!]);
        }

        return calculatePopupPositionInsideContainer(top, left, containerRect);
      }
      return null;
    },
    [isOnResultPage, currentSelection],
  );

  useEffect(() => {
    const handleWindowMouseUp = (e: MouseEvent) => {
      const text = window.getSelection()?.toString();
      const { clientY, clientX } = e;

      if (text) {
        setPopupPosition(calculatePopupPosition(clientY, clientX));
      }
<<<<<<< HEAD
    } else {
      setPopupPosition(null);
    }
  }, [isOnResultPage, currentSelection]);
  console.log(highlightColor);
=======
    };

    window.addEventListener('mouseup', handleWindowMouseUp);

    return () => {
      window.removeEventListener('mouseup', handleWindowMouseUp);
    };
  }, [calculatePopupPosition]);

>>>>>>> e2bd5a46
  return (
    <div className="code-full-view w-full text-xs gap-10 flex flex-row relative">
      <SearchOnPage
        handleSearch={handleSearch}
        isSearchActive={isSearchActive}
        resultNum={searchResults.length}
        onCancel={() => {
          handleSearch('');
          setSearchActive(false);
          setScrollToIndex(undefined);
        }}
        currentResult={currentResult}
        setCurrentResult={setCurrentResult}
        searchValue={searchTerm}
        containerClassName="absolute top-0 -right-4"
      />
      <div className={`${!minimap ? 'w-full' : ''}`} ref={codeRef}>
        <pre
          className={`prism-code language-${lang} bg-bg-sub my-0 w-full h-full`}
          onCopy={handleCopy}
          ref={ref}
        >
          <CodeContainer
            width={containerWidth}
            height={containerHeight}
            language={language}
            metadata={metadata}
            relativePath={relativePath}
            repoPath={repoPath}
            repoName={repoName}
            tokens={tokens}
            foldableRanges={foldableRanges}
            foldedLines={foldedLines}
            blameLines={blameLines}
            toggleBlock={toggleBlock}
            setCurrentSelection={setCurrentSelection}
            searchTerm={searchTerm}
            onRefDefClick={onRefDefClick}
            scrollToIndex={scrollToIndex}
            highlightColor={highlightColor}
          />
          <AnimatePresence>
            {popupPosition && (
              <motion.div
                className="fixed"
                style={popupPosition}
                initial={{ opacity: 0, transform: 'translateY(1rem)' }}
                animate={{ transform: 'translateY(0rem)', opacity: 1 }}
                exit={{ opacity: 0, transform: 'translateY(1rem)' }}
              >
                <div className="bg-bg-base border border-bg-border rounded-md shadow-high flex overflow-hidden select-none">
                  {codeToCopy.length > 1500 ? (
                    <button
                      className="h-8 flex items-center justify-center gap-1 px-2 caption text-label-muted"
                      disabled
                    >
                      <div className="w-4 h-4">
                        <Info raw />
                      </div>
                      Select less code
                    </button>
                  ) : (
                    <>
                      <button
                        onClick={() => {
                          setChatOpen(true);
                          setThreadId('');
                          setConversation([]);
                          setSelectedLines([
                            currentSelection[0]![0],
                            currentSelection[1]![0],
                          ]);
                          setTimeout(
                            () =>
                              document
                                .getElementById('question-input')
                                ?.focus(),
                            300,
                          );
                        }}
                        className="h-8 flex items-center justify-center gap-1 px-2 hover:bg-bg-base-hover border-r border-bg-border caption text-label-title"
                      >
                        <div className="w-4 h-4">
                          <Feather raw />
                        </div>
                        Ask bloop
                      </button>
                      <button
                        onClick={() => {
                          setConversation([]);
                          setThreadId('');
                          setSelectedLines([
                            currentSelection[0]![0],
                            currentSelection[1]![0],
                          ]);
                          setSubmittedQuery(
                            `#explain_${relativePath}:${
                              currentSelection[0]![0]
                            }-${currentSelection[1]![0]}`,
                          );
                          setChatOpen(true);
                        }}
                        className="h-8 flex items-center justify-center gap-1 px-2 hover:bg-bg-base-hover caption text-label-title"
                      >
                        <div className="w-4 h-4">
                          <Sparkle raw />
                        </div>
                        Explain
                      </button>
                    </>
                  )}
                </div>
              </motion.div>
            )}
          </AnimatePresence>
        </pre>
      </div>
      {minimap && (
        <div className="w-36">
          <MiniMap
            code={code}
            language={language}
            codeFullHeight={scrollElement?.scrollHeight || 0}
            codeVisibleHeight={scrollElement?.clientHeight || 0}
            codeScroll={scrollPosition}
            handleScroll={(v) => {
              scrollElement?.scrollTo(0, v);
            }}
          />
        </div>
      )}
    </div>
  );
};

export default CodeFull;<|MERGE_RESOLUTION|>--- conflicted
+++ resolved
@@ -352,13 +352,6 @@
       if (text) {
         setPopupPosition(calculatePopupPosition(clientY, clientX));
       }
-<<<<<<< HEAD
-    } else {
-      setPopupPosition(null);
-    }
-  }, [isOnResultPage, currentSelection]);
-  console.log(highlightColor);
-=======
     };
 
     window.addEventListener('mouseup', handleWindowMouseUp);
@@ -368,7 +361,6 @@
     };
   }, [calculatePopupPosition]);
 
->>>>>>> e2bd5a46
   return (
     <div className="code-full-view w-full text-xs gap-10 flex flex-row relative">
       <SearchOnPage
