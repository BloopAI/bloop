--- conflicted
+++ resolved
@@ -327,41 +327,6 @@
 
   const calculatePopupPosition = useCallback(
     (top: number, left: number) => {
-<<<<<<< HEAD
-      if (!codeRef.current) {
-        return null;
-      }
-      const containerRect = codeRef.current?.getBoundingClientRect();
-      if (
-        isOnResultPage &&
-        (currentSelection.length == 1 || currentSelection.length == 2)
-      ) {
-        if (currentSelection.length == 1) {
-          setCurrentSelection((prev) => [[0, 0], prev[0]!]);
-        }
-
-        return calculatePopupPositionInsideContainer(top, left, containerRect);
-      }
-      return null;
-    },
-    [isOnResultPage, currentSelection],
-  );
-
-  useEffect(() => {
-    const handleWindowMouseUp = (e: MouseEvent) => {
-      const text = window.getSelection()?.toString();
-      const { clientY, clientX } = e;
-
-      if (text) {
-        setPopupPosition(calculatePopupPosition(clientY, clientX));
-      }
-    };
-
-    window.addEventListener('mouseup', handleWindowMouseUp);
-
-    return () => {
-      window.removeEventListener('mouseup', handleWindowMouseUp);
-=======
       let container = findElementInCurrentTab('.code-modal-container');
       if (!container) {
         container = findElementInCurrentTab('#result-full-code-container');
@@ -397,7 +362,6 @@
 
     return () => {
       codeRef.current?.removeEventListener('mouseup', handleWindowMouseUp);
->>>>>>> c1e497a9
     };
   }, [calculatePopupPosition]);
 
