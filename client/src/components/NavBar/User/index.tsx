<<<<<<< HEAD
import { useCallback, useContext } from 'react';
import { ArrowLeft, Bug, ChevronDownFilled, Cog, Person } from '../../../icons';
=======
import React, { useCallback, useContext, useMemo } from 'react';
import {
  ArrowLeft,
  Bug,
  ChevronDownFilled,
  Cog,
  Person,
  PlusSignInBubble,
  Tab,
} from '../../../icons';
>>>>>>> 4cb3b78f
import DropdownWithIcon from '../../Dropdown/WithIcon';
import Dropdown from '../../Dropdown/Normal';
import ShareButton, { ShareFile } from '../../ShareButton';
import { ContextMenuItem, MenuListItemType } from '../../ContextMenu';
import SearchInput from '../../SearchInput';
import { UIContext } from '../../../context/uiContext';
import Button from '../../Button';
import useAppNavigation from '../../../hooks/useAppNavigation';
<<<<<<< HEAD
import { DeviceContext } from '../../../context/deviceContext';
=======
import { TabsContext } from '../../../context/tabsContext';
import { generateUniqueId } from '../../../utils';
import { MenuItemType } from '../../../types/general';
>>>>>>> 4cb3b78f

type Props = {
  shareFiles?: ShareFile[];
  isSkeleton?: boolean;
};

const NavBarUser = ({ shareFiles, isSkeleton }: Props) => {
  const { setSettingsOpen, setBugReportModalOpen } = useContext(UIContext);
  const { navigateBack, navigationHistory } = useAppNavigation();
<<<<<<< HEAD
  const { isRepoManagementAllowed } = useContext(DeviceContext);
=======
  const { tabs, setActiveTab, handleAddTab, activeTab, handleRemoveTab } =
    useContext(TabsContext);
>>>>>>> 4cb3b78f

  const backButtonHandler = useCallback(() => {
    navigateBack();
  }, []);

  const tabItems = useMemo(
    () =>
      tabs
        .map(
          (t): ContextMenuItem => ({
            text: t.name,
            type:
              tabs.length > 1
                ? MenuListItemType.REMOVABLE
                : MenuItemType.DEFAULT,
            onClick: () => setActiveTab(t.key),
            onDelete: () => handleRemoveTab(t.key),
            icon: <Tab />,
          }),
        )
        .concat(
          tabs.length < 5
            ? [
                {
                  type: MenuListItemType.DIVIDER,
                  text: '',
                  onClick: () => {},
                  icon: <Tab />,
                },
                {
                  type: MenuListItemType.DEFAULT,
                  text: 'Add tab',
                  icon: <PlusSignInBubble />,
                  onClick: () => {
                    handleAddTab({
                      key: generateUniqueId(),
                      name: 'Home',
                    });
                  },
                },
              ]
            : [],
        ),
    [tabs, activeTab, setActiveTab, handleAddTab],
  );

  return (
    <div className="flex flex-row flex-1 gap-4">
      <Button
        variant={'tertiary'}
        onlyIcon
        title={'Back'}
        disabled={!navigationHistory.length}
        className={!navigationHistory.length ? 'opacity-0' : ''}
        onClick={backButtonHandler}
      >
        <ArrowLeft />
      </Button>
      <Dropdown
        items={tabItems}
        selected={tabItems[tabs.findIndex((t) => t.key === activeTab)]}
        hint="Open tabs"
        titleClassName="max-w-[120px] ellipsis"
      />
      <div className="flex items-center justify-between	w-full">
        <span />
        {/*{isSkeleton ? (*/}
        {/*  <div className="bg-gray-700 rounded-4 h-7 w-32" />*/}
        {/*) : (*/}
        {/*  <Dropdown*/}
        {/*    items={[*/}
        {/*      {*/}
        {/*        text: 'Untitled search',*/}
        {/*        icon: <Tab />,*/}
        {/*        type: MenuListItemType.DEFAULT,*/}
        {/*      },*/}
        {/*      {*/}
        {/*        text: 'Untitled search',*/}
        {/*        icon: <Tab />,*/}
        {/*        type: MenuListItemType.DEFAULT,*/}
        {/*      },*/}
        {/*      {*/}
        {/*        text: 'Untitled search',*/}
        {/*        icon: <Tab />,*/}
        {/*        type: MenuListItemType.DEFAULT,*/}
        {/*      },*/}
        {/*      {*/}
        {/*        text: 'New tab',*/}
        {/*        icon: <PlusSignInBubble />,*/}
        {/*        type: MenuListItemType.DEFAULT,*/}
        {/*      },*/}
        {/*    ]}*/}
        {/*    hint={'Open tabs'}*/}
        {/*  />*/}
        {/*)}*/}
        <div className="flex items-center">
          {isSkeleton ? (
            <>
              <div className="bg-gray-700 rounded-4 h-7 w-68 mr-2" />
              <div className="bg-gray-700 rounded-4 h-7 w-32" />
            </>
          ) : (
            <SearchInput />
          )}
        </div>
        {shareFiles?.length ? <ShareButton files={shareFiles} visible /> : ''}
        {isRepoManagementAllowed ? (
          <span>
            {isSkeleton ? (
              <div className="flex items-center gap-1.5 text-gray-500">
                <div className="bg-gray-700 rounded-full h-10 w-10" />
                <ChevronDownFilled />
              </div>
            ) : (
              <DropdownWithIcon
                items={[
                  {
                    text: 'Settings',
                    icon: <Cog />,
                    type: MenuListItemType.DEFAULT,
                    onClick: () => setSettingsOpen(true),
                  },
                  // {
                  //   text: 'My Collections',
                  //   icon: <Collections />,
                  //   type: MenuListItemType.DEFAULT,
                  // },
                  {
                    text: 'Report a bug',
                    icon: <Bug />,
                    type: MenuListItemType.DEFAULT,
                    onClick: () => setBugReportModalOpen(true),
                  },
                  // {
                  //   text: 'Sign out',
                  //   icon: <DoorRight />,
                  //   type: MenuListItemType.DEFAULT,
                  // },
                ]}
                icon={<Person />}
                dropdownBtnClassName="-mr-4"
              />
            )}
          </span>
        ) : (
          <span />
        )}
      </div>
    </div>
  );
};
export default NavBarUser;<|MERGE_RESOLUTION|>--- conflicted
+++ resolved
@@ -1,7 +1,3 @@
-<<<<<<< HEAD
-import { useCallback, useContext } from 'react';
-import { ArrowLeft, Bug, ChevronDownFilled, Cog, Person } from '../../../icons';
-=======
 import React, { useCallback, useContext, useMemo } from 'react';
 import {
   ArrowLeft,
@@ -12,7 +8,6 @@
   PlusSignInBubble,
   Tab,
 } from '../../../icons';
->>>>>>> 4cb3b78f
 import DropdownWithIcon from '../../Dropdown/WithIcon';
 import Dropdown from '../../Dropdown/Normal';
 import ShareButton, { ShareFile } from '../../ShareButton';
@@ -21,13 +16,10 @@
 import { UIContext } from '../../../context/uiContext';
 import Button from '../../Button';
 import useAppNavigation from '../../../hooks/useAppNavigation';
-<<<<<<< HEAD
-import { DeviceContext } from '../../../context/deviceContext';
-=======
 import { TabsContext } from '../../../context/tabsContext';
 import { generateUniqueId } from '../../../utils';
 import { MenuItemType } from '../../../types/general';
->>>>>>> 4cb3b78f
+import { DeviceContext } from '../../../context/deviceContext';
 
 type Props = {
   shareFiles?: ShareFile[];
@@ -37,12 +29,9 @@
 const NavBarUser = ({ shareFiles, isSkeleton }: Props) => {
   const { setSettingsOpen, setBugReportModalOpen } = useContext(UIContext);
   const { navigateBack, navigationHistory } = useAppNavigation();
-<<<<<<< HEAD
-  const { isRepoManagementAllowed } = useContext(DeviceContext);
-=======
   const { tabs, setActiveTab, handleAddTab, activeTab, handleRemoveTab } =
     useContext(TabsContext);
->>>>>>> 4cb3b78f
+  const { isRepoManagementAllowed } = useContext(DeviceContext);
 
   const backButtonHandler = useCallback(() => {
     navigateBack();
