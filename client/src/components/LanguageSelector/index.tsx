--- conflicted
+++ resolved
@@ -6,23 +6,11 @@
 const localesMap = {
   en: { name: 'English', icon: '🇬🇧' },
   ja: { name: '日本', icon: '🇯🇵' },
+  zhCN: { name: '简体中文', icon: '🇨🇳' },
 };
 
 const LanguageSelector = () => {
   const { locale, setLocale } = useContext(LocaleContext);
-
-  const { langTag, langName } = useMemo(() => {
-    switch (locale) {
-      case 'ja':
-        return { langTag: '🇯🇵', langName: '日本' };
-
-      case 'zhCN':
-        return { langTag: '🇨🇳', langName: '简体中文' };
-
-      default:
-        return { langTag: '🇬🇧', langName: 'English' };
-    }
-  }, [locale]);
 
   return (
     <DropdownWithIcon
@@ -44,8 +32,8 @@
           },
         },
         {
-          text: '简体中文',
-          icon: <span>🇨🇳</span>,
+          text: localesMap.zhCN.name,
+          icon: <span>{localesMap.zhCN.icon}</span>,
           type: MenuListItemType.DEFAULT,
           onClick: () => {
             setLocale('zhCN');
@@ -54,13 +42,8 @@
       ]}
       icon={
         <div className="flex items-center gap-2">
-<<<<<<< HEAD
-          <span>{langTag}</span>
-          <span>{langName}</span>
-=======
           <span> {localesMap[locale]?.icon}</span>
           <span>{localesMap[locale]?.name}</span>
->>>>>>> 54a39f6b
         </div>
       }
       noChevron
