import React, { useContext, useEffect, useState } from 'react';
import ReactMarkdown from 'react-markdown';
import { Trans, useTranslation } from 'react-i18next';
// eslint-disable-next-line import/no-duplicates
import { format } from 'date-fns';
// eslint-disable-next-line import/no-duplicates
import { ja } from 'date-fns/locale';
import {
  Checkmark,
  List,
  MagnifyTool,
  PointClick,
  QuillIcon,
  Sparkles,
  WrenchAndScrewdriver,
} from '../../../icons';
import { DeviceContext } from '../../../context/deviceContext';
import {
  ArticleResult,
  ChatLoadingStep,
  ChatMessageAuthor,
  FileSystemResult,
} from '../../../types/general';
import { ChatContext } from '../../../context/chatContext';
import Button from '../../Button';
import { FileModalContext } from '../../../context/fileModalContext';
import { LocaleContext } from '../../../context/localeContext';
import MessageFeedback from './MessageFeedback';
import FileChip from './FileChip';
import SummaryCardsArticle from './SummaryCards/SummaryCardsArticle';
import SummaryCardsFilesystem from './SummaryCards/SummaryCardsFilesystem';

type Props = {
  author: ChatMessageAuthor;
  message?: string;
  error?: string;
  threadId: string;
  queryId: string;
  repoRef: string;
  repoName: string;
  responseTimestamp: string | null;
  isHistory?: boolean;
  showInlineFeedback: boolean;
  scrollToBottom?: () => void;
  isLoading?: boolean;
  loadingSteps?: ChatLoadingStep[];
  results?: FileSystemResult & ArticleResult;
  i: number;
  onMessageEdit: (i: number) => void;
};

const ConversationMessage = ({
  author,
  message,
  error,
  isHistory,
  showInlineFeedback,
  threadId,
  queryId,
  repoRef,
  scrollToBottom,
  isLoading,
  loadingSteps,
  results,
  i,
  repoName,
<<<<<<< HEAD
  responseTimestamp,
=======
  onMessageEdit,
>>>>>>> 0903ad25
}: Props) => {
  const { t } = useTranslation();
  const [isLoadingStepsShown, setLoadingStepsShown] = useState(false);
  const { envConfig } = useContext(DeviceContext);
  const { setChatOpen } = useContext(ChatContext);
  const { openFileModal } = useContext(FileModalContext);
  const { locale } = useContext(LocaleContext);

  useEffect(() => {
    setChatOpen(true);
  }, []);

  return (
    <div className="flex flex-col">
      {author === ChatMessageAuthor.Server && !!loadingSteps?.length && (
        <div
          className={`${
            isLoadingStepsShown ? 'mb-3' : ''
          } flex flex-col gap-3 px-4 overflow-hidden transition-all duration-200 ease-linear`}
          style={{
            maxHeight: isLoadingStepsShown ? loadingSteps.length * 36 : 0,
          }}
        >
          {loadingSteps.map((s, i) => (
            <div
              className="flex gap-2 caption text-label-base items-center"
              key={i}
            >
              {s.type === 'proc' ? <PointClick /> : <MagnifyTool />}
              <span>{s.type === 'proc' ? t('Reading ') : s.displayText}</span>
              {s.type === 'proc' ? (
                <FileChip
                  onClick={() => openFileModal(s.path)}
                  fileName={s.path.split('/').pop() || ''}
                />
              ) : null}
            </div>
          ))}
        </div>
      )}
      {author === ChatMessageAuthor.Server && (
        <div className="flex gap-2 px-4 items-center">
          {!isLoading ? (
            <div className="text-bg-success-hover h-5">
              <Checkmark />
            </div>
          ) : (
            <div className="text-label-base h-5">
              <MagnifyTool />
            </div>
          )}
          <div className="caption text-label-base flex-1 flex gap-2 items-center">
            <p>{isLoading ? t('Generating response...') : t('Answer Ready')}</p>
            <Button
              size="tiny"
              variant={isLoadingStepsShown ? 'tertiary-active' : 'tertiary'}
              onlyIcon
              title={t(`${isLoadingStepsShown ? 'Hide' : 'Show'} search steps`)}
              onClick={() => setLoadingStepsShown((prev) => !prev)}
            >
              <List />
            </Button>
          </div>
          {!isLoading && !!responseTimestamp && (
            <div className="justify-self-end caption text-label-muted">
              {format(
                new Date(responseTimestamp),
                'hh:mm aa',
                locale === 'ja' ? { locale: ja } : undefined,
              )}
            </div>
          )}
        </div>
      )}
      {message ? (
        <>
          {!isLoading &&
          (!!results?.Article || !!results?.Filesystem?.length) ? (
            <div className="mt-3 select-none cursor-default group-summary">
              {!!results?.Article ? (
                <SummaryCardsArticle
                  article={results.Article}
                  threadId={threadId}
                  i={i}
                />
              ) : !!results?.Filesystem?.length ? (
                <SummaryCardsFilesystem
                  repoName={repoName}
                  results={results.Filesystem}
                  i={i}
                  threadId={threadId}
                />
              ) : null}
            </div>
          ) : null}
          <div
            className={`relative bg-chat-bg-shade mt-3 flex items-start p-4 gap-3 border border-chat-bg-divider rounded-lg`}
          >
            <div className="relative">
              <div className="w-6 h-6 rounded-full bg-chat-bg-border overflow-hidden flex items-center justify-center select-none">
                {author === ChatMessageAuthor.User ? (
                  <img
                    src={envConfig.github_user?.avatar_url}
                    alt={t('avatar')}
                  />
                ) : (
                  <div className="w-3 h-3">
                    <Sparkles raw />
                  </div>
                )}
              </div>
              {author === ChatMessageAuthor.User && (
                <div className="absolute -bottom-1 -right-1 w-4 h-3 bg-chat-bg-border box-content border-2 border-chat-bg-shade text-label-title rounded-full flex items-center justify-center">
                  <div className="w-1.5 h-2">
                    <QuillIcon raw />
                  </div>
                </div>
              )}
            </div>
            {message && (
              <pre className="body-s text-label-title whitespace-pre-wrap break-word markdown relative w-full">
                {author === ChatMessageAuthor.Server ? (
                  <ReactMarkdown>{message}</ReactMarkdown>
                ) : (
                  <>
                    <span>{message}</span>
                    {/*{i !== 0 && !isHistory && (*/}
                    {/*  <Button*/}
                    {/*    size="tiny"*/}
                    {/*    variant="tertiary"*/}
                    {/*    className="absolute top-0 right-0"*/}
                    {/*    onlyIcon*/}
                    {/*    title={t('Edit')}*/}
                    {/*    onClick={() => onMessageEdit(i)}*/}
                    {/*  >*/}
                    {/*    <PenUnderline />*/}
                    {/*  </Button>*/}
                    {/*)}*/}
                  </>
                )}
              </pre>
            )}
          </div>
          <MessageFeedback
            showInlineFeedback={showInlineFeedback}
            isHistory={isHistory}
            threadId={threadId}
            queryId={queryId}
            repoRef={repoRef}
            error={!!error}
            scrollToBottom={scrollToBottom}
          />
        </>
      ) : error ? (
        <div className="flex items-start gap-3 text-bg-danger p-4 mt-3 rounded-lg bg-[linear-gradient(90deg,rgba(251,113,133,0.08)_0%,rgba(231,139,152,0.08)_33.18%,rgba(191,191,191,0.08)_100%)]">
          <WrenchAndScrewdriver />
          <div className="flex flex-col gap-1">
            <p className="body-s text-label-title">
              <Trans>Something went wrong</Trans>
            </p>
            <p className="body-s text-label-base">{error}</p>
          </div>
        </div>
      ) : null}
    </div>
  );
};

export default ConversationMessage;<|MERGE_RESOLUTION|>--- conflicted
+++ resolved
@@ -64,11 +64,8 @@
   results,
   i,
   repoName,
-<<<<<<< HEAD
+  onMessageEdit,
   responseTimestamp,
-=======
-  onMessageEdit,
->>>>>>> 0903ad25
 }: Props) => {
   const { t } = useTranslation();
   const [isLoadingStepsShown, setLoadingStepsShown] = useState(false);
