import React, { useContext, useEffect, useState } from 'react';
import ReactMarkdown from 'react-markdown';
import { Trans, useTranslation } from 'react-i18next';
// eslint-disable-next-line import/no-duplicates
import { format } from 'date-fns';
// eslint-disable-next-line import/no-duplicates
import { ja } from 'date-fns/locale';
import {
  Checkmark,
  List,
  MagnifyTool,
  PointClick,
  QuillIcon,
  Sparkles,
  WrenchAndScrewdriver,
} from '../../../icons';
import { DeviceContext } from '../../../context/deviceContext';
import {
  ArticleResult,
  ChatLoadingStep,
  ChatMessageAuthor,
  FileSystemResult,
} from '../../../types/general';
import { ChatContext } from '../../../context/chatContext';
import Button from '../../Button';
import { FileModalContext } from '../../../context/fileModalContext';
import { LocaleContext } from '../../../context/localeContext';
import MessageFeedback from './MessageFeedback';
import FileChip from './FileChip';
import SummaryCardsArticle from './SummaryCards/SummaryCardsArticle';
import SummaryCardsFilesystem from './SummaryCards/SummaryCardsFilesystem';

type Props = {
  author: ChatMessageAuthor;
  message?: string;
  error?: string;
  threadId: string;
  queryId: string;
  repoRef: string;
  repoName: string;
  responseTimestamp: string | null;
  isHistory?: boolean;
  showInlineFeedback: boolean;
  scrollToBottom?: () => void;
  isLoading?: boolean;
  loadingSteps?: ChatLoadingStep[];
  results?: FileSystemResult & ArticleResult;
  i: number;
  onMessageEdit: (i: number) => void;
};

const ConversationMessage = ({
  author,
  message,
  error,
  isHistory,
  showInlineFeedback,
  threadId,
  queryId,
  repoRef,
  scrollToBottom,
  isLoading,
  loadingSteps,
  results,
  i,
  repoName,
  onMessageEdit,
<<<<<<< HEAD
=======
  responseTimestamp,
>>>>>>> fdefec18
}: Props) => {
  const { t } = useTranslation();
  const [isLoadingStepsShown, setLoadingStepsShown] = useState(false);
  const { envConfig } = useContext(DeviceContext);
  const { setChatOpen } = useContext(ChatContext);
  const { openFileModal } = useContext(FileModalContext);
  const { locale } = useContext(LocaleContext);

  useEffect(() => {
    setChatOpen(true);
  }, []);

  return (
    <div className="flex flex-col">
      {author === ChatMessageAuthor.Server && !!loadingSteps?.length && (
        <div
          className={`${
            isLoadingStepsShown ? 'mb-3' : ''
          } flex flex-col gap-3 px-4 overflow-hidden transition-all duration-200 ease-linear`}
          style={{
            maxHeight: isLoadingStepsShown ? loadingSteps.length * 36 : 0,
          }}
        >
          {loadingSteps.map((s, i) => (
            <div
              className="flex gap-2 caption text-label-base items-center"
              key={i}
            >
              {s.type === 'proc' ? <PointClick /> : <MagnifyTool />}
              <span>{s.type === 'proc' ? t('Reading ') : s.displayText}</span>
              {s.type === 'proc' ? (
                <FileChip
<<<<<<< HEAD
                  onClick={() => openFileModal(s.content.call)}
                  fileName={s.content.call.split('/').pop() || ''}
=======
                  onClick={() => openFileModal(s.path)}
                  fileName={s.path.split('/').pop() || ''}
>>>>>>> fdefec18
                />
              ) : null}
            </div>
          ))}
        </div>
      )}
      {author === ChatMessageAuthor.Server && (
        <div className="flex gap-2 px-4 items-center">
          {!isLoading ? (
            <div className="text-bg-success-hover h-5">
              <Checkmark />
            </div>
          ) : (
            <div className="text-label-base h-5">
              <MagnifyTool />
            </div>
          )}
          <div className="caption text-label-base flex-1 flex gap-2 items-center">
            <p>{isLoading ? t('Generating response...') : t('Answer Ready')}</p>
            <Button
              size="tiny"
              variant={isLoadingStepsShown ? 'tertiary-active' : 'tertiary'}
              onlyIcon
              title={t(`${isLoadingStepsShown ? 'Hide' : 'Show'} search steps`)}
              onClick={() => setLoadingStepsShown((prev) => !prev)}
            >
              <List />
            </Button>
          </div>
          {!isLoading && !!responseTimestamp && (
            <div className="justify-self-end caption text-label-muted">
              {format(
                new Date(responseTimestamp),
                'hh:mm aa',
                locale === 'ja' ? { locale: ja } : undefined,
              )}
            </div>
          )}
        </div>
      )}
      {message ? (
        <>
          {!isLoading &&
          (!!results?.Article || !!results?.Filesystem?.length) ? (
            <div className="mt-3 select-none cursor-default group-summary">
              {!!results?.Article ? (
                <SummaryCardsArticle
                  article={results.Article}
                  threadId={threadId}
                  i={i}
                />
              ) : !!results?.Filesystem?.length ? (
                <SummaryCardsFilesystem
                  repoName={repoName}
                  results={results.Filesystem}
                  i={i}
                  threadId={threadId}
                />
              ) : null}
            </div>
          ) : null}
          <div
            className={`relative bg-chat-bg-shade mt-3 flex items-start p-4 gap-3 border border-chat-bg-divider rounded-lg`}
          >
            <div className="relative">
              <div className="w-6 h-6 rounded-full bg-chat-bg-border overflow-hidden flex items-center justify-center select-none">
                {author === ChatMessageAuthor.User ? (
                  <img
                    src={envConfig.github_user?.avatar_url}
                    alt={t('avatar')}
                  />
                ) : (
                  <div className="w-3 h-3">
                    <Sparkles raw />
                  </div>
                )}
              </div>
              {author === ChatMessageAuthor.User && (
                <div className="absolute -bottom-1 -right-1 w-4 h-3 bg-chat-bg-border box-content border-2 border-chat-bg-shade text-label-title rounded-full flex items-center justify-center">
                  <div className="w-1.5 h-2">
                    <QuillIcon raw />
                  </div>
                </div>
              )}
            </div>
            {message && (
              <pre className="body-s text-label-title whitespace-pre-wrap break-word markdown relative w-full">
                {author === ChatMessageAuthor.Server ? (
                  <ReactMarkdown>{message}</ReactMarkdown>
                ) : (
                  <>
                    <span>{message}</span>
                    {/*{i !== 0 && !isHistory && (*/}
                    {/*  <Button*/}
                    {/*    size="tiny"*/}
                    {/*    variant="tertiary"*/}
                    {/*    className="absolute top-0 right-0"*/}
                    {/*    onlyIcon*/}
                    {/*    title={t('Edit')}*/}
                    {/*    onClick={() => onMessageEdit(i)}*/}
                    {/*  >*/}
                    {/*    <PenUnderline />*/}
                    {/*  </Button>*/}
                    {/*)}*/}
                  </>
                )}
              </pre>
            )}
          </div>
          <MessageFeedback
            showInlineFeedback={showInlineFeedback}
            isHistory={isHistory}
            threadId={threadId}
            queryId={queryId}
            repoRef={repoRef}
            error={!!error}
            scrollToBottom={scrollToBottom}
          />
        </>
      ) : error ? (
        <div className="flex items-start gap-3 text-bg-danger p-4 mt-3 rounded-lg bg-[linear-gradient(90deg,rgba(251,113,133,0.08)_0%,rgba(231,139,152,0.08)_33.18%,rgba(191,191,191,0.08)_100%)]">
          <WrenchAndScrewdriver />
          <div className="flex flex-col gap-1">
            <p className="body-s text-label-title">
              <Trans>Something went wrong</Trans>
            </p>
            <p className="body-s text-label-base">{error}</p>
          </div>
        </div>
      ) : null}
    </div>
  );
};

export default ConversationMessage;<|MERGE_RESOLUTION|>--- conflicted
+++ resolved
@@ -65,10 +65,7 @@
   i,
   repoName,
   onMessageEdit,
-<<<<<<< HEAD
-=======
   responseTimestamp,
->>>>>>> fdefec18
 }: Props) => {
   const { t } = useTranslation();
   const [isLoadingStepsShown, setLoadingStepsShown] = useState(false);
@@ -101,13 +98,8 @@
               <span>{s.type === 'proc' ? t('Reading ') : s.displayText}</span>
               {s.type === 'proc' ? (
                 <FileChip
-<<<<<<< HEAD
-                  onClick={() => openFileModal(s.content.call)}
-                  fileName={s.content.call.split('/').pop() || ''}
-=======
                   onClick={() => openFileModal(s.path)}
                   fileName={s.path.split('/').pop() || ''}
->>>>>>> fdefec18
                 />
               ) : null}
             </div>
