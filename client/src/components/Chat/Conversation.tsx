import React, { useCallback, useEffect, useRef } from 'react';
import {
  ChatMessage,
  ChatMessageAuthor,
  ChatMessageServer,
} from '../../types/general';
import Message from './ConversationMessage';

type Props = {
  conversation: ChatMessage[];
  threadId: string;
  repoRef: string;
  repoName: string;
  isLoading?: boolean;
  isHistory?: boolean;
  onMessageEdit: (parentQueryId: string, i: number) => void;
};

const Conversation = ({
  conversation,
  threadId,
  repoRef,
  isLoading,
  isHistory,
  repoName,
  onMessageEdit,
}: Props) => {
  const messagesRef = useRef<HTMLDivElement>(null);

  const scrollToBottom = useCallback(() => {
    if (messagesRef.current) {
      messagesRef.current?.scrollTo({
        left: 0,
        top: messagesRef.current.scrollHeight,
        behavior: 'smooth',
      });
    }
  }, []);

  useEffect(() => {
    scrollToBottom();
  }, [conversation, scrollToBottom]);

  const handleMessageEdit = useCallback(
    (i: number) => {
      if ('queryId' in conversation[i - 1]) {
        onMessageEdit((conversation[i - 1] as ChatMessageServer).queryId, i);
      }
    },
    [conversation, onMessageEdit],
  );

  return (
    <div
      className={`w-full flex flex-col gap-3 pb-3 overflow-auto ${
        !isHistory ? 'max-h-80' : ''
      }`}
      ref={messagesRef}
    >
      {conversation.map((m, i) => (
        <Message
          key={i}
          i={i}
          isLoading={m.author === ChatMessageAuthor.Server && m.isLoading}
          loadingSteps={
            m.author === ChatMessageAuthor.Server ? m.loadingSteps : []
          }
          results={
            m.author === ChatMessageAuthor.Server ? m.results : undefined
          }
          isHistory={isHistory}
          author={m.author}
          message={m.text}
          error={m.author === ChatMessageAuthor.Server ? m.error : ''}
          showInlineFeedback={
            m.author === ChatMessageAuthor.Server &&
            !m.isLoading &&
            !isLoading &&
            i === conversation.length - 1 &&
            !m.isFromHistory
          }
          threadId={threadId}
          queryId={m.author === ChatMessageAuthor.Server ? m.queryId : ''}
          repoRef={repoRef}
          scrollToBottom={scrollToBottom}
          repoName={repoName}
<<<<<<< HEAD
          responseTimestamp={
            m.author === ChatMessageAuthor.Server ? m.responseTimestamp : null
          }
=======
          onMessageEdit={handleMessageEdit}
>>>>>>> 0903ad25
        />
      ))}
    </div>
  );
};

export default Conversation;<|MERGE_RESOLUTION|>--- conflicted
+++ resolved
@@ -84,13 +84,10 @@
           repoRef={repoRef}
           scrollToBottom={scrollToBottom}
           repoName={repoName}
-<<<<<<< HEAD
+          onMessageEdit={handleMessageEdit}
           responseTimestamp={
             m.author === ChatMessageAuthor.Server ? m.responseTimestamp : null
           }
-=======
-          onMessageEdit={handleMessageEdit}
->>>>>>> 0903ad25
         />
       ))}
     </div>
