--- conflicted
+++ resolved
@@ -210,28 +210,11 @@
                   : [...prev.slice(-1), messageToAdd];
               return [...newConversation, ...lastMessages];
             });
-<<<<<<< HEAD
-            if (newMessage.outcome?.length && !firstResultCame) {
+            // workaround: sometimes we get [^summary]: before it is removed from response
+            if (newMessage.outcome?.length > 11 && !firstResultCame) {
               setConversation((prev) => {
                 setChatOpen(false);
                 navigateArticleResponse(prev.length - 1, thread_id);
-=======
-            if (
-              ((newMessage.outcome?.Filesystem?.length &&
-                !newMessage.conclusion) ||
-                newMessage.outcome?.Article?.length > 11) &&
-              !firstResultCame
-            ) {
-              setConversation((prev) => {
-                conversationsCache[threadId] = undefined;
-                // workaround: sometimes we get [^summary]: before it is removed from response
-                if (newMessage.outcome?.Article?.length > 11) {
-                  setChatOpen(false);
-                  navigateArticleResponse(prev.length - 1, thread_id);
-                } else {
-                  navigateConversationResults(prev.length - 1, thread_id);
-                }
->>>>>>> baa6ac75
                 return prev;
               });
               firstResultCame = true;
