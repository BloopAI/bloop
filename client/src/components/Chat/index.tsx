import React, {
  FormEvent,
  useCallback,
  useContext,
  useEffect,
  useRef,
  useState,
} from 'react';
import { useOnClickOutside } from '../../hooks/useOnClickOutsideHook';
import { CloseSign, List, LiteLoader, Sparkle } from '../../icons';
import { UIContext } from '../../context/uiContext';
import { DeviceContext } from '../../context/deviceContext';
import {
  ChatMessage,
  ChatMessageAuthor,
  ChatMessageServer,
  ChatMessageType,
} from '../../types/general';
import { AppNavigationContext } from '../../context/appNavigationContext';
import { ChatContext } from '../../context/chatContext';
import NLInput from './NLInput';
import ChipButton from './ChipButton';
import AllConversations from './AllCoversations';
import Conversation from './Conversation';
<<<<<<< HEAD
import DeprecatedClientModal from './DeprecatedClientModal';
=======
import StarsSvg from './StarsSvg';
>>>>>>> 16ae55fe

let prevEventSource: EventSource | undefined;

const focusInput = () => {
  document.getElementById('question-input')?.focus();
};

const blurInput = () => {
  document.getElementById('question-input')?.blur();
};

const Chat = () => {
  const { isRightPanelOpen, setRightPanelOpen, tab } = useContext(UIContext);
  const { apiUrl } = useContext(DeviceContext);
  const {
    conversation,
    setConversation,
    isChatOpen,
    setChatOpen,
    setShowTooltip,
    showTooltip,
    tooltipText,
    submittedQuery,
    setSubmittedQuery,
    selectedLines,
    setSelectedLines,
    threadId,
    setThreadId,
  } = useContext(ChatContext);
  const { navigateConversationResults, navigateRepoPath, navigatedItem } =
    useContext(AppNavigationContext);
  const [isLoading, setLoading] = useState(false);
  const [showPopup, setShowPopup] = useState(false);
  const chatRef = useRef(null);
  const [inputValue, setInputValue] = useState('');
  const [resp, setResp] = useState<{ thread_id: string } | null>(null);
  useOnClickOutside(chatRef, () => setChatOpen(false));

  useEffect(() => {
    if (isChatOpen) {
      focusInput();
    }
  }, [isChatOpen]);

  const makeSearch = useCallback(
    (query: string) => {
      if (!query) {
        return;
      }
      console.log('query', query);
      prevEventSource?.close();
      setInputValue('');
      setLoading(true);
      const eventSource = new EventSource(
        `${apiUrl.replace('https:', '')}/answer?q=${query}&repo_ref=${tab.key}${
          threadId ? `&thread_id=${threadId}` : ''
        }${
          navigatedItem?.type === 'repo' && navigatedItem?.path
            ? `&relative_path=${navigatedItem?.path}&is_folder=true`
            : ''
        }${
          navigatedItem?.type === 'full-result' && navigatedItem?.path
            ? `&relative_path=${navigatedItem?.path}&is_folder=false`
            : ''
        }${
          selectedLines
            ? `&start=${selectedLines[0]}&end=${selectedLines[1]}`
            : ''
        }`,
      );
      prevEventSource = eventSource;
      setSelectedLines(null);
      let firstResultCame: boolean;
      let i = -1;
      let errorNum = 0;
      eventSource.onerror = (err) => {
<<<<<<< HEAD
        console.log('on error');
        console.log(err);
=======
        console.log('SSE error', err);
>>>>>>> 16ae55fe
        firstResultCame = false;
        i = -1;
        errorNum += 1;
        if (errorNum === 3) {
          console.log('Closing SSE connection after 3 errors');
          eventSource.close();
        }
      };
      eventSource.onmessage = (ev) => {
        console.log(ev.data);
        if (ev.data === '{"Err":"incompatible client"}') {
          eventSource.close();
          prevEventSource?.close();
          setShowPopup(true);
          setLoading(false);
          return;
        }
        i++;
        errorNum = Math.max(errorNum - 1, 0);
        if (i === 0) {
          setThreadId(ev.data);
          return;
        }
        if (ev.data === '[DONE]') {
          eventSource.close();
          prevEventSource = undefined;
          setLoading(false);
          setConversation((prev) => {
            const newConversation = prev.slice(0, -1);
            const lastMessage = {
              ...prev.slice(-1)[0],
              isLoading: false,
            };
            return [...newConversation, lastMessage];
          });
          return;
        }
        try {
          const data = JSON.parse(ev.data);
          if (data.Ok) {
            setResp(data.Ok);
            const newMessage = data.Ok;
            if (
              newMessage.results?.length &&
              !newMessage.conclusion &&
              !firstResultCame
            ) {
              setChatOpen(false);
              setConversation((prev) => {
                navigateConversationResults(prev.length - 1, threadId);
                return prev;
              });
              firstResultCame = true;
            }
            setConversation((prev) => {
              const newConversation = prev?.slice(0, -1) || [];
              const lastMessage = prev?.slice(-1)[0];
              const messageToAdd = {
                author: ChatMessageAuthor.Server,
                isLoading: !newMessage.finished,
                type: ChatMessageType.Answer,
                loadingSteps: newMessage.search_steps.map(
                  (s: { type: string; content: string }) => ({
                    ...s,
                    displayText:
                      s.type === 'PROC'
                        ? `Reading ${
                            s.content.length > 20 ? '...' : ''
                          }${s.content.slice(-20)}`
                        : s.content,
                  }),
                ),
                text: newMessage.conclusion,
                results: newMessage.results,
              };
              const lastMessages: ChatMessage[] =
                lastMessage?.author === ChatMessageAuthor.Server
                  ? [messageToAdd]
                  : [...prev.slice(-1), messageToAdd];
              return [...newConversation, ...lastMessages];
            });
          } else if (data.Err) {
            setConversation((prev) => {
              const newConversation = prev.slice(0, -1);
              const lastMessage = {
                ...prev.slice(-1)[0],
                isLoading: false,
                error: 'Something went wrong',
              };
              return [...newConversation, lastMessage];
            });
          }
        } catch (err) {
          console.log('failed to parse response', err);
        }
      };
      return () => {
        eventSource.close();
      };
    },
    [tab, threadId, navigatedItem?.path, navigatedItem?.type, selectedLines],
  );

  useEffect(() => {
    if (!submittedQuery) {
      return;
    }
    let userQuery = submittedQuery;
    if (submittedQuery.startsWith('#explain_')) {
      const [prefix, ending] = submittedQuery.split(':');
      const [lineStart, lineEnd] = ending.split('-');
      const filePath = prefix.slice(9);
      userQuery = `Explain lines ${Number(lineStart) + 1} - ${
        Number(lineEnd) + 1
      } in ${filePath}`;
    }
    setConversation((prev) => [
      ...prev,
      {
        author: ChatMessageAuthor.User,
        text: userQuery,
        isLoading: false,
      },
    ]);
    makeSearch(userQuery);
  }, [submittedQuery]);

  const stopGenerating = useCallback(() => {
    prevEventSource?.close();
    setLoading(false);
    setConversation((prev) => {
      const newConversation = prev.slice(0, -1);
      const lastMessage = {
        ...prev.slice(-1)[0],
        isLoading: false,
      };
      return [...newConversation, lastMessage];
    });
    focusInput();
  }, []);

  const onSubmit = useCallback(
    (e?: FormEvent) => {
      if (e?.preventDefault) {
        e.preventDefault();
      }
      if (
        (conversation[conversation.length - 1] as ChatMessageServer)
          ?.isLoading ||
        !inputValue.trim()
      ) {
        return;
      }
      blurInput();
      setSubmittedQuery(inputValue);
    },
    [inputValue, conversation],
  );

  return (
    <>
      <button
        className={`fixed z-50 bottom-20 w-16 h-16 rounded-full cursor-pointer flex items-center justify-center ${
          isChatOpen || isRightPanelOpen ? '-right-full' : 'right-8'
        } border border-chat-bg-border bg-chat-bg-base shadow-float transition-all duration-300 ease-out-slow`}
        onClick={() => {
          setShowTooltip(false);
          setChatOpen(true);
        }}
      >
        {showTooltip && (
          <div className="absolute -top-8 z-10 right-2.5 drop-shadow-sm">
            <div className="bg-chat-bg-base border border-chat-bg-border rounded-4 flex py-2 px-4 w-max body-s text-label-title">
              {tooltipText}
            </div>
            <span className="absolute right-[2.375rem] -bottom-px w-3.5 h-0.5 bg-chat-bg-base z-10" />
            <svg
              width="97"
              height="14"
              viewBox="0 0 97 14"
              fill="none"
              xmlns="http://www.w3.org/2000/svg"
              className="absolute -bottom-2 right-0 -z-10"
            >
              <path
                d="M31.5 4V4.5H32C37.1106 4.5 41.1041 5.2109 44.6844 6.65285C48.2676 8.09598 51.4662 10.283 54.9751 13.2761C55.5683 13.7821 56.438 13.2356 56.2997 12.5031C55.9833 10.8263 55.9276 9.09472 56.9816 7.66601C58.0394 6.2322 60.3211 4.96159 65.0488 4.49761L65.5 4.45333V4V1V0.5H65H32H31.5V1V4Z"
                className="fill-chat-bg-base stroke-chat-bg-border"
              />
            </svg>
          </div>
        )}
        <div className="absolute rounded-full top-0 left-0 right-0 bottom-0 flex z-0 overflow-hidden">
          <StarsSvg />
          <div className="absolute rounded-full top-0 left-0 right-0 bottom-0 z-10 chat-head-bg animate-spin-extra-slow" />
        </div>
        <div
          className={`w-6 h-6 relative z-10 text-label-title ${
            isLoading ? 'animate-spin-extra-slow' : ''
          }`}
        >
          {isLoading ? <LiteLoader raw /> : <Sparkle raw />}
        </div>
      </button>
      <div
        ref={chatRef}
        className={`fixed z-50 bottom-20 rounded-xl group w-97 max-h-[30rem] flex flex-col justify-end ${
          !isChatOpen || isRightPanelOpen ? '-right-full' : 'right-8'
        } backdrop-blur-6 shadow-float bg-chat-bg-base/75 border border-chat-bg-border transition-all duration-300 ease-out-slow`}
      >
        <div className="w-full max-h-0 group-hover:max-h-96 transition-all duration-200 overflow-hidden flex-shrink-0">
          <div className="px-4 pt-4 flex flex-col">
            <div className="flex justify-between gap-1 items-center">
              <ChipButton
                onClick={() => {
                  setRightPanelOpen(true);
                }}
              >
                <List /> All conversations
              </ChipButton>
              <div className="flex items-center gap-1">
                <ChipButton
                  onClick={() => {
                    stopGenerating();
                    setConversation([]);
                    setLoading(false);
                    setThreadId('');
                    setSubmittedQuery('');
                    if (navigatedItem?.type === 'conversation-result') {
                      navigateRepoPath(tab.repoName);
                    }
                    focusInput();
                  }}
                >
                  Create new
                </ChipButton>
                <ChipButton variant="filled" onClick={() => setChatOpen(false)}>
                  <CloseSign sizeClassName="w-3.5 h-3.5" />
                </ChipButton>
              </div>
            </div>
          </div>
        </div>
        <div className="p-4">
          {!!conversation.length && (
            <Conversation
              conversation={conversation}
              searchId={resp?.thread_id || ''}
              isLoading={isLoading}
            />
          )}
          <form onSubmit={onSubmit} className="flex flex-col w-95">
            <NLInput
              id="question-input"
              value={inputValue}
              onSubmit={onSubmit}
              onChange={(e) => setInputValue(e.target.value)}
              isStoppable={isLoading}
              loadingSteps={
                (conversation[conversation.length - 1] as ChatMessageServer)
                  ?.loadingSteps
              }
              onStop={stopGenerating}
              placeholder={
                (conversation[conversation.length - 1] as ChatMessageServer)
                  ?.isLoading
                  ? (conversation[conversation.length - 1] as ChatMessageServer)
                      ?.loadingSteps?.[
                      (
                        conversation[
                          conversation.length - 1
                        ] as ChatMessageServer
                      )?.loadingSteps?.length - 1
                    ].displayText
                  : undefined
              }
              selectedLines={selectedLines}
              setSelectedLines={setSelectedLines}
            />
          </form>
        </div>
      </div>
      <AllConversations
        setHistoryOpen={setRightPanelOpen}
        isHistoryOpen={isRightPanelOpen}
        setActive={setChatOpen}
        setConversation={setConversation}
        setThreadId={setThreadId}
        repoRef={tab.key}
      />
      <DeprecatedClientModal
        isOpen={showPopup}
        onClose={() => setShowPopup(false)}
      />
    </>
  );
};

export default Chat;<|MERGE_RESOLUTION|>--- conflicted
+++ resolved
@@ -22,11 +22,8 @@
 import ChipButton from './ChipButton';
 import AllConversations from './AllCoversations';
 import Conversation from './Conversation';
-<<<<<<< HEAD
 import DeprecatedClientModal from './DeprecatedClientModal';
-=======
 import StarsSvg from './StarsSvg';
->>>>>>> 16ae55fe
 
 let prevEventSource: EventSource | undefined;
 
@@ -103,12 +100,7 @@
       let i = -1;
       let errorNum = 0;
       eventSource.onerror = (err) => {
-<<<<<<< HEAD
-        console.log('on error');
-        console.log(err);
-=======
         console.log('SSE error', err);
->>>>>>> 16ae55fe
         firstResultCame = false;
         i = -1;
         errorNum += 1;
