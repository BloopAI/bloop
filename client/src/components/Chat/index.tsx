import React, {
  FormEvent,
  useCallback,
  useContext,
  useEffect,
  useRef,
  useState,
} from 'react';
import { Trans, useTranslation } from 'react-i18next';
import { useOnClickOutside } from '../../hooks/useOnClickOutsideHook';
import { List } from '../../icons';
import { UIContext } from '../../context/uiContext';
import { DeviceContext } from '../../context/deviceContext';
import {
  ChatMessage,
  ChatMessageAuthor,
  ChatMessageServer,
} from '../../types/general';
import { AppNavigationContext } from '../../context/appNavigationContext';
import { ChatContext } from '../../context/chatContext';
import { SearchContext } from '../../context/searchContext';
import { mapLoadingSteps } from '../../mappers/conversation';
import { findElementInCurrentTab } from '../../utils/domUtils';
import NLInput from './NLInput';
import ChipButton from './ChipButton';
import AllConversations from './AllCoversations';
import Conversation from './Conversation';
import DeprecatedClientModal from './DeprecatedClientModal';

let prevEventSource: EventSource | undefined;

const focusInput = () => {
  findElementInCurrentTab('#question-input')?.focus();
};

const blurInput = () => {
  findElementInCurrentTab('#question-input')?.blur();
};

const Chat = () => {
  const { t } = useTranslation();
  const { isRightPanelOpen, setRightPanelOpen, tab } = useContext(UIContext);
  const { apiUrl } = useContext(DeviceContext);
  const { selectedBranch } = useContext(SearchContext);
  const {
    conversation,
    setConversation,
    isChatOpen,
    setChatOpen,
    setShowTooltip,
    submittedQuery,
    setSubmittedQuery,
    selectedLines,
    setSelectedLines,
    threadId,
    setThreadId,
  } = useContext(ChatContext);
  const {
    navigateConversationResults,
    navigateRepoPath,
    navigatedItem,
    navigateArticleResponse,
  } = useContext(AppNavigationContext);
  const [isLoading, setLoading] = useState(false);
  const [showPopup, setShowPopup] = useState(false);
  const chatRef = useRef(null);
  const [inputValue, setInputValue] = useState('');
  const [parentIdToEdit, setParentIdToEdit] = useState('');
  useOnClickOutside(chatRef, () => setChatOpen(false));

  useEffect(() => {
    if (isChatOpen) {
      focusInput();
    }
  }, [isChatOpen]);

  const makeSearch = useCallback(
    (query: string) => {
      if (!query) {
        return;
      }
      console.log('query', query);
      prevEventSource?.close();
      setInputValue('');
      setLoading(true);
      setParentIdToEdit('');
      const eventSource = new EventSource(
        `${apiUrl.replace('https:', '')}/answer?q=${encodeURIComponent(query)}${
          selectedBranch ? ` branch:${selectedBranch}` : ''
        }&repo_ref=${tab.key}${threadId ? `&thread_id=${threadId}` : ''}${
          navigatedItem?.type === 'repo' && navigatedItem?.path
            ? `&relative_path=${navigatedItem?.path}&is_folder=true`
            : ''
        }${
          navigatedItem?.type === 'full-result' && navigatedItem?.path
            ? `&relative_path=${navigatedItem?.path}&is_folder=false`
            : ''
        }${
          selectedLines
            ? `&start=${selectedLines[0]}&end=${selectedLines[1]}`
            : ''
        }${parentIdToEdit ? `&parent_query_id=${parentIdToEdit}` : ''}`,
      );
      prevEventSource = eventSource;
      setSelectedLines(null);
      let firstResultCame: boolean;
      let conclusionCame: boolean;
      let i = -1;
      eventSource.onerror = (err) => {
        console.log('SSE error', err);
        firstResultCame = false;
        i = -1;
        stopGenerating();
        setConversation((prev) => {
          const newConversation = prev.slice(0, -1);
          const lastMessage: ChatMessage = {
            author: ChatMessageAuthor.Server,
            isLoading: false,
            error: t(
              "We couldn't answer your question. You can try asking again in a few moments, or rephrasing your question.",
            ),
            loadingSteps: [],
<<<<<<< HEAD
            responseTimestamp: new Date().toISOString(),
=======
            queryId: '',
>>>>>>> 0903ad25
          };
          setInputValue(prev[prev.length - 2]?.text || submittedQuery);
          setSubmittedQuery('');
          return [...newConversation, lastMessage];
        });
      };
      let thread_id = '';
      eventSource.onmessage = (ev) => {
        console.log(ev.data);
        if (
          ev.data === '{"Err":"incompatible client"}' ||
          ev.data === '{"Err":"failed to check compatibility"}'
        ) {
          eventSource.close();
          prevEventSource?.close();
          if (ev.data === '{"Err":"incompatible client"}') {
            setShowPopup(true);
          } else {
            setConversation((prev) => {
              const newConversation = prev.slice(0, -1);
              const lastMessage: ChatMessage = {
                author: ChatMessageAuthor.Server,
                isLoading: false,
                error: t(
                  "We couldn't answer your question. You can try asking again in a few moments, or rephrasing your question.",
                ),
                loadingSteps: [],
<<<<<<< HEAD
                responseTimestamp: new Date().toISOString(),
=======
                queryId: '',
>>>>>>> 0903ad25
              };
              setInputValue(prev[prev.length - 1]?.text || submittedQuery);
              setSubmittedQuery('');
              return [...newConversation, lastMessage];
            });
          }
          setLoading(false);
          return;
        }
        i++;
        if (i === 0) {
          const data = JSON.parse(ev.data);
          thread_id = data.thread_id;
          setThreadId(data.thread_id);
          return;
        }
        if (ev.data === '[DONE]') {
          eventSource.close();
          prevEventSource = undefined;
          setLoading(false);
          setConversation((prev) => {
            const newConversation = prev.slice(0, -1);
            const lastMessage = {
              ...prev.slice(-1)[0],
              isLoading: false,
            };
            return [...newConversation, lastMessage];
          });
          return;
        }
        try {
          const data = JSON.parse(ev.data);
          if (data.Ok) {
            const newMessage = data.Ok;
            if (newMessage.conclusion && !conclusionCame) {
              setChatOpen(true);
              conclusionCame = true;
            }
            setConversation((prev) => {
              const newConversation = prev?.slice(0, -1) || [];
              const lastMessage = prev?.slice(-1)[0];
              const messageToAdd = {
                author: ChatMessageAuthor.Server,
                isLoading: true,
                loadingSteps: mapLoadingSteps(newMessage.search_steps, t),
                text: newMessage.conclusion,
                results: newMessage.outcome,
<<<<<<< HEAD
                responseTimestamp: newMessage.response_timestamp,
=======
                queryId: newMessage.id,
>>>>>>> 0903ad25
              };
              const lastMessages: ChatMessage[] =
                lastMessage?.author === ChatMessageAuthor.Server
                  ? [messageToAdd]
                  : [...prev.slice(-1), messageToAdd];
              return [...newConversation, ...lastMessages];
            });
            if (
              ((newMessage.outcome?.Filesystem?.length &&
                !newMessage.conclusion) ||
                newMessage.outcome?.Article?.length) &&
              !firstResultCame
            ) {
              setConversation((prev) => {
                if (newMessage.outcome?.Article?.length) {
                  setChatOpen(false);
                  navigateArticleResponse(prev.length - 1, thread_id);
                } else {
                  navigateConversationResults(prev.length - 1, thread_id);
                }
                return prev;
              });
              firstResultCame = true;
            }
          } else if (data.Err) {
            setConversation((prev) => {
              const lastMessageIsServer =
                prev[prev.length - 1].author === ChatMessageAuthor.Server;
              const newConversation = prev.slice(
                0,
                lastMessageIsServer ? -2 : -1,
              );
              const lastMessage: ChatMessageServer = {
                ...(lastMessageIsServer
                  ? (prev.slice(-1)[0] as ChatMessageServer)
                  : {
                      author: ChatMessageAuthor.Server,
                      loadingSteps: [],
                      queryId: '',
                    }),
                isLoading: false,
                error:
                  data.Err === 'request failed 5 times'
                    ? t(
                        'Failed to get a response from OpenAI. Try again in a few moments.',
                      )
                    : t(
                        "We couldn't answer your question. You can try asking again in a few moments, or rephrasing your question.",
                      ),
              };
              setInputValue(
                prev[prev.length - (lastMessageIsServer ? 2 : 1)]?.text ||
                  submittedQuery,
              );
              setSubmittedQuery('');
              return [...newConversation, lastMessage];
            });
          }
        } catch (err) {
          console.log('failed to parse response', err);
        }
      };
      return () => {
        eventSource.close();
      };
    },
    [
      tab,
      threadId,
      navigatedItem?.path,
      navigatedItem?.type,
      selectedLines,
      selectedBranch,
      t,
      parentIdToEdit,
    ],
  );

  useEffect(() => {
    if (!submittedQuery) {
      return;
    }
    let userQuery = submittedQuery;
    if (submittedQuery.startsWith('#explain_')) {
      const [prefix, ending] = submittedQuery.split(':');
      const [lineStart, lineEnd] = ending.split('-');
      const filePath = prefix.slice(9);
      userQuery = t(
        `Explain lines {{lineStart}} - {{lineEnd}} in {{filePath}}`,
        {
          lineStart: Number(lineStart) + 1,
          lineEnd: Number(lineEnd) + 1,
          filePath,
        },
      );
    }
    setConversation((prev) => [
      ...prev,
      {
        author: ChatMessageAuthor.User,
        text: userQuery,
        isLoading: false,
      },
    ]);
    makeSearch(userQuery);
  }, [submittedQuery]);

  const stopGenerating = useCallback(() => {
    prevEventSource?.close();
    setLoading(false);
    setConversation((prev) => {
      const newConversation = prev.slice(0, -1);
      const lastMessage = {
        ...prev.slice(-1)[0],
        isLoading: false,
      };
      return [...newConversation, lastMessage];
    });
    focusInput();
  }, []);

  const onSubmit = useCallback(
    (e?: FormEvent) => {
      if (e?.preventDefault) {
        e.preventDefault();
      }
      if (
        (conversation[conversation.length - 1] as ChatMessageServer)
          ?.isLoading ||
        !inputValue.trim()
      ) {
        return;
      }
      blurInput();
      setSubmittedQuery(
        submittedQuery === inputValue ? `${inputValue} ` : inputValue, // to trigger new search if query hasn't changed
      );
    },
    [inputValue, conversation, submittedQuery],
  );

  const handleNewConversation = useCallback(() => {
    stopGenerating();
    setConversation([]);
    setLoading(false);
    setThreadId('');
    setSubmittedQuery('');
    setSelectedLines(null);
    if (
      navigatedItem?.type === 'conversation-result' ||
      navigatedItem?.type === 'article-response'
    ) {
      navigateRepoPath(tab.repoName);
    }
    focusInput();
  }, [navigatedItem?.type]);

  const onMessageEdit = useCallback(
    (parentQueryId: string, i: number) => {
      setParentIdToEdit(parentQueryId);
      if (isLoading) {
        stopGenerating();
      }
      setConversation((prev) => {
        setInputValue(prev[i].text!);
        return prev.slice(0, i);
      });
    },
    [isLoading],
  );

  return (
    <>
      <div
        ref={chatRef}
        className={`fixed z-50 bottom-20 rounded-xl group w-97 max-h-[30rem] flex flex-col justify-end ${
          isRightPanelOpen ? '-right-full' : 'right-8'
        } backdrop-blur-6 shadow-float bg-chat-bg-base/75 border border-chat-bg-border transition-all duration-300 ease-out-slow`}
        onClick={() => {
          setShowTooltip(false);
          setChatOpen(true);
        }}
      >
        <div className="w-full">
          <div className="px-4 pt-4 flex flex-col">
            <div className="flex justify-between gap-1 items-center">
              <ChipButton
                onClick={() => {
                  setRightPanelOpen(true);
                }}
              >
                <List /> <Trans>All conversations</Trans>
              </ChipButton>
              <div className="flex items-center gap-1">
                <ChipButton onClick={handleNewConversation}>
                  <Trans>Create new</Trans>
                </ChipButton>
                <ChipButton
                  variant="filled"
                  onClick={(e) => {
                    e.stopPropagation();
                    setChatOpen((prev) => !prev);
                  }}
                >
                  <Trans>{isChatOpen ? 'Hide' : 'Show'}</Trans>
                </ChipButton>
              </div>
            </div>
          </div>
        </div>
        <div className="p-4 overflow-auto">
          {!!conversation.length && isChatOpen && (
            <Conversation
              conversation={conversation}
              threadId={threadId}
              repoRef={tab.key}
              isLoading={isLoading}
              repoName={tab.repoName}
              onMessageEdit={onMessageEdit}
            />
          )}
          <form onSubmit={onSubmit} className="flex flex-col w-95">
            <NLInput
              id="question-input"
              value={inputValue}
              onSubmit={onSubmit}
              onChange={(e) => setInputValue(e.target.value)}
              isStoppable={isLoading}
              loadingSteps={
                conversation[conversation.length - 1]?.author ===
                ChatMessageAuthor.Server
                  ? [
                      ...(
                        conversation[
                          conversation.length - 1
                        ] as ChatMessageServer
                      ).loadingSteps,
                      ...((
                        conversation[
                          conversation.length - 1
                        ] as ChatMessageServer
                      )?.results?.Article?.length
                        ? [
                            {
                              displayText: t('Responding...'),
                              content: { query: '' },
                              path: '',
                              type: 'code' as const,
                            },
                          ]
                        : []),
                    ]
                  : undefined
              }
              generationInProgress={
                (conversation[conversation.length - 1] as ChatMessageServer)
                  ?.isLoading
              }
              onStop={stopGenerating}
              selectedLines={selectedLines}
              setSelectedLines={setSelectedLines}
            />
          </form>
        </div>
      </div>
      <AllConversations
        setHistoryOpen={setRightPanelOpen}
        isHistoryOpen={isRightPanelOpen}
        setActive={setChatOpen}
        setConversation={setConversation}
        setThreadId={setThreadId}
        repoRef={tab.key}
        repoName={tab.repoName}
        handleNewConversation={handleNewConversation}
      />
      <DeprecatedClientModal
        isOpen={showPopup}
        onClose={() => setShowPopup(false)}
      />
    </>
  );
};

export default Chat;<|MERGE_RESOLUTION|>--- conflicted
+++ resolved
@@ -120,11 +120,8 @@
               "We couldn't answer your question. You can try asking again in a few moments, or rephrasing your question.",
             ),
             loadingSteps: [],
-<<<<<<< HEAD
+            queryId: '',
             responseTimestamp: new Date().toISOString(),
-=======
-            queryId: '',
->>>>>>> 0903ad25
           };
           setInputValue(prev[prev.length - 2]?.text || submittedQuery);
           setSubmittedQuery('');
@@ -152,11 +149,8 @@
                   "We couldn't answer your question. You can try asking again in a few moments, or rephrasing your question.",
                 ),
                 loadingSteps: [],
-<<<<<<< HEAD
+                queryId: '',
                 responseTimestamp: new Date().toISOString(),
-=======
-                queryId: '',
->>>>>>> 0903ad25
               };
               setInputValue(prev[prev.length - 1]?.text || submittedQuery);
               setSubmittedQuery('');
@@ -204,11 +198,8 @@
                 loadingSteps: mapLoadingSteps(newMessage.search_steps, t),
                 text: newMessage.conclusion,
                 results: newMessage.outcome,
-<<<<<<< HEAD
+                queryId: newMessage.id,
                 responseTimestamp: newMessage.response_timestamp,
-=======
-                queryId: newMessage.id,
->>>>>>> 0903ad25
               };
               const lastMessages: ChatMessage[] =
                 lastMessage?.author === ChatMessageAuthor.Server
