import React, { useCallback, useContext, useEffect, useState } from 'react';
// eslint-disable-next-line import/no-duplicates
import { format } from 'date-fns';
// eslint-disable-next-line import/no-duplicates
import { ja } from 'date-fns/locale';
import { Trans, useTranslation } from 'react-i18next';
import ChipButton from '../ChipButton';
import { ArrowLeft, CloseSign } from '../../../icons';
import NLInput from '../NLInput';
import {
  deleteConversation,
  getAllConversations,
  getConversation,
} from '../../../services/api';
import { AllConversationsResponse } from '../../../types/api';
import Conversation from '../Conversation';
import { ChatMessage, ChatMessageAuthor } from '../../../types/general';
import { conversationsCache } from '../../../services/cache';
import { mapLoadingSteps } from '../../../mappers/conversation';
import { findElementInCurrentTab } from '../../../utils/domUtils';
import { LocaleContext } from '../../../context/localeContext';
import ConversationListItem from './ConversationListItem';

type Props = {
  isHistoryOpen: boolean;
  setHistoryOpen: (b: boolean) => void;
  setActive: (b: boolean) => void;
  setConversation: (b: ChatMessage[]) => void;
  setThreadId: (b: string) => void;
  repoRef: string;
  repoName: string;
  handleNewConversation: () => void;
};

const AllConversations = ({
  isHistoryOpen,
  setHistoryOpen,
  setActive,
  setThreadId,
  setConversation,
  repoRef,
  repoName,
  handleNewConversation,
}: Props) => {
  const { t } = useTranslation();
  const [openItem, setOpenItem] = useState<ChatMessage[] | null>(null);
  const [conversations, setConversations] = useState<AllConversationsResponse>(
    [],
  );
  const [openThreadId, setOpenThreadId] = useState('');
  const [title, setTitle] = useState('');
  const { locale } = useContext(LocaleContext);

  const fetchConversations = useCallback(() => {
    getAllConversations(repoRef).then(setConversations);
  }, [repoRef]);

  useEffect(() => {
    if (isHistoryOpen) {
      fetchConversations();
    }
  }, [isHistoryOpen, fetchConversations]);

  const onDelete = useCallback((threadId: string) => {
    deleteConversation(threadId).then(fetchConversations);
  }, []);

  const onClick = useCallback((threadId: string) => {
    setOpenThreadId(threadId);
    getConversation(threadId).then((resp) => {
      const conv: ChatMessage[] = [];
      resp.forEach((m) => {
        // @ts-ignore
        const userQuery = m.search_steps.find((s) => s.type === 'QUERY');
        conv.push({
          author: ChatMessageAuthor.User,
          text: m.query?.target?.Plain || userQuery?.content?.query || '',
          isFromHistory: true,
        });
        conv.push({
          author: ChatMessageAuthor.Server,
          isLoading: false,
          loadingSteps: mapLoadingSteps(m.search_steps, t),
          text: m.conclusion,
          results: m.outcome,
          isFromHistory: true,
<<<<<<< HEAD
          responseTimestamp: m.response_timestamp,
=======
          queryId: m.id,
>>>>>>> 0903ad25
        });
      });
      setTitle(conv[0].text || '');
      setOpenItem(conv);
      conversationsCache[threadId] = conv;
    });
  }, []);

  return (
    <div
      className={`w-97 flex-shrink-0 bg-chat-bg-sub border-l border-chat-bg-divider h-full flex flex-col overflow-hidden ${
        isHistoryOpen ? 'mr-0' : '-mr-97'
      } transition-all duration-300 ease-out-slow`}
    >
      <div className="p-4 bg-chat-bg-base/35 border-b border-chat-bg-border flex items-center gap-2 text-label-title">
        {!!openItem && (
          <ChipButton variant="filled" onClick={() => setOpenItem(null)}>
            <ArrowLeft sizeClassName="w-4 h-4" />
          </ChipButton>
        )}
        <p className="flex-1 body-m ellipsis">
          {openItem ? title : t('Conversations')}
        </p>
        {!openItem && (
          <ChipButton
            onClick={() => {
              setHistoryOpen(false);
              setActive(true);
              handleNewConversation();
            }}
          >
            <Trans>Create new</Trans>
          </ChipButton>
        )}
        <ChipButton
          variant="filled"
          colorScheme="base"
          onClick={() => setHistoryOpen(false)}
        >
          <CloseSign sizeClassName="w-3.5 h-3.5" />
        </ChipButton>
      </div>
      {!openItem && (
        <div className="flex flex-col gap-1 py-4 overflow-auto flex-1 pb-12">
          {conversations.map((c) => (
            <ConversationListItem
              key={c.thread_id}
              title={c.title}
              subtitle={format(
                new Date(c.created_at * 1000),
                'EEEE, MMMM d, h:m a',
                locale === 'ja' ? { locale: ja } : undefined,
              )}
              onClick={() => onClick(c.thread_id)}
              onDelete={() => onDelete(c.thread_id)}
            />
          ))}
        </div>
      )}
      {!!openItem && (
        <div className="flex-1 px-4 py-2 overflow-auto pb-10">
          <Conversation
            conversation={openItem}
            threadId={openThreadId}
            repoRef={repoRef}
            isLoading={false}
            isHistory
            repoName={repoName}
            onMessageEdit={() => {}}
          />
        </div>
      )}
      <div className="backdrop-blur-6 bg-chat-bg-base/75 -mt-10 z-40">
        <div
          className="p-4"
          onClick={() => {
            if (openItem) {
              setThreadId(openThreadId);
              setConversation(openItem);
            }
            setHistoryOpen(false);
            setActive(true);
            findElementInCurrentTab('#question-input')?.focus();
          }}
        >
          <NLInput />
        </div>
      </div>
    </div>
  );
};

export default AllConversations;<|MERGE_RESOLUTION|>--- conflicted
+++ resolved
@@ -84,11 +84,8 @@
           text: m.conclusion,
           results: m.outcome,
           isFromHistory: true,
-<<<<<<< HEAD
+          queryId: m.id,
           responseTimestamp: m.response_timestamp,
-=======
-          queryId: m.id,
->>>>>>> 0903ad25
         });
       });
       setTitle(conv[0].text || '');
