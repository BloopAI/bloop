--- conflicted
+++ resolved
@@ -30,11 +30,7 @@
   onSyncClicked,
   isWaitingSync,
 }: Props) => {
-<<<<<<< HEAD
-=======
   const { t } = useTranslation();
-  const [syncClicked, setSyncClicked] = useState(false);
->>>>>>> 080e3395
   return (
     <button
       className={`p-2.5 group w-full text-left hover:bg-bg-base-hover active:bg-transparent 
@@ -56,13 +52,8 @@
       />
       {selectedBranch !== name && (
         <button
-<<<<<<< HEAD
-          className={`caption-strong ${
+          className={`caption-strong flex-shrink-0 ${
             isWaitingSync && !isIndexed
-=======
-          className={`caption-strong flex-shrink-0 ${
-            syncClicked && !isIndexed
->>>>>>> 080e3395
               ? 'text-label-base'
               : 'text-bg-main hover:text-bg-main-hover'
           } py-1 px-1.5 ${
@@ -82,15 +73,9 @@
               <CheckIcon />
             </span>
           ) : isIndexing ? (
-<<<<<<< HEAD
-            'Indexing...'
+            t('Indexing...')
           ) : isWaitingSync ? (
-            'Queued...'
-=======
-            t('Indexing...')
-          ) : syncClicked ? (
             t('Queued...')
->>>>>>> 080e3395
           ) : (
             t('Sync')
           )}
