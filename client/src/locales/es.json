{
	"Documentation": "Documentación",
	"Showing # result_zero": "No hubo coincidencias para su búsqueda. ¡Pruebe diferentes combinaciones!",
	"Showing # result_one": "Mostrando {{count}} resultado",
	"Showing # result_other": "Mostrando {{count}} resultados",
	"bloop crashed unexpectedly": "bloop colapsó inesperadamente",
	"By submitting this crash report you agree to send it to bloop for investigation.": "Al enviar este informe de error, está aceptando que bloop pueda investigarlo.",
	"Close": "Cerrar",
	"Describe the bug to help us reproduce it...": "Describe el error para ayudarnos a reproducirlo ...",
	"Discord": "Discord",
	"Email address": "Dirección de correo electrónico",
	"Email is not valid": "El correo no es válido",
	"Full name": "Nombre completo",
	"General": "General",
	"Got it!": "¡Entendido!",
	"Offline": "Desconectado",
	"Online": "En línea",
	"Preferences": "Ajustes",
	"Problem details and System configuration": "Detalles del problema y configuración del sistema",
	"Provide any steps necessary to reproduce the problem...": "Proporcione los pasos necesarios para reproducir el problema ...",
	"Report a bug": "Reportar un error",
	"Sign In": "Iniciar sesión",
	"Sign in with GitHub": "Iniciar sesión con Github",
	"Status": "Estado",
	"Submit bug report": "Enviar informe de error",
	"Submit crash report": "Enviar informe de bloqueo",
	"Thank you!": "¡Gracias!",
	"Use GitHub to sign in to your account": "Use GitHub para iniciar sesión",
	"We want to make this the best experience for you. If you encountered a bug, please submit this bug report to us. Our team will investigate as soon as possible.": "Queremos hacer de esta la mejor experiencia para usted. Si encontró un error, envíenos un informe de error. Nuestro equipo lo investigará lo antes posible.",
	"We’ll investigate and reach out back soon if necessary.": "Lo investigaremos y le comunicaremos pronto si es necesario.",
	"Syncing repository": "Sincronizando repositorio",
	"Public repository": "Repositorio público",
	"key": "clave",
	"Add a repository from your local machine": "Añada un repositorio local",
	"Your GitHub repository": "Su repositorio de Github",
	"Any repository from your private GitHub account": "Cualquier repositorio de su cuenta privada de Github",
	"Local repository": "Repositorio local",
	"Any public repository hosted on GitHub": "Cualquier repositorio público de GitHub",
	"Add": "Añadir",
	"All repositories": "Todos los repositorios",
	"Sign out": "Cerrar sesión",
	"Settings": "Ajustes",
	"Manage how you will be called in bloop": "Indique cómo se le llamará en bloop",
	"First and last name": "Primer y segundo apellido",
	"First name": "Nombre de pila",
	"Your name": "Su nombre",
	"Last name": "Apellido",
	"Your last name": "Tu apellido",
	"Used to sign in, syncing and product updates": "Se utiliza para iniciar sesión, sincronizar y actualizaciones de producto",
	"Email": "Correo electrónico",
	"Your email address": "Su dirección de correo electrónico",
	"Save changes": "Guardar cambios",
	"Theme": "Tema",
	"Select your interface color scheme": "Seleccione la paleta de colores para la interfaz",
	"System Preference": "Preferencia del sistema",
	"Atom One Dark Pro": "Atom One Dark Pro",
	"Solarized Light": "Solarized Light",
	"Default": "Tema Predeterminado",
	"VSCode Dark": "VSCode Dark",
	"Abyss": "Abyss",
	"Darcula": "Darcula",
	"Dracula": "Dracula",
	"Material": "Material",
	"GitHub Dark": "GitHub Dark",
	"Gruvbox Dark": "Gruvbox Dark",
	"Kimbie": "Kimbie",
	"Solarized Dark": "Solarized Dark",
	"Tomorrow Night Blue": "Tomorrow Night Blue",
	"Default Light": "Claro Predeterminado",
	"Monokai": "Monokai",
	"Night Owl": "Night Owl",
	"GitHub Light": "GitHub Light",
	"Gruvbox Light": "Gruvbox Light",
	"VSCode Light": "VSCode Light",
	"Quiet Light": "Quiet Light",
	"No repositories": "Sin repositorios",
	"As soon as you add a repository it will appear here.": "Cuando añada un repositorio, aparecerá aquí.",
	"Last updated ": "Última actualización",
	"Re-sync": "Volver a sincronizar",
	"Remove": "Eliminar",
	"Cloning...": "Clonando...",
	"Queued...": "En cola...",
	"Cancel": "Cancelar",
	"Indexing...": "Indexando...",
	"We are syncing your repository to bloop. This might take a couple of minutes": "Estamos sincronizando su repositorio en bloop. Esto podría llevar unos minutos",
	"complete": "completo",
	"Confirm": "Confirmar",
	"Cancelling...": "Cancelando...",
	"Cancelled": "Cancelado",
	"cancelling": "cancelando",
	"done": "hecho",
	"cancelled": "cancelado",
	"syncing": "sincronizando",
	"indexing": "indexando",
	"Error": "Error",
	"Remote removed ": "Remoto eliminado",
	"Not synced": "No sincronizado",
	"Removed": "Eliminado",
	"Select any private repository you would like to sync": "Seleccione el repositorio privado que desee sincronizar",
	"Private repository": "Repositorio privado",
	"Search repository...": "Buscar repositorio...",
	"Alphabetically": "Alfabéticamente",
	"Last updated": "Última actualización",
	"No results...": "No hay resultados...",
	"Nothing matched your search. Try a different combination!": "No hay coincidencias con tu búsqueda. ¡Prueba una combinación diferente!",
	"Already synced": "Ya sincronizado",
	"Sync": "Sincronizar",
	"Scan a folder to sync it’s repositories.": "Escanee una carpeta para sincronizar sus repositorios. Solo se sincronizarán los directorios con una carpeta .git",
	"Select folder": "Seleccione la carpeta",
	"Sync local repositories": "Repositorios locales sincronizados",
	"Scan a folder": "Escanear una carpeta",
	"Change folder": "Cambiar carpeta",
	"Select the folders you want to add to bloop. You can always sync, unsync or remove unwanted repositories later.": "Seleccione las carpetas que desee añadir a bloop. Siempre puede sincronizar, dejar de sincronizar o eliminar repositorios no deseados más adelante.",
	"Repository url...": "URL de repositorio ...",
	"Sync repository": "Sincronizar repositorio",
	"Paste a link to any public repository you would like to index.": "Pegue el enlace del repositorio público que desee indexar.",
	"This is not a public repository / We couldn't find this repository": "No es un repositorio público / No pudimos encontrar el repositorio",
	"Verifying access...": "Verificando acceso...",
	"Synced": "Sincronizado",
	"Files in": "Archivos",
	"Files": "Archivos",
	"Copy search query to clipboard": "Copiar texto de búsqueda en el portapapeles",
	"Search for code using regex": "Buscar código usando regex",
	"Clear search history": "Limpiar historial de búsqueda",
	"Search branches...": "Buscar ramas...",
	"Switch branch": "Cambiar de rama",
	"Upgrade now": "Mejorar ahora",
	"Upgrade plan": "Mejorar plan",
	"to seamlessly explore code across all branches in your GitHub repositories, maximizing your code discovery capabilities.": "Para explorar sin obstáculos el código en todas las ramas en sus repositorios de GitHub, maximizando sus capacidades y posbilidades sobre código.",
	"GitHub Branches": "Ramas de Github",
	"Fold everything": "Colapsar todo",
	"Reset filters": "Restablecer filtros",
	"Hide filters": "Ocultar filtros",
	"Filter lang...": "Filtrar por lenguaje...",
	"Select all": "Seleccionar todo",
	"File Type": "Tipo de archivo",
	"View all results": "Ver todos los resultados",
	"Query suggestions": "Sugerencias de búsqueda",
	"Result suggestions": "Sugerencias de resultados",
	"Show fewer results": "Mostrar menos resultados",
	"# match_one": "{{count}} coincidencia",
	"# match_other": "{{count}} coincidencias",
	"Today": "Hoy",
	"Expand everything": "Expandir todo",
	"Language": "Idioma",
	"Results": "Resultados",
	"No results": "No hay resultados",
	"Suggested combinations": "Combinaciones sugeridas",
	"Show filters": "Mostrar filtros",
	"Filters": "Filtros",
	"Apply filters": "Aplicar filtros",
	"Show # more match_one": "Mostrar {{count}} coincidencia más",
	"Show # more match_other": "Mostrar {{count}} coincidencias más",
	"Show less": "Mostrar menos",
	"Previous page": "Página anterior",
	"Next page": "Página siguiente",
	"Showing page {{page}} of {{totalPages}}": "Mostrando la página {{page}} de {{totalPages}}",
	"Deselect all": "Deseleccionar todo",
	"File": "Archivo",
	"Open in sidebar": "Abrir en la barra lateral",
	"Open in full view": "Abrir en vista completa",
	"Open in modal": "Abrir en modal",
	"The line of code where identifier is defined": "La línea de código donde se define el identificador",
	"The line of code where the identifier is referenced": "La línea de código donde se hace referencia al identificador",
	"We weren't able to identify any references at the moment": "No pudimos identificar ninguna referencia en este momento",
	"No references or definitions found": "No se encontraron referencias ni definiciones",
	"Definitions": "Definiciones",
	"References": "Referencias",
	"definition": "definición",
	"reference": "referencia",
	"In this file": "En este archivo",
	"All conversations": "Todas las conversaciones",
	"Sorry, this repository is not ready for search": "Lo siento, este repositorio no está listo para la búsqueda",
	"Wait for the repository to finish syncing and try again": "Espere a que el repositorio se termine de sincronizar e intente nuevamente",
	"Create new": "Crear nuevo",
	"Show": "Mostrar",
	"Hide": "Ocultar",
	"Conversations": "Conversaciones",
	"Delete": "Borrar",
	"Answer Ready": "Respuesta lista",
	"View": "Vista",
	"Reading ": "Leyendo",
	"avatar": "avatar",
	"Submit": "Enviar",
	"Save": "Guardar",
	"Generating response...": "Generando respuesta ...",
	"Responding...": "Respondiendo ...",
	"Reading": "Leyendo",
	"Bad": "Mala",
	"Good": "Bien",
	"Show more": "Mostrar más",
	"How would you rate this response?": "¿Cómo calificaría esta respuesta?",
	"What was the issue with this response? How could it be improved?": "¿Cuál fue el problema con esta respuesta? ¿Cómo puede ser mejorada?",
	"Failed to get a response from OpenAI. Try again in a few moments.": "No se pudo obtener una respuesta de OpenAI. Prueba otra vez en unos instantes.",
	"Bad response": "Mala respuesta",
	"Explain lines {{lineStart}} - {{lineEnd}} in {{filePath}}": "Explique las líneas {{lineStart}} - {{lineEnd}} en {{filePath}}",
	"Select less code": "Seleccione menos código",
	"Ask bloop": "Preguntar a bloop",
	"Explain": "Explicar",
	"Something went wrong": "Algo salió mal",
	"chats in bloop": "Chats en bloop",
	"Setup bloop": "Configuración de bloop",
	"Please log into your GitHub account to complete setup": "Inicie sesión con su cuenta de GitHub para completar la configuración",
	"Select color theme:": "Seleccione el tema:",
	"Connect account": "Conectar cuenta",
	"Continue": "Continuar",
	"Back": "Atrás",
	"Code expires in {{tokenExpireIn}}": "El código expira en {{tokenExpireIn}}",
	"After launching the GitHub login window, you’ll need to perform the following steps:": "Después de la ventana de inicio de sesión de GitHub, deberá realizar los siguientes pasos:",
	"or visit: ": "o visitar:",
	"Authorise bloop": "Autorizar bloop",
	"Enter the device code": "Introduzca el código del dispositivo",
	"Note: GitHub OAuth login doesn't support granular repo or organisation level access. The token has a wide scope, but only repos you explicitly choose will be synced, and your account credentials are always stored locally.": "Nota: El inicio de sesión de GitHub OAuth no permite getionar de manera específica el nivel de acceso al repositiorio o de una organización. El token tiene un acceso amplio, pero solo los repositorios escogidos explícitamente se sincronizarán, y las credenciales de su cuenta siempre se almacenan localmente.",
	"Launch GitHub Login": "Iniciar sesión con GitHub",
	"Copy": "Copiar",
	"Copied": "Copiado",
	"Waiting for authentication...": "Esperando la autenticación ...",
	"Code has expired": "El código ha expirado",
	"Generate new code": "Generar nuevo código",
	"Relaunch GitHub auth": "Autenticarse de nuevo con Github",
	"Disconnect": "Desconectar",
	"Terms & conditions": "Términos y condiciones",
	"By continuing you accept our": "Al continuar, aceptas nuestros",
	"and ": "y",
	"Privacy policy": "Política de privacidad",
	"Welcome to bloop": "Bienvenido a bloop",
	"Ask questions about your codebases in natural language, just like you’d speak to ChatGPT. Get started by syncing a repo, then open the repo and start chatting.": "Haga preguntas sobre sus bases de código en lenguaje natural, al igual que hablaría con ChatGPT. Comience sincronizando un repositorio, luego abra el repositorio y comience a chatear.",
	"Generate code using AI": "Generar código usando IA",
	"Unlock the value of your existing code, using AI": "Desbloquee el valor de su código existente, utilizando IA",
	"Search code in natural language": "Buscar código en lenguaje natural",
	"Code studio helps you write scripts, create unit tests, debug issues or generate anything else you can think of using AI! Sync a repo, then create a code studio project.": "¡El estudio de código te ayuda a escribir scripts, crear pruebas unitarias, depurar problemas o generar cualquier otra cosa que puedas imaginar usando IA",
	"Available in 10+ languages to help you find references and definitions": "Disponible en más de 10 idiomas para ayudarle a encontrar referencias y definiciones",
	"Got it": "Entiendo",
	"Precise code navigation": "Navegación de código precisa",
	"Show search steps": "Mostrar pasos de búsqueda",
	"Hide search steps": "Ocultar pasos de búsqueda",
	"To update your app, please visit our releases page on GitHub and download the latest version manually. Thank you for being a valued user of our app.": "Para actualizar la aplicación, visite nuestra página de lanzamientos en GitHub y descargue la última versión manualmente. Gracias por ser un valioso usuario de nuestra aplicación.",
	"Update Required": "Actualización necesaria",
	"Restart the app": "Reiniciar la aplicación",
	"or ": "o",
	"visit the downloads page": "Visite la página de descarga",
	"Open dropdown": "Abrir desplegable",
	"Prompt guide": "Guía de prompts",
	"Like ChatGPT, bloop responds best to certain prompts. We’ve compiled a really quick guide on how better to prompt bloop.": "Al igual que ChatGPT, bloop responde mejor a ciertas indicaciones. Hemos recopilado consejos en una breve guía sobre cómo potenciar el uso de bloop.",
	"Skip (Not recommended)": "Saltar (no recomendado)",
	"We couldn't answer your question. You can try asking again in a few moments, or rephrasing your question.": "No pudimos responder a su pregunta. Puede intentar volver a preguntar en unos momentos o reformular su pregunta.",
	"Stop generating": "Parar la generación",
	"Take a quick look": "Echar un vistazo",
	"Go back": "Volver",
	"Repo home": "Repositorio",
	"Go forward": "Siguiente",
	"History": "Historia",
	"Yesterday": "Ayer",
	"Regex search...": "Búsqueda regex...",
	"Searching...": "Buscando...",
	"The folder is empty": "La carpeta está vacía",
	"We haven't found any files to index in this folder": "No hemos encontrado ningún archivo para indexar en la carpeta",
	"We've made some exciting enhancements to bloop! To continue enjoying the full functionality, including the natural language search feature, please update your app to the latest version.": "¡Hemos añadido algunas mejoras increíbles para bloop! Para seguir disfrutando de todas las funcionalidades, incluida la función de búsqueda de lenguaje natural, actualice la aplicación a la última versión.",
	"To update your app, please visit our releases page on GitHub and download the latest version manually. Thank you for using bloop.": "Para actualizar la aplicación, visite nuestra página de lanzamientos en GitHub y descargue la última versión manualmente. Gracias por usar bloop.",
	"View in {{viewer}}": "Ver en {{viewer}}",
	"Open file": "Abrir documento",
	"Edit": "Editar",
	"Click to copy": "Haga clic para copiar",
	"Editing a previously submitted question will discard all answers and questions following it.": "La edición de una pregunta enviada anteriormente descartará todas las respuestas y preguntas posteriores.",
	"Copy link": "Copiar link",
	"Search using RegExp": "Buscar con RegExp",
	"We’ve updated our auth service to make bloop more secure, please reauthorise your client with GitHub": "Hemos actualizado nuestro servicio de autores para que el Bloop sea más seguro, por favor reanice a su cliente con GitHub",
	"Loading...": "Cargando...",
	"New code studio": "Nuevo estudio de código",
	"Rename": "Rebautizar",
	"Last modified": "Última modificación",
	"Studio project": "Proyecto de estudio",
	"Use generative AI with a user defined context": "Utilice AI generativo con un contexto definido por el usuario",
	"All studio projects": "Todos los proyectos de estudio",
	"Give a short descriptive name for your new code studio.": "Dé un breve nombre descriptivo para su nuevo estudio de código.",
	"Name": "Nombre",
	"Context files": "Archivos de contexto",
	"Studio Projects": "Proyectos de estudio",
	"# of #_one": "{{count}} de {{total}}",
	"# of #_other": "{{count}} de {{total}}",
	"Add file": "Agregar archivo",
	"Studio conversation": "Conversación de estudio",
	"My templates": "Mis plantillas",
	"Use templates": "Usar plantillas",
	"User": "Usuaria",
	"Assistant": "Asistente",
	"Start typing...": "Empiece a escribir ...",
	"View history": "Ver historial",
	"Clear conversation": "Borrar conversación",
	"Generate": "Generar",
	"In Studio Projects you can use generative AI with a user defined context to get more accurate responses. Press <2><0></0><1></1></2> to search for a files or press <6>Open in Studio</6> when creating semantic searches to open in a Studio Project.": "En los proyectos de estudio, puede usar IA generativa con un contexto definido por el usuario para obtener respuestas más precisas. Presione <2> <0> </0> <1> </1> </2> para buscar un archivo o presione <6> Abra en Studio </6> al crear búsquedas semánticas para abrir en un proyecto de estudio.",
	"Navigate": "Navegar",
	"Add context file": "Agregar archivo de contexto",
	"Select repository": "Seleccionar repositorio",
	"Search repository": "Buscar repositorio",
	"Select": "Seleccionar",
	"Search branch...": "Buscar rama...",
	"Search file...": "Buscar archivo...",
	"Tip: Select code to create ranges for context use.": "Consejo: seleccione código para crear rangos para uso del contexto.",
	"Whole file": "Archivo completo",
	"Lines # - #": "Líneas {{start}} - {{end}}",
	"# ranges_one": "{{count}} ranges",
	"# ranges_other": "{{count}} ranges",
	"Only the selected lines (# - #) will be used as context.": "Solo las líneas seleccionadas ({{start}} - {{end}}) se utilizarán como contexto.",
	"Clear ranges": "Borrar rangos",
	"Only the selected ranges will be used as context.": "Solo los rangos seleccionados se utilizarán como contexto.",
	"Remove related files": "Eliminar archivos relacionados",
	"Imported files": "Archivos importados",
	"Referencing target file": "Referencia al archivo objetivo",
	"Clear range": "Borrar rango",
	"Use file": "Usar archivo",
	"Add related files": "Agregar archivos relacionados",
	"Add related file": "Agregar archivo relacionado",
	"Select branch": "Seleccionar rama",
	"Select file": "Seleccionar archivo",
	"Use": "Usar",
	"Restore": "Restaurar",
	"Hide file": "Ocultar archivo",
	"Remove file": "Remover archivo",
	"Show file": "Mostrar archivo",
	"Search repos or Studio projects...": "Buscar repositorios o proyectos de Studio...",
	"All": "Toda",
	"StudioProjects": "EstudioProyectos",
	"View all": "Ver todo",
	"+ # more_one": "+ {{count}} más",
	"+ # more_other": "+ {{count}} más",
	"No Studio projects": "Sin proyectos de estudio",
	"Repositories": "Repositorios",
	"As soon as you create a new Studio project it will appear here.": "Tan pronto como cree un nuevo proyecto de Studio, aparecerá aquí.",
	"Add to Studio context": "Agregar al contexto de Studio",
	"Add context": "Agregar contexto",
	"Add context in a new Studio project or add it to an existing one.": "Agregue contexto en un nuevo proyecto de Studio o agréguelo a uno existente.",
	"New Studio Project": "Nuevo proyecto de estudio",
	"Explain the purpose of the file {{filePath}}, from lines {{lineStart}} - {{lineEnd}}": "Explique el propósito del archivo {{filePath}}, de las líneas {{lineStart}} - {{lineEnd}}",
	"Create new Studio Project with context": "Crear un nuevo proyecto de estudio con contexto",
	"Retry": "Rever",
	"Use template": "Usar plantilla",
	"Save to templates": "Guardar a las plantillas",
	"Clear input": "Borrar entrada",
	"Rename code studio": "Cambiar el nombre de Code Studio",
	"Can’t open studio project": "No se puede abrir el proyecto de estudio",
	"One or more repositories used in this studio project is being indexed. Try again when this process in complete.": "Se están indexando uno o más repositorios utilizados en este proyecto de estudio. Intente nuevamente cuando este proceso esté completo.",
	"<0>#</0> of # tokens": "<0>{{count}}</0> de {{total}} fichas",
	"<0>#</0> of # tokens_one": "<0>{{count}}</0> de {{total}} fichas",
	"<0>#</0> of # tokens_other": "<0>{{count}}</0> de {{total}} fichas",
	"Templates": "Plantillas",
	"No related files found": "No se encontraron archivos relacionados",
	"Unavailable": "Indisponible",
	"Token limit exceeded. Reduce the number of context files or messages to enable the ability to generate.": "Límite de token excedido. Reduzca la cantidad de archivos o mensajes de contexto para habilitar la capacidad de generar.",
	"Invert": "Invertir",
	"uses left_one": "usos restantes",
	"uses left_other": "usos restante",
	"Upgrade": "Actualizar",
	"Your quota resets every 24 hours, upgrade for unlimited uses": "Tu cuota se restablece cada 24 horas, actualiza para solicitudes ilimitadas",
	"Manage subscription": "Administrar suscripción",
	"Usage resets in": "Restablecimiento de uso en",
	"This file is currently unavailable. Ability to generate will be resumed as soon as this issue is resolved.": "Este archivo no está disponible actualmente. La capacidad de generar se reanudará tan pronto como se resuelva este problema.",
	"Search code studio...": "Código de búsqueda Studio ...",
	"Faster answers may impact the quality of results": "Las respuestas más rápidas pueden afectar la calidad de los resultados",
	"Normal": "Normal",
	"Answer speed": "Velocidad de respuesta",
	"Fast": "Rápida",
	"Code Studio": "Estudio de código",
	"Watch": "Mirar",
	"Code Studio helps hobbyists and engineers working on the largest codebases, alike, to collaborate with AI. We recommend watching the guide to maximise your productivity.": "Estudio de código ayuda a los aficionados e ingenieros que trabajan en las bases de código más grandes, por igual, a colaborar con IA. Recomendamos ver la guía para maximizar su productividad.",
	"Open in new tab": "Abrir en una pestaña nueva",
	"Show link": "Mostrar enlace",
	"or go to the following link": "o ir al siguiente enlace",
	"Email is required": "Se requiere correo electrónico",
	"Last name is required": "Se requiere apellido",
	"First name is required": "Se requiere el primer nombre",
	"Connect GitHub account to continue": "Conecte la cuenta GitHub para continuar",
	"Save context changes before answer generation": "Guardar cambios de contexto antes de la generación de respuesta",
	"Index": "Índice",
	"File not indexed": "Archivo no indexado",
	"Force index": "Índice de fuerza",
	"bloop automatically excludes certain files from indexing. This file might be too big or it might have an excluded file type.": "Bloop excluye automáticamente ciertos archivos de la indexación. Este archivo puede ser demasiado grande o podría tener un tipo de archivo excluido.",
	"Recommended: The classic response type": "Recomendado: El tipo de respuesta clásico",
	"Experimental: Faster but less accurate": "Experimental: Más rápido pero menos preciso",
	"What would you like to know about <2>#repo</2>?": "¿Qué te gustaría saber sobre <2>{{repoName}}</2>?",
	"Hi, I'm bloop.": "Hola, soy bloop!",
	"Done": "Hecho",
	"Send a message": "Envía un mensaje",
	"Token limit exceeded": "Límite de token excedido",
	"bloop automatically excludes certain files from the indexing. This file might be too big or it might have an excluded file type.": "Bloop excluye automáticamente ciertos archivos de la indexación. Este archivo puede ser demasiado grande o podría tener un tipo de archivo excluido.",
	"We use analytics to improve your experience. Please refresh the page after changing the value.": "Utilizamos análisis para mejorar su experiencia. Actualice la página después de cambiar el valor.",
	"Allow analytics": "Permitir análisis",
<<<<<<< HEAD
	"Token limit reached, this answer may be incomplete. To generate a full answer, please reduce the number of tokens used and regenerate.": "Límite de token alcanzado, esta respuesta puede estar incompleta. Para generar una respuesta completa, reduzca el número de tokens utilizados y regenerados."
=======
	"Complete your transaction in Stripe...": "Complete su transacción en Stripe ...",
	"Launch manually": "Lanzar manualmente",
	"Check payment status": "Verificar el estado de pago",
	"No change in payment status identified.": "No hay cambio en el estado de pago identificado.",
	"We've redirected you to Stripe to complete your transaction. Didn't work?": "Te hemos redirigido a rayar para completar su transacción. ¿No funcionó?",
	"You've run out of free usage for today, please wait for your quota to reset or upgrade for unlimited usage": "Se ha quedado sin uso gratuito para hoy, espere a que su cuota se reinicie o actualice para un uso ilimitado",
	"Unlimited usage and premium features are activated.": "Se activan el uso ilimitado y las características premium.",
	"You've upgraded your account!": "¡Has actualizado tu cuenta!",
	"Let's go": "Vamos"
>>>>>>> 01b09b1e
}<|MERGE_RESOLUTION|>--- conflicted
+++ resolved
@@ -385,9 +385,6 @@
 	"bloop automatically excludes certain files from the indexing. This file might be too big or it might have an excluded file type.": "Bloop excluye automáticamente ciertos archivos de la indexación. Este archivo puede ser demasiado grande o podría tener un tipo de archivo excluido.",
 	"We use analytics to improve your experience. Please refresh the page after changing the value.": "Utilizamos análisis para mejorar su experiencia. Actualice la página después de cambiar el valor.",
 	"Allow analytics": "Permitir análisis",
-<<<<<<< HEAD
-	"Token limit reached, this answer may be incomplete. To generate a full answer, please reduce the number of tokens used and regenerate.": "Límite de token alcanzado, esta respuesta puede estar incompleta. Para generar una respuesta completa, reduzca el número de tokens utilizados y regenerados."
-=======
 	"Complete your transaction in Stripe...": "Complete su transacción en Stripe ...",
 	"Launch manually": "Lanzar manualmente",
 	"Check payment status": "Verificar el estado de pago",
@@ -396,6 +393,6 @@
 	"You've run out of free usage for today, please wait for your quota to reset or upgrade for unlimited usage": "Se ha quedado sin uso gratuito para hoy, espere a que su cuota se reinicie o actualice para un uso ilimitado",
 	"Unlimited usage and premium features are activated.": "Se activan el uso ilimitado y las características premium.",
 	"You've upgraded your account!": "¡Has actualizado tu cuenta!",
-	"Let's go": "Vamos"
->>>>>>> 01b09b1e
+	"Let's go": "Vamos",
+	"Token limit reached, this answer may be incomplete. To generate a full answer, please reduce the number of tokens used and regenerate.": "Límite de token alcanzado, esta respuesta puede estar incompleta. Para generar una respuesta completa, reduzca el número de tokens utilizados y regenerados."
 }