{
	"Documentation": "Documentación",
	"Showing # result_zero": "No hubo coincidencias para su búsqueda. ¡Pruebe diferentes combinaciones!",
	"Showing # result_one": "Mostrando {{count}} resultado",
	"Showing # result_other": "Mostrando {{count}} resultados",
	"bloop crashed unexpectedly": "bloop colapsó inesperadamente",
	"By submitting this crash report you agree to send it to bloop for investigation.": "Al enviar este informe de error, está aceptando que bloop pueda investigarlo.",
	"Close": "Cerrar",
	"Describe the bug to help us reproduce it...": "Describe el error para ayudarnos a reproducirlo ...",
	"Discord": "Discord",
	"Email address": "Dirección de correo electrónico",
	"Email is not valid": "El correo no es válido",
	"Full name": "Nombre completo",
	"General": "General",
	"Got it!": "¡Entendido!",
	"Offline": "Desconectado",
	"Online": "En línea",
	"Preferences": "Ajustes",
	"Problem details and System configuration": "Detalles del problema y configuración del sistema",
	"Provide any steps necessary to reproduce the problem...": "Proporcione los pasos necesarios para reproducir el problema ...",
	"Report a bug": "Reportar un error",
	"Sign In": "Iniciar sesión",
	"Sign in with GitHub": "Iniciar sesión con Github",
	"Status": "Estado",
	"Submit bug report": "Enviar informe de error",
	"Submit crash report": "Enviar informe de bloqueo",
	"Thank you!": "¡Gracias!",
	"Use GitHub to sign in to your account": "Use GitHub para iniciar sesión",
	"We want to make this the best experience for you. If you encountered a bug, please submit this bug report to us. Our team will investigate as soon as possible.": "Queremos hacer de esta la mejor experiencia para usted. Si encontró un error, envíenos un informe de error. Nuestro equipo lo investigará lo antes posible.",
	"We’ll investigate and reach out back soon if necessary.": "Lo investigaremos y le comunicaremos pronto si es necesario.",
	"Syncing repository": "Sincronizando repositorio",
	"Public repository": "Repositorio público",
	"key": "clave",
	"Add a repository from your local machine": "Añada un repositorio local",
	"Your GitHub repository": "Su repositorio de Github",
	"Any repository from you private GitHub account": "Cualquier repositorio de su cuenta privada de Github",
	"Local repository": "Repositorio local",
	"Any public repository hosted on GitHub": "Cualquier repositorio público de GitHub",
	"Add": "Añadir",
	"All repositories": "Todos los repositorios",
	"Sign out": "Cerrar sesión",
	"Settings": "Ajustes",
	"Manage how you will be called in bloop": "Indique cómo se le llamará en bloop",
	"First and last name": "Primer y segundo apellido",
	"First name": "Nombre de pila",
	"Your name": "Su nombre",
	"Last name": "Apellido",
	"Your last name": "Tu apellido",
	"Used to sign in, syncing and product updates": "Se utiliza para iniciar sesión, sincronizar y actualizaciones de producto",
	"Email": "Correo electrónico",
	"Your email address": "Su dirección de correo electrónico",
	"Save changes": "Guardar cambios",
	"Theme": "Tema",
	"Select your interface color scheme": "Seleccione la paleta de colores para la interfaz",
	"System Preference": "Preferencia del sistema",
	"Atom One Dark Pro": "Atom One Dark Pro",
	"Solarized Light": "Solarized Light",
	"Default": "Tema Predeterminado",
	"VSCode Dark": "VSCode Dark",
	"Abyss": "Abyss",
	"Darcula": "Darcula",
	"Dracula": "Dracula",
	"Material": "Material",
	"GitHub Dark": "GitHub Dark",
	"Gruvbox Dark": "Gruvbox Dark",
	"Kimbie": "Kimbie",
	"Solarized Dark": "Solarized Dark",
	"Tomorrow Night Blue": "Tomorrow Night Blue",
	"Default Light": "Claro Predeterminado",
	"Monokai": "Monokai",
	"Night Owl": "Night Owl",
	"GitHub Light": "GitHub Light",
	"Gruvbox Light": "Gruvbox Light",
	"VSCode Light": "VSCode Light",
	"Quiet Light": "Quiet Light",
	"No repositories": "Sin repositorios",
	"As soon as you add a repository it will appear here.": "Cuando añada un repositorio, aparecerá aquí.",
	"Last updated ": "Última actualización",
	"Re-sync": "Volver a sincronizar",
	"Remove": "Eliminar",
	"Cloning...": "Clonando...",
	"Queued...": "En cola...",
	"Cancel": "Cancelar",
	"Indexing...": "Indexando...",
	"We are syncing your repository to bloop. This might take a couple of minutes": "Estamos sincronizando su repositorio en bloop. Esto podría llevar unos minutos",
	"complete": "completo",
	"Confirm": "Confirmar",
	"Cancelling...": "Cancelando...",
	"Cancelled": "Cancelado",
	"cancelling": "cancelando",
	"done": "hecho",
	"cancelled": "cancelado",
	"syncing": "sincronizando",
	"indexing": "indexando",
	"Error": "Error",
	"Remote removed ": "Remoto eliminado",
	"Not synced": "No sincronizado",
	"Removed": "Eliminado",
	"Select any private repository you would like to sync": "Seleccione el repositorio privado que desee sincronizar",
	"Private repository": "Repositorio privado",
	"Search repository...": "Buscar repositorio...",
	"Alphabetically": "Alfabéticamente",
	"Last updated": "Última actualización",
	"No results...": "No hay resultados...",
	"Nothing matched your search. Try a different combination!": "No hay coincidencias con tu búsqueda. ¡Prueba una combinación diferente!",
	"Already synced": "Ya sincronizado",
	"Sync": "Sincronizar",
	"Scan a folder to sync it’s repositories.": "Escanee una carpeta para sincronizar sus repositorios. Solo se sincronizarán los directorios con una carpeta .git",
	"Select folder": "Seleccione la carpeta",
	"Sync local repositories": "Repositorios locales sincronizados",
	"Scan a folder": "Escanear una carpeta",
	"Change folder": "Cambiar carpeta",
	"Select the folders you want to add to bloop. You can always sync, unsync or remove unwanted repositories later.": "Seleccione las carpetas que desee añadir a bloop. Siempre puede sincronizar, dejar de sincronizar o eliminar repositorios no deseados más adelante.",
	"Repository url...": "URL de repositorio ...",
	"Sync repository": "Sincronizar repositorio",
	"Paste a link to any public repository you would like to index.": "Pegue el enlace del repositorio público que desee indexar.",
	"This is not a public repository / We couldn't find this repository": "No es un repositorio público / No pudimos encontrar el repositorio",
	"Verifying access...": "Verificando acceso...",
	"Synced": "Sincronizado",
	"Files in": "Archivos",
	"Files": "Archivos",
	"Copy search query to clipboard": "Copiar texto de búsqueda en el portapapeles",
	"Search for code using regex": "Buscar código usando regex",
	"Clear search history": "Limpiar historial de búsqueda",
	"Search branches...": "Buscar ramas...",
	"Switch branch": "Cambiar de rama",
	"Upgrade now": "Mejorar ahora",
	"Upgrade plan": "Mejorar plan",
	"to seamlessly explore code across all branches in your GitHub repositories, maximizing your code discovery capabilities.": "Para explorar sin obstáculos el código en todas las ramas en sus repositorios de GitHub, maximizando sus capacidades y posbilidades sobre código.",
	"GitHub Branches": "Ramas de Github",
	"Fold everything": "Colapsar todo",
	"Reset filters": "Restablecer filtros",
	"Hide filters": "Ocultar filtros",
	"Filter lang...": "Filtrar por lenguaje...",
	"Select all": "Seleccionar todo",
	"File Type": "Tipo de archivo",
	"View all results": "Ver todos los resultados",
	"Query suggestions": "Sugerencias de búsqueda",
	"Result suggestions": "Sugerencias de resultados",
	"Show fewer results": "Mostrar menos resultados",
	"# match_one": "{{count}} coincidencia",
	"# match_other": "{{count}} coincidencias",
	"Today": "Hoy",
	"Expand everything": "Expandir todo",
	"Language": "Idioma",
	"Results": "Resultados",
	"No results": "No hay resultados",
	"Suggested combinations": "Combinaciones sugeridas",
	"Show filters": "Mostrar filtros",
	"Filters": "Filtros",
	"Apply filters": "Aplicar filtros",
	"Show # more match_one": "Mostrar {{count}} coincidencia más",
	"Show # more match_other": "Mostrar {{count}} coincidencias más",
	"Show less": "Mostrar menos",
	"Previous page": "Página anterior",
	"Next page": "Página siguiente",
	"Showing page {{page}} of {{totalPages}}": "Mostrando la página {{page}} de {{totalPages}}",
	"Deselect all": "Deseleccionar todo",
	"File": "Archivo",
	"Open in sidebar": "Abrir en la barra lateral",
	"Open in full view": "Abrir en vista completa",
	"Open in modal": "Abrir en modal",
	"The line of code where identifier is defined": "La línea de código donde se define el identificador",
	"The line of code where the identifier is referenced": "La línea de código donde se hace referencia al identificador",
	"We weren't able to identify any references at the moment": "No pudimos identificar ninguna referencia en este momento",
	"No references or definitions found": "No se encontraron referencias ni definiciones",
	"Definitions": "Definiciones",
	"References": "Referencias",
	"definition": "definición",
	"reference": "referencia",
	"In this file": "En este archivo",
	"All conversations": "Todas las conversaciones",
	"Sorry, this repository is not ready for search": "Lo siento, este repositorio no está listo para la búsqueda",
	"Wait for the repository to finish syncing and try again": "Espere a que el repositorio se termine de sincronizar e intente nuevamente",
	"Create new": "Crear nuevo",
	"Show": "Mostrar",
	"Anything I can help you with?": "¿Algo en lo que podamos ayudarte?",
	"Hide": "Ocultar",
	"Conversations": "Conversaciones",
	"Delete": "Borrar",
	"Answer Ready": "Respuesta lista",
	"View": "Vista",
	"Reading ": "Leyendo",
	"avatar": "avatar",
	"Submit": "Enviar",
	"Save": "Guardar",
	"Generating response...": "Generando respuesta ...",
	"Responding...": "Respondiendo ...",
	"Reading": "Leyendo",
	"Bad": "Mala",
	"Good": "Bien",
	"Show more": "Mostrar más",
	"How would you rate this response?": "¿Cómo calificaría esta respuesta?",
	"What was the issue with this response? How could it be improved?": "¿Cuál fue el problema con esta respuesta? ¿Cómo puede ser mejorada?",
	"Failed to get a response from OpenAI. Try again in a few moments.": "No se pudo obtener una respuesta de OpenAI. Prueba otra vez en unos instantes.",
	"Bad response": "Mala respuesta",
	"Explain lines {{lineStart}} - {{lineEnd}} in {{filePath}}": "Explique las líneas {{lineStart}} - {{lineEnd}} en {{filePath}}",
	"Select less code": "Seleccione menos código",
	"Ask bloop": "Preguntar a bloop",
	"Explain": "Explicar",
	"Something went wrong": "Algo salió mal",
	"chats in bloop": "Chats en bloop",
	"Setup bloop": "Configuración de bloop",
	"Please log into your GitHub account to complete setup": "Inicie sesión con su cuenta de GitHub para completar la configuración",
	"Select color theme:": "Seleccione el tema:",
	"Connect account": "Conectar cuenta",
	"Continue": "Continuar",
	"Back": "Atrás",
	"Code expires in {{tokenExpireIn}}": "El código expira en {{tokenExpireIn}}",
	"After launching the GitHub login window, you’ll need to perform the following steps:": "Después de la ventana de inicio de sesión de GitHub, deberá realizar los siguientes pasos:",
	"or visit: ": "o visitar:",
	"Authorise bloop": "Autorizar bloop",
	"Enter the device code": "Introduzca el código del dispositivo",
	"Note: GitHub OAuth login doesn't support granular repo or organisation level access. The token has a wide scope, but only repos you explicitly choose will be synced, and your account credentials are always stored locally.": "Nota: El inicio de sesión de GitHub OAuth no permite getionar de manera específica el nivel de acceso al repositiorio o de una organización. El token tiene un acceso amplio, pero solo los repositorios escogidos explícitamente se sincronizarán, y las credenciales de su cuenta siempre se almacenan localmente.",
	"Launch GitHub Login": "Iniciar sesión con GitHub",
	"Copy": "Copiar",
	"Copied": "Copiado",
	"Waiting for authentication...": "Esperando la autenticación ...",
	"Code has expired": "El código ha expirado",
	"Generate new code": "Generar nuevo código",
	"Relaunch GitHub auth": "Autenticarse de nuevo con Github",
	"Disconnect": "Desconectar",
	"Terms & conditions": "Términos y condiciones",
	"By continuing you accept our": "Al continuar, aceptas nuestros",
	"and ": "y",
	"Privacy policy": "Política de privacidad",
	"Welcome to bloop": "Bienvenido a bloop",
	"Ask questions about your codebases in natural language, just like you’d speak to ChatGPT. Get started by syncing a repo, then open the repo and start chatting.": "Haga preguntas sobre sus bases de código en lenguaje natural, al igual que hablaría con ChatGPT. Comience sincronizando un repositorio, luego abra el repositorio y comience a chatear.",
	"Generate code using AI": "Generar código usando IA",
	"Unlock the value of your existing code, using AI": "Desbloquee el valor de su código existente, utilizando IA",
	"Search code in natural language": "Buscar código en lenguaje natural",
	"Code studio helps you write scripts, create unit tests, debug issues or generate anything else you can think of using AI! Sync a repo, then create a code studio project.": "¡El estudio de código te ayuda a escribir scripts, crear pruebas unitarias, depurar problemas o generar cualquier otra cosa que puedas imaginar usando IA",
	"Available in 10+ languages to help you find references and definitions": "Disponible en más de 10 idiomas para ayudarle a encontrar referencias y definiciones",
	"Got it": "Entiendo",
	"Precise code navigation": "Navegación de código precisa",
	"Show search steps": "Mostrar pasos de búsqueda",
	"Hide search steps": "Ocultar pasos de búsqueda",
	"To update your app, please visit our releases page on GitHub and download the latest version manually. Thank you for being a valued user of our app.": "Para actualizar la aplicación, visite nuestra página de lanzamientos en GitHub y descargue la última versión manualmente. Gracias por ser un valioso usuario de nuestra aplicación.",
	"Update Required": "Actualización necesaria",
	"Restart the app": "Reiniciar la aplicación",
	"or ": "o",
	"visit the downloads page": "Visite la página de descarga",
	"Open dropdown": "Abrir desplegable",
	"Prompt guide": "Guía de prompts",
	"Like ChatGPT, bloop responds best to certain prompts. We’ve compiled a really quick guide on how better to prompt bloop.": "Al igual que ChatGPT, bloop responde mejor a ciertas indicaciones. Hemos recopilado consejos en una breve guía sobre cómo potenciar el uso de bloop.",
	"Skip (Not recommended)": "Saltar (no recomendado)",
	"We couldn't answer your question. You can try asking again in a few moments, or rephrasing your question.": "No pudimos responder a su pregunta. Puede intentar volver a preguntar en unos momentos o reformular su pregunta.",
	"Stop generating": "Parar la generación",
	"Take a quick look": "Echar un vistazo",
	"Go back": "Volver",
	"Repo home": "Repositorio",
	"Go forward": "Siguiente",
	"History": "Historia",
	"Yesterday": "Ayer",
	"Regex search...": "Búsqueda regex...",
	"Searching...": "Buscando...",
	"The folder is empty": "La carpeta está vacía",
	"We haven't found any files to index in this folder": "No hemos encontrado ningún archivo para indexar en la carpeta",
	"We've made some exciting enhancements to bloop! To continue enjoying the full functionality, including the natural language search feature, please update your app to the latest version.": "¡Hemos añadido algunas mejoras increíbles para bloop! Para seguir disfrutando de todas las funcionalidades, incluida la función de búsqueda de lenguaje natural, actualice la aplicación a la última versión.",
	"To update your app, please visit our releases page on GitHub and download the latest version manually. Thank you for using bloop.": "Para actualizar la aplicación, visite nuestra página de lanzamientos en GitHub y descargue la última versión manualmente. Gracias por usar bloop.",
	"View in {{viewer}}": "Ver en {{viewer}}",
	"Open file": "Abrir documento",
	"Edit": "Editar",
	"Click to copy": "Haga clic para copiar",
	"Editing a previously submitted question will discard all answers and questions following it.": "La edición de una pregunta enviada anteriormente descartará todas las respuestas y preguntas posteriores.",
	"Copy link": "Copiar link",
	"Search using RegExp": "Buscar con RegExp",
	"We’ve updated our auth service to make bloop more secure, please reauthorise your client with GitHub": "Hemos actualizado nuestro servicio de autores para que el Bloop sea más seguro, por favor reanice a su cliente con GitHub",
	"Loading...": "Cargando...",
	"New code studio": "Nuevo estudio de código",
	"Rename": "Rebautizar",
	"Last modified": "Última modificación",
	"Studio project": "Proyecto de estudio",
	"Use generative AI with a user defined context": "Utilice AI generativo con un contexto definido por el usuario",
	"All studio projects": "Todos los proyectos de estudio",
	"Give a short descriptive name for your new code studio.": "Dé un breve nombre descriptivo para su nuevo estudio de código.",
	"Name": "Nombre",
	"Context files": "Archivos de contexto",
	"Studio Projects": "Proyectos de estudio",
	"# of #_one": "{{count}} de {{total}}",
	"# of #_other": "{{count}} de {{total}}",
	"Add file": "Agregar archivo",
	"Studio conversation": "Conversación de estudio",
	"My templates": "Mis plantillas",
	"Use templates": "Usar plantillas",
	"User": "Usuaria",
	"Assistant": "Asistente",
	"Start typing...": "Empiece a escribir ...",
	"View history": "Ver historial",
	"Clear conversation": "Borrar conversación",
	"Generate": "Generar",
	"In Studio Projects you can use generative AI with a user defined context to get more accurate responses. Press <2><0></0><1></1></2> to search for a files or press <6>Open in Studio</6> when creating semantic searches to open in a Studio Project.": "En los proyectos de estudio, puede usar IA generativa con un contexto definido por el usuario para obtener respuestas más precisas. Presione <2> <0> </0> <1> </1> </2> para buscar un archivo o presione <6> Abra en Studio </6> al crear búsquedas semánticas para abrir en un proyecto de estudio.",
	"Navigate": "Navegar",
	"Add context file": "Agregar archivo de contexto",
	"Select repository": "Seleccionar repositorio",
	"Search repository": "Buscar repositorio",
	"Select": "Seleccionar",
	"Search branch...": "Buscar rama...",
	"Search file...": "Buscar archivo...",
	"Tip: Select code to create ranges for context use.": "Consejo: seleccione código para crear rangos para uso del contexto.",
	"Whole file": "Archivo completo",
	"Lines # - #": "Líneas {{start}} - {{end}}",
	"# ranges_one": "{{count}} ranges",
	"# ranges_other": "{{count}} ranges",
	"Only the selected lines (# - #) will be used as context.": "Solo las líneas seleccionadas ({{start}} - {{end}}) se utilizarán como contexto.",
	"Clear ranges": "Borrar rangos",
	"Only the selected ranges will be used as context.": "Solo los rangos seleccionados se utilizarán como contexto.",
	"Remove related files": "Eliminar archivos relacionados",
	"Imported files": "Archivos importados",
	"Referencing target file": "Referencia al archivo objetivo",
	"Clear range": "Borrar rango",
	"Use file": "Usar archivo",
	"Add related files": "Agregar archivos relacionados",
	"Add related file": "Agregar archivo relacionado",
	"Select branch": "Seleccionar rama",
	"Select file": "Seleccionar archivo",
	"Use": "Usar",
	"Restore": "Restaurar",
	"Hide file": "Ocultar archivo",
	"Remove file": "Remover archivo",
	"Show file": "Mostrar archivo",
	"Search repos or Studio projects...": "Buscar repositorios o proyectos de Studio...",
	"All": "Toda",
	"StudioProjects": "EstudioProyectos",
	"View all": "Ver todo",
	"+ # more_one": "+ {{count}} más",
	"+ # more_other": "+ {{count}} más",
	"No Studio projects": "Sin proyectos de estudio",
	"Repositories": "Repositorios",
	"As soon as you create a new Studio project it will appear here.": "Tan pronto como cree un nuevo proyecto de Studio, aparecerá aquí.",
	"Add to Studio context": "Agregar al contexto de Studio",
	"Add context": "Agregar contexto",
	"Add context in a new Studio project or add it to an existing one.": "Agregue contexto en un nuevo proyecto de Studio o agréguelo a uno existente.",
	"New Studio Project": "Nuevo proyecto de estudio",
	"Explain the purpose of the file {{filePath}}, from lines {{lineStart}} - {{lineEnd}}": "Explique el propósito del archivo {{filePath}}, de las líneas {{lineStart}} - {{lineEnd}}",
	"Create new Studio Project with context": "Crear un nuevo proyecto de estudio con contexto",
	"Retry": "Rever",
	"Use template": "Usar plantilla",
	"Save to templates": "Guardar a las plantillas",
	"Clear input": "Borrar entrada",
	"Rename code studio": "Cambiar el nombre de Code Studio",
	"Can’t open studio project": "No se puede abrir el proyecto de estudio",
	"One or more repositories used in this studio project is being indexed. Try again when this process in complete.": "Se están indexando uno o más repositorios utilizados en este proyecto de estudio. Intente nuevamente cuando este proceso esté completo.",
	"<0>#</0> of # tokens": "<0>{{count}}</0> de {{total}} fichas",
	"<0>#</0> of # tokens_one": "<0>{{count}}</0> de {{total}} fichas",
	"<0>#</0> of # tokens_other": "<0>{{count}}</0> de {{total}} fichas",
	"Templates": "Plantillas",
	"No related files found": "No se encontraron archivos relacionados",
	"Unavailable": "Indisponible",
	"Token limit exceeded. Reduce the number of context files or messages to enable the ability to generate.": "Límite de token excedido. Reduzca la cantidad de archivos o mensajes de contexto para habilitar la capacidad de generar.",
	"Invert": "Invertir",
	"uses left_one": "usos restantes",
	"uses left_other": "usos restante",
	"Upgrade": "Actualizar",
	"Your quota resets every 24 hours, upgrade for unlimited uses": "Tu cuota se restablece cada 24 horas, actualiza para solicitudes ilimitadas",
	"Manage subscription": "Administrar suscripción",
	"Usage resets in": "Restablecimiento de uso en",
	"This file is currently unavailable. Ability to generate will be resumed as soon as this issue is resolved.": "Este archivo no está disponible actualmente. La capacidad de generar se reanudará tan pronto como se resuelva este problema.",
	"Search code studio...": "Código de búsqueda Studio ...",
<<<<<<< HEAD
	"GPT-4 based, code blocks, includes code links": "Basado en GPT-4, bloqueos de código, incluye enlaces de código",
	"Fast": "Rápida",
	"GPT-3.5 based, no code blocks, includes code links": "Basado en GPT-3.5, sin bloques de código, incluye enlaces de código",
	"Answer speed": "Velocidad de respuesta",
	"Normal": "Normal"
=======
	"Faster answers may impact the quality of results": "Las respuestas más rápidas pueden afectar la calidad de los resultados",
	"Normal": "Normal",
	"Answer speed": "Velocidad de respuesta",
	"Fast": "Rápida",
	"Code Studio": "Estudio de código",
	"Watch": "Mirar",
	"Code Studio helps hobbyists and engineers working on the largest codebases, alike, to collaborate with AI. We recommend watching the guide to maximise your productivity.": "Estudio de código ayuda a los aficionados e ingenieros que trabajan en las bases de código más grandes, por igual, a colaborar con IA. Recomendamos ver la guía para maximizar su productividad.",
	"Open in new tab": "Abrir en una pestaña nueva"
>>>>>>> 3e650d24
}<|MERGE_RESOLUTION|>--- conflicted
+++ resolved
@@ -357,13 +357,6 @@
 	"Usage resets in": "Restablecimiento de uso en",
 	"This file is currently unavailable. Ability to generate will be resumed as soon as this issue is resolved.": "Este archivo no está disponible actualmente. La capacidad de generar se reanudará tan pronto como se resuelva este problema.",
 	"Search code studio...": "Código de búsqueda Studio ...",
-<<<<<<< HEAD
-	"GPT-4 based, code blocks, includes code links": "Basado en GPT-4, bloqueos de código, incluye enlaces de código",
-	"Fast": "Rápida",
-	"GPT-3.5 based, no code blocks, includes code links": "Basado en GPT-3.5, sin bloques de código, incluye enlaces de código",
-	"Answer speed": "Velocidad de respuesta",
-	"Normal": "Normal"
-=======
 	"Faster answers may impact the quality of results": "Las respuestas más rápidas pueden afectar la calidad de los resultados",
 	"Normal": "Normal",
 	"Answer speed": "Velocidad de respuesta",
@@ -371,6 +364,7 @@
 	"Code Studio": "Estudio de código",
 	"Watch": "Mirar",
 	"Code Studio helps hobbyists and engineers working on the largest codebases, alike, to collaborate with AI. We recommend watching the guide to maximise your productivity.": "Estudio de código ayuda a los aficionados e ingenieros que trabajan en las bases de código más grandes, por igual, a colaborar con IA. Recomendamos ver la guía para maximizar su productividad.",
-	"Open in new tab": "Abrir en una pestaña nueva"
->>>>>>> 3e650d24
+	"Open in new tab": "Abrir en una pestaña nueva",
+	"GPT-4 based, code blocks, includes code links": "Basado en GPT-4, bloqueos de código, incluye enlaces de código",
+	"GPT-3.5 based, no code blocks, includes code links": "Basado en GPT-3.5, sin bloques de código, incluye enlaces de código"
 }