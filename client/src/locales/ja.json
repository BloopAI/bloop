{
	"Documentation": "ドキュメント",
	"Showing # result_zero": "検索に一致するものはありませんでした。 別の検索を試してみてください！",
	"Showing # result_one": "{{count}} 件の結果を表示します",
	"Showing # result_other": "{{count}} 件の結果を表示します",
	"bloop crashed unexpectedly": "bloopが予期せずクラッシュしました",
	"By submitting this crash report you agree to send it to bloop for investigation.": "このクラッシュレポートを送信すると、調査のためにbloopに送信することに同意したことになります。",
	"Close": "閉じる",
	"Describe the bug to help us reproduce it...": "再現できるようにバグを説明してください...",
	"Discord": "Discord",
	"Email address": "メールアドレス",
	"Email is not valid": "メールアドレスは無効です",
	"Full name": "フルネーム",
	"General": "一般",
	"Got it!": "理解した！",
	"Offline": "オフライン",
	"Online": "オンライン",
	"Preferences": "設定",
	"Problem details and System configuration": "問題の詳細とシステム構成",
	"Provide any steps necessary to reproduce the problem...": "問題を再現するために必要な手順を提供してください...",
	"Report a bug": "バグを報告する",
	"Sign In": "サインイン",
	"Sign in with GitHub": "GitHubでサインインする",
	"Status": "ステータス",
	"Submit bug report": "バグレポートを送信する",
	"Submit crash report": "クラッシュレポートを送信する",
	"Thank you!": "ありがとうございます！",
	"Use GitHub to sign in to your account": "GitHubを使用してアカウントにサインインする",
	"We want to make this the best experience for you. If you encountered a bug, please submit this bug report to us. Our team will investigate as soon as possible.": "我々は、皆様にとって最高の体験となるよう努力しています。バグに遭遇した場合は、バグレポートをお送りください。我々のチームはできるだけ早く調査します。",
	"We’ll investigate and reach out back soon if necessary.": "調査し、必要に応じてすぐにご連絡いたします。",
	"Syncing repository": "リポジトリを同期しています",
	"Public repository": "パブリックリポジトリ",
	"key": "キー",
	"Add a repository from your local machine": "ローカルマシンからリポジトリを追加する",
	"Your GitHub repository": "あなたのGitHubリポジトリ",
	"Any repository from your private GitHub account": "プライベートGitHubアカウントからのリポジトリ",
	"Local repository": "ローカルリポジトリ",
	"Any public repository hosted on GitHub": "GitHubでホストされているパブリックリポジトリ",
	"Add": "追加",
	"All repositories": "すべてのリポジトリ",
	"Sign out": "サインアウト",
	"Settings": "設定",
	"Manage how you will be called in bloop": "bloop内での名前の呼ばれ方を管理します",
	"First and last name": "名前",
	"First name": "名",
	"Your name": "あなたの名前",
	"Last name": "姓",
	"Your last name": "あなたの名字",
	"Used to sign in, syncing and product updates": "サインイン、同期、製品の更新に使用されます",
	"Email": "メール",
	"Your email address": "あなたのメールアドレス",
	"Save changes": "変更内容を保存",
	"Theme": "テーマ",
	"Select your interface color scheme": "インターフェースの配色を選択してください",
	"System Preference": "システム優先",
	"Atom One Dark Pro": "Atom One Dark Pro",
	"Solarized Light": "Solarized Light",
	"Default": "Default",
	"VSCode Dark": "VSCode Dark",
	"Abyss": "Abyss",
	"Darcula": "Darcula",
	"Dracula": "Dracula",
	"Material": "Material",
	"GitHub Dark": "GitHub Dark",
	"Gruvbox Dark": "Gruvbox Dark",
	"Kimbie": "Kimbie",
	"Solarized Dark": "Solarized Dark",
	"Tomorrow Night Blue": "Tomorrow Night Blue",
	"Default Light": "Default Light",
	"Monokai": "Monokai",
	"Night Owl": "Night Owl",
	"GitHub Light": "GitHub Light",
	"Gruvbox Light": "Gruvbox Light",
	"VSCode Light": "VSCode Light",
	"Quiet Light": "Quiet Light",
	"No repositories": "リポジトリはありません",
	"As soon as you add a repository it will appear here.": "リポジトリを追加するとこちらに表示されます。",
	"Last updated ": "最終更新",
	"Re-sync": "再同期",
	"Remove": "削除",
	"Cloning...": "クローン中...",
	"Queued...": "待ち...",
	"Cancel": "キャンセル",
	"Indexing...": "インデックス中...",
	"We are syncing your repository to bloop. This might take a couple of minutes": "あなたのリポジトリをbloopに同期しています。少々を待ちください。",
	"complete": "完了",
	"Confirm": "確認",
	"Cancelling...": "キャンセル中...",
	"Cancelled": "キャンセル",
	"cancelling": "キャンセル中",
	"done": "終わり",
	"cancelled": "キャンセル",
	"syncing": "同期しています",
	"indexing": "インデックス中です",
	"Error": "エラー",
	"Remote removed ": "リモートで削除されました",
	"Not synced": "同期していません",
	"Removed": "削除",
	"Select any private repository you would like to sync": "同期したいプライベートリポジトリを選択してください",
	"Private repository": "プライベートリポジトリ",
	"Search repository...": "リポジトリを検索...",
	"Alphabetically": "アルファベット順",
	"Last updated": "最終更新",
	"No results...": "結果が見つかりませんでした...",
	"Nothing matched your search. Try a different combination!": "検索条件に一致するものが見つかりませんでした。別の条件を試してみてください！",
	"Already synced": "同期済み",
	"Sync": "同期",
	"Scan a folder to sync it’s repositories.": "フォルダをスキャンしてリポジトリを同期する。.gitフォルダのあるディレクトリのみが同期されます",
	"Select folder": "フォルダの選択",
	"Sync local repositories": "ローカルリポジトリを同期する",
	"Scan a folder": "フォルダをスキャンする",
	"Change folder": "フォルダの変更",
	"Select the folders you want to add to bloop. You can always sync, unsync or remove unwanted repositories later.": "bloopに追加したいフォルダを選択してください。いつでも同期や同期の解除、不要なリポジトリの削除ができます。",
	"Repository url...": "リポジトリのURL ...",
	"Sync repository": "リポジトリを同期",
	"Paste a link to any public repository you would like to index.": "インデックスを作成したいパブリックリポジトリへのリンクを貼り付けてください",
	"This is not a public repository / We couldn't find this repository": "パブリックリポジトリではありません / リポジトリは見つかりませんでした",
	"Verifying access...": "アクセスの確認...",
	"Synced": "同期済み",
	"Files in": "ファイル",
	"Files": "ファイル",
	"Copy search query to clipboard": "検索クエリをクリップボードにコピーする",
	"Search for code using regex": "正規表現を使用してコードを検索する",
	"Clear search history": "検索履歴をクリアする",
	"Search branches...": "ブランチを検索...",
	"Switch branch": "ブランチを切り替える",
	"Upgrade now": "今すぐアップグレードする",
	"Upgrade plan": "プランをアップグレードする",
	"to seamlessly explore code across all branches in your GitHub repositories, maximizing your code discovery capabilities.": "GitHubリポジトリ内の全てのブランチでコードをシームレスに探索できるようにし、コード発見能力を最大化してください。",
	"GitHub Branches": "GitHubブランチ",
	"Fold everything": "すべて折りたたむ",
	"Reset filters": "フィルタをリセットする",
	"Hide filters": "フィルタを非表示にする",
	"Filter lang...": "言語を絞り込む...",
	"Select all": "すべてを選択する",
	"File Type": "ファイルの種類",
	"View all results": "すべての結果を表示する",
	"Query suggestions": "クエリの提案",
	"Result suggestions": "結果の提案",
	"Show fewer results": "より少ない結果を表示する",
	"# match_one": "{{count}} 件",
	"# match_other": "{{count}} 件",
	"Today": "今日",
	"Expand everything": "すべてを拡張する",
	"Language": "言語",
	"Results": "結果",
	"No results": "結果がありません",
	"Suggested combinations": "提案された条件",
	"Show filters": "フィルタを表示する",
	"Filters": "フィルタ",
	"Apply filters": "フィルタを適用する",
	"Show # more match_other": "さらに {{count}} 件を表示する",
	"Show # more match_one": "さらに {{count}} 件を表示する",
	"Show less": "表示を減らす",
	"Previous page": "前のページ",
	"Next page": "次のページ",
	"Showing page {{page}} of {{totalPages}}": "{{totalPages}} ページ中 {{page}} ページ目を表示しています",
	"Deselect all": "すべての選択を解除",
	"File": "ファイル",
	"Open in modal": "モーダルで開く",
	"Open in full view": "フルページで開く",
	"Open in sidebar": "サイドバーで開く",
	"The line of code where identifier is defined": "識別子が定義されているコード行",
	"The line of code where the identifier is referenced": "識別子が参照されているコードの行",
	"We weren't able to identify any references at the moment": "現在、参照を識別することができませんでした",
	"No references or definitions found": "参照や定義は見つかりません",
	"Definitions": "定義",
	"References": "参照",
	"definition": "定義",
	"reference": "参照",
	"In this file": "ファイル内",
	"All conversations": "すべての会話",
	"Sorry, this repository is not ready for search": "申し訳ありませんが、このリポジトリは検索の準備ができていません",
	"Wait for the repository to finish syncing and try again": "リポジトリの同期が終了するのを待ち、再試行してください",
	"Create new": "新しく作る",
	"Show": "表示",
	"Anything I can help you with?": "何かお手伝いできることはありますか？",
	"Hide": "非表示",
	"Conversations": "会話",
	"Delete": "消去",
	"Answer Ready": "回答準備ができています",
	"View": "意見",
	"Reading ": "読む",
	"avatar": "アバター",
	"Submit": "送信",
	"Save": "保存",
	"Generating response...": "回答を生成中...",
	"Responding...": "回答中...",
	"Reading": "読む",
	"Bad": "悪い",
	"Good": "良い",
	"Show more": "もっと見る",
	"How would you rate this response?": "こちらの回答をどのように評価しますか？",
	"What was the issue with this response? How could it be improved?": "こちらの回答の問題は何でしたか？どうすれば改善できますか？",
	"Failed to get a response from OpenAI. Try again in a few moments.": "OpenAIからの回答を取得できませんでした。しばらくしてからもう一度試してください。",
	"Bad response": "誤回答",
	"Explain lines {{lineStart}} - {{lineEnd}} in {{filePath}}": "{{filePath}} の {{lineStart}}行 - {{lineEnd}}行について説明します",
	"Select less code": "コード選択範囲を少なくしてください",
	"Ask bloop": "bloopに聞く",
	"Explain": "説明",
	"Something went wrong": "何かがうまくいかなかった",
	"chats in bloop": "bloopでチャット",
	"Setup bloop": "bloopをセットアップする",
	"Please log into your GitHub account to complete setup": "セットアップを完了するため、GitHubアカウントにログインしてください",
	"Select color theme:": "カラーテーマを選択する",
	"Connect account": "アカウントを接続する",
	"Continue": "次へ",
	"Back": "戻る",
	"Code expires in {{tokenExpireIn}}": "コードは {{tokenExpireIn}} で期限切れになります",
	"After launching the GitHub login window, you’ll need to perform the following steps:": "GitHubログインウィンドウを起動した後、次の手順を実行してください。",
	"or visit: ": "または訪問：",
	"Authorise bloop": "bloopを承認する",
	"Enter the device code": "デバイスコードを入力してください",
	"Note: GitHub OAuth login doesn't support granular repo or organisation level access. The token has a wide scope, but only repos you explicitly choose will be synced, and your account credentials are always stored locally.": "注：GitHub OAuthログインは、詳細なリポジトリや組織レベルのアクセスをサポートしていません。トークンには幅広い範囲がありますが、明示的に選択するリポジトリのみが同期され、アカウントの資格情報は常にローカルに保存されます。",
	"Launch GitHub Login": "GitHubログインを開始する",
	"Copy": "コピー",
	"Copied": "コピーしました",
	"Waiting for authentication...": "認証完了を待っています...",
	"Code has expired": "コードの期限が切れました",
	"Generate new code": "新しいコードを生成する",
	"Relaunch GitHub auth": "GitHub認証を再開する",
	"Disconnect": "切断する",
	"Terms & conditions": "利用規約",
	"By continuing you accept our": "継続することで、次のことを承認します。",
	"and ": "と",
	"Privacy policy": "プライバシーポリシー",
	"Welcome to bloop": "bloopへようこそ",
	"Unlock the value of your existing code, using AI": "AIを使用して既存のコードの価値を引き出します",
	"Search code in natural language": "自然言語でコードを検索する",
	"Ask questions about your codebases in natural language, just like you’d speak to ChatGPT. Get started by syncing a repo, then open the repo and start chatting.": "ChatGPTに話すように、自然言語でコードベースについて質問します。リポジトリを同期して開始し、リポジトリを開いてチャットを開始します。",
	"Generate code using AI": "AIを使用してコードを生成する",
	"Code studio helps you write scripts, create unit tests, debug issues or generate anything else you can think of using AI! Sync a repo, then create a code studio project.": "Code Studioは、AIを使用してスクリプトを作成したり、ユニットテストを作成したり、問題をデバッグしたり、他に思いつくものを生成するのに役立ちます！ リポジトリを同期し、Code Studioプロジェクトを作成します。",
	"Got it": "理解しました",
	"Precise code navigation": "正確なコードナビゲーション",
	"Show search steps": "検索手順を表示する",
	"Hide search steps": "検索手順を非表示にする",
	"To update your app, please visit our releases page on GitHub and download the latest version manually. Thank you for being a valued user of our app.": "アプリを更新するには、GitHubのリリースページにアクセスして、最新バージョンを手動でダウンロードしてください。アプリの大切なユーザーになってくれてありがとう。",
	"Update Required": "アップデートしてください",
	"Restart the app": "アプリを再起動してください",
	"or ": "または",
	"visit the downloads page": "ダウンロードページにアクセスしてください",
	"Open dropdown": "ドロップダウンを開く",
	"Prompt guide": "プロンプトガイド",
	"Like ChatGPT, bloop responds best to certain prompts. We’ve compiled a really quick guide on how better to prompt bloop.": "ChatGPTと同様に、bloopは特定のプロンプトに最もよく応答します。 bloopをプロンプトする方が良い方法に関する非常に簡単なガイドをまとめました。",
	"Skip (Not recommended)": "スキップ（非推奨）",
	"We couldn't answer your question. You can try asking again in a few moments, or rephrasing your question.": "ご質問に回答できませんでした。しばらくしてからもう一度質問するか、質問を変えてみてください。",
	"Stop generating": "生成を停止する",
	"Take a quick look": "ちょっと見る",
	"Go back": "戻る",
	"Repo home": "リポジトリホーム",
	"Go forward": "進む",
	"History": "履歴",
	"Yesterday": "昨日",
	"Regex search...": "正規表現検索...",
	"Searching...": "検索中...",
	"The folder is empty": "フォルダが空です",
	"We haven't found any files to index in this folder": "このフォルダにインデックスを作成するファイルが見つかりませんでした",
	"We've made some exciting enhancements to bloop! To continue enjoying the full functionality, including the natural language search feature, please update your app to the latest version.": "私たちは、bloopにいくつかのエキサイティングな機能強化を行いました！ 自然言語検索機能を含む完全な機能を継続するには、アプリを最新バージョンに更新してください。",
	"To update your app, please visit our releases page on GitHub and download the latest version manually. Thank you for using bloop.": "アプリを更新するには、GitHubのリリースページにアクセスして、最新バージョンを手動でダウンロードしてください。 bloopを使用していただきありがとうございます。",
	"View in {{viewer}}": "{{viewer}}で表示",
	"Open file": "ファイルを開く",
	"Edit": "編集",
	"Editing a previously submitted question will discard all answers and questions following it.": "以前に提出された質問を編集すると、それに続くすべての回答と質問が破棄されます。",
	"Click to copy": "クリックしてコピーします",
	"Copy link": "リンクをコピーする",
	"Search using RegExp": "正規表現を使用して検索します",
	"We’ve updated our auth service to make bloop more secure, please reauthorise your client with GitHub": "bloopをより安全にするために認証サービスを更新しました。GitHubでクライアントを再承認してください",
	"Loading...": "読み込み中...",
	"Give a short descriptive name for your new code studio.": "新しいコードスタジオに短い説明的な名前を付けてください。",
	"Last modified": "最終更新日",
	"Studio project": "スタジオプロジェクト",
	"All studio projects": "すべてのスタジオプロジェクト",
	"Use generative AI with a user defined context": "ユーザー定義のコンテキストで生成AIを使用します",
	"Name": "名前",
	"Context files": "コンテキストファイル",
	"Studio Projects": "スタジオプロジェクト",
	"Rename": "名前を変更します",
	"# of #_one": "{{count}}の{{total}}",
	"# of #_other": "{{count}}の{{total}}",
	"Add file": "ファイルを追加します",
	"Studio conversation": "スタジオの会話",
	"My templates": "私のテンプレート",
	"Use templates": "テンプレートを使用します",
	"User": "ユーザー",
	"Assistant": "アシスタント",
	"Start typing...": "タイピングを開始します...",
	"View history": "履歴を表示します",
	"Clear conversation": "明確な会話",
	"Generate": "生成する",
	"In Studio Projects you can use generative AI with a user defined context to get more accurate responses. Press <2><0></0><1></1></2> to search for a files or press <6>Open in Studio</6> when creating semantic searches to open in a Studio Project.": "Studioプロジェクトでは、ユーザー定義のコンテキストで生成AIを使用して、より正確な応答を取得できます。 <2> <0> </0> <1> </1> </2>を押して、ファイルを検索するか、Studio </6>で開くファイルを検索するか、スタジオプロジェクトで開くセマンティック検索を作成します。",
	"Navigate": "ナビゲートします",
	"Add context file": "コンテキストファイルを追加します",
	"Select repository": "リポジトリを選択します",
	"Search repository": "リポジトリを検索します",
	"Select": "選択する",
	"Search branch...": "ブランチを検索...",
	"Select file": "ファイルを選ぶ",
	"Tip: Select code to create ranges for context use.": "ヒント：コードを選択して、コンテキスト使用の範囲を作成します。",
	"Whole file": "ファイル全体",
	"Lines # - #": "行{{start}} - {{end}}",
	"# ranges_one": "{{count}}つの範囲",
	"# ranges_other": "{{count}}つの範囲",
	"Only the selected lines (# - #) will be used as context.": "選択した行（{{start}} - {{end}}）のみがコンテキストとして使用されます。",
	"Clear ranges": "クリア範囲",
	"Only the selected ranges will be used as context.": "選択した範囲のみがコンテキストとして使用されます。",
	"Remove related files": "関連ファイルを削除します",
	"Imported files": "インポートされたファイル",
	"Referencing target file": "ターゲットファイルの参照",
	"Clear range": "クリア範囲",
	"Use file": "ファイルを使用します",
	"Add related files": "関連ファイルを追加します",
	"Add related file": "関連ファイルを追加します",
	"Select branch": "ブランチを選択",
	"Search file...": "ファイルを検索...",
	"Use": "使用",
	"Restore": "復元する",
	"Hide file": "ファイルを隠す",
	"Remove file": "ファイルを削除する",
	"Show file": "ファイルを表示",
	"Search repos or Studio projects...": "リポジトリまたは Studio プロジェクトを検索...",
	"All": "全て",
	"Repositories": "リポジトリ",
	"View all": "すべて見る",
	"+ # more_one": "+ さらに {{count}} つ",
	"+ # more_other": "+ さらに {{count}} つ",
	"As soon as you create a new Studio project it will appear here.": "新しい Studio プロジェクトを作成するとすぐに、ここに表示されます。",
	"No Studio projects": "Studio プロジェクトはありません",
	"Add to Studio context": "Studio コンテキストに追加",
	"Add context": "コンテキストを追加する",
	"New Studio Project": "新しいスタジオプロジェクト",
	"Explain the purpose of the file {{filePath}}, from lines {{lineStart}} - {{lineEnd}}": "ファイル {{filePath}} の目的を {{lineStart}} から {{lineEnd}} 行まで説明します。",
	"Add context in a new Studio project or add it to an existing one.": "新しい Studio プロジェクトにコンテキストを追加するか、既存のプロジェクトにコンテキストを追加します。",
	"Create new Studio Project with context": "コンテキストを使用して新しい Studio プロジェクトを作成する",
	"Retry": "リトライ",
	"Use template": "テンプレートを使用します",
	"Save to templates": "テンプレートに保存します",
	"Clear input": "入力をクリアします",
	"Rename code studio": "コードスタジオの名前を変更します",
	"Can’t open studio project": "スタジオプロジェクトを開くことができません",
	"One or more repositories used in this studio project is being indexed. Try again when this process in complete.": "このスタジオプロジェクトで使用される1つ以上のリポジトリは、インデックス付けされています。 このプロセスが完全になったら再試行してください。",
	"<0>#</0> of # tokens": "{{total}} トークン中 <0>{{count}}</0> 個",
	"<0>#</0> of # tokens_one": "{{total}} トークン中 <0>{{count}}</0> 個",
	"<0>#</0> of # tokens_other": "{{total}} トークン中 <0>{{count}}</0> 個",
	"Templates": "テンプレート",
	"No related files found": "関連するファイルは見つかりません",
	"Unavailable": "利用できません",
	"Token limit exceeded. Reduce the number of context files or messages to enable the ability to generate.": "トークンの制限が超えました。 コンテキストファイルまたはメッセージの数を減らして、生成する機能を有効にします。",
	"Invert": "反転",
	"uses left_one": "回数",
	"uses left_other": "回数",
	"Upgrade": "アップグレード",
	"Your quota resets every 24 hours, upgrade for unlimited uses": "あなたのクオータは24時間ごとにリセットされます、無制限のリクエストにアップグレードしてください",
	"Manage subscription": "サブスクリプションを管理します",
	"You've run out of free usage for today, please wait for your quota to reset or upgrade for unlimited usage": "今日は無料の使用法がなくなっています。クォータがリセットまたはアップグレードされるのを待ってください。",
	"This file is currently unavailable. Ability to generate will be resumed as soon as this issue is resolved.": "このファイルは現在利用できません。 生成能力は、この問題が解決されるとすぐに再開されます。",
	"Search code studio...": "コードスタジオを検索...",
	"Code Studio": "コードスタジオ",
	"Watch": "時計",
	"Code Studio helps hobbyists and engineers working on the largest codebases, alike, to collaborate with AI. We recommend watching the guide to maximise your productivity.": "コードスタジオは、大規模なコードベースに取り組んでいる愛好家やエンジニアが同様に AI と共同作業できるよう支援します。 生産性を最大限に高めるために、ガイドを参照することをお勧めします。",
	"Open in new tab": "新しいタブで開きます",
	"Faster answers may impact the quality of results": "より速い回答は、結果の質に影響を与える可能性があります",
	"GPT-3.5 based, no code blocks, includes code links": "GPT-3.5ベース、コードブロックなしにはコードリンクが含まれています",
	"Normal": "普通",
	"Answer speed": "回答速度",
	"Fast": "速い",
	"Show link": "リンクを表示",
	"or go to the following link": "または、次のリンクに移動します",
	"Email is required": "メールが必要です",
	"First name is required": "名が必要です",
	"Last name is required": "姓が必要です",
	"Connect GitHub account to continue": "githubアカウントを接続して続行します",
<<<<<<< HEAD
	"GPT-4 based, code blocks, includes code links": "GPT-4ベースのコードブロックには、コードリンクが含まれています",
	"I can answer your questions about <2>#repo</2>.": "<2>{{repoName}}</2>についてのあなたの質問に答えることができます。",
	"Hi, I am bloop!": "こんにちは、bloop です！"
=======
	"Save context changes before answer generation": "回答生成の前にコンテキストの変更を保存します",
	"Index": "索引",
	"File not indexed": "ファイルはインデックス化されていません",
	"Force index": "フォースインデックス",
	"bloop automatically excludes certain files from indexing. This file might be too big or it might have an excluded file type.": "Bloopは、インデックスから特定のファイルを自動的に除外します。 このファイルが大きすぎるか、除外されたファイルタイプがある場合があります。"
>>>>>>> 0be9d87d
}<|MERGE_RESOLUTION|>--- conflicted
+++ resolved
@@ -369,15 +369,12 @@
 	"First name is required": "名が必要です",
 	"Last name is required": "姓が必要です",
 	"Connect GitHub account to continue": "githubアカウントを接続して続行します",
-<<<<<<< HEAD
-	"GPT-4 based, code blocks, includes code links": "GPT-4ベースのコードブロックには、コードリンクが含まれています",
-	"I can answer your questions about <2>#repo</2>.": "<2>{{repoName}}</2>についてのあなたの質問に答えることができます。",
-	"Hi, I am bloop!": "こんにちは、bloop です！"
-=======
 	"Save context changes before answer generation": "回答生成の前にコンテキストの変更を保存します",
 	"Index": "索引",
 	"File not indexed": "ファイルはインデックス化されていません",
 	"Force index": "フォースインデックス",
-	"bloop automatically excludes certain files from indexing. This file might be too big or it might have an excluded file type.": "Bloopは、インデックスから特定のファイルを自動的に除外します。 このファイルが大きすぎるか、除外されたファイルタイプがある場合があります。"
->>>>>>> 0be9d87d
+	"bloop automatically excludes certain files from indexing. This file might be too big or it might have an excluded file type.": "Bloopは、インデックスから特定のファイルを自動的に除外します。 このファイルが大きすぎるか、除外されたファイルタイプがある場合があります。",
+	"GPT-4 based, code blocks, includes code links": "GPT-4ベースのコードブロックには、コードリンクが含まれています",
+	"I can answer your questions about <2>#repo</2>.": "<2>{{repoName}}</2>についてのあなたの質問に答えることができます。",
+	"Hi, I am bloop!": "こんにちは、bloop です！"
 }