{
	"Documentation": "ドキュメント",
	"Showing # result_zero": "検索に一致するものはありませんでした。 別の検索を試してみてください！",
	"Showing # result_one": "{{count}} 件の結果を表示します",
	"Showing # result_other": "{{count}} 件の結果を表示します",
	"bloop crashed unexpectedly": "bloopが予期せずクラッシュしました",
	"By submitting this crash report you agree to send it to bloop for investigation.": "このクラッシュレポートを送信すると、調査のためにbloopに送信することに同意したことになります。",
	"Close": "閉じる",
	"Describe the bug to help us reproduce it...": "再現できるようにバグを説明してください...",
	"Discord": "Discord",
	"Email address": "メールアドレス",
	"Email is not valid": "メールアドレスは無効です",
	"Full name": "フルネーム",
	"General": "一般",
	"Got it!": "理解した！",
	"Offline": "オフライン",
	"Online": "オンライン",
	"Preferences": "設定",
	"Problem details and System configuration": "問題の詳細とシステム構成",
	"Provide any steps necessary to reproduce the problem...": "問題を再現するために必要な手順を提供してください...",
	"Report a bug": "バグを報告する",
	"Sign In": "サインイン",
	"Sign in with GitHub": "GitHubでサインインする",
	"Status": "ステータス",
	"Submit bug report": "バグレポートを送信する",
	"Submit crash report": "クラッシュレポートを送信する",
	"Thank you!": "ありがとうございます！",
	"Use GitHub to sign in to your account": "GitHubを使用してアカウントにサインインする",
	"We want to make this the best experience for you. If you encountered a bug, please submit this bug report to us. Our team will investigate as soon as possible.": "我々は、皆様にとって最高の体験となるよう努力しています。バグに遭遇した場合は、バグレポートをお送りください。我々のチームはできるだけ早く調査します。",
	"We’ll investigate and reach out back soon if necessary.": "調査し、必要に応じてすぐにご連絡いたします。",
	"Syncing repository": "リポジトリを同期しています",
	"Public repository": "パブリックリポジトリ",
	"key": "キー",
	"Add a repository from your local machine": "ローカルマシンからリポジトリを追加する",
	"Your GitHub repository": "あなたのGitHubリポジトリ",
	"Any repository from you private GitHub account": "プライベートGitHubアカウントからのリポジトリ",
	"Local repository": "ローカルリポジトリ",
	"Any public repository hosted on GitHub": "GitHubでホストされているパブリックリポジトリ",
	"Add": "追加",
	"All repositories": "すべてのリポジトリ",
	"Sign out": "サインアウト",
	"Settings": "設定",
	"Manage how you will be called in bloop": "bloop内での名前の呼ばれ方を管理します",
	"First and last name": "名前",
	"First name": "名",
	"Your name": "あなたの名前",
	"Last name": "姓",
	"Your last name": "あなたの名字",
	"Used to sign in, syncing and product updates": "サインイン、同期、製品の更新に使用されます",
	"Email": "メール",
	"Your email address": "あなたのメールアドレス",
	"Save changes": "変更内容を保存",
	"Theme": "テーマ",
	"Select your interface color scheme": "インターフェースの配色を選択してください",
	"System Preference": "システム優先",
	"Atom One Dark Pro": "Atom One Dark Pro",
	"Solarized Light": "Solarized Light",
	"Default": "Default",
	"VSCode Dark": "VSCode Dark",
	"Abyss": "Abyss",
	"Darcula": "Darcula",
	"Dracula": "Dracula",
	"Material": "Material",
	"GitHub Dark": "GitHub Dark",
	"Gruvbox Dark": "Gruvbox Dark",
	"Kimbie": "Kimbie",
	"Solarized Dark": "Solarized Dark",
	"Tomorrow Night Blue": "Tomorrow Night Blue",
	"Default Light": "Default Light",
	"Monokai": "Monokai",
	"Night Owl": "Night Owl",
	"GitHub Light": "GitHub Light",
	"Gruvbox Light": "Gruvbox Light",
	"VSCode Light": "VSCode Light",
	"Quiet Light": "Quiet Light",
	"No repositories": "リポジトリはありません",
	"As soon as you add a repository it will appear here.": "リポジトリを追加するとこちらに表示されます。",
	"Last updated ": "最終更新",
	"Re-sync": "再同期",
	"Remove": "削除",
	"Cloning...": "クローン中...",
	"Queued...": "待ち...",
	"Cancel": "キャンセル",
	"Indexing...": "インデックス中...",
	"We are syncing your repository to bloop. This might take a couple of minutes": "あなたのリポジトリをbloopに同期しています。少々を待ちください。",
	"complete": "完了",
	"Confirm": "確認",
	"Cancelling...": "キャンセル中...",
	"Cancelled": "キャンセル",
	"cancelling": "キャンセル中",
	"done": "終わり",
	"cancelled": "キャンセル",
	"syncing": "同期しています",
	"indexing": "インデックス中です",
	"Error": "エラー",
	"Remote removed ": "リモートで削除されました",
	"Not synced": "同期していません",
	"Removed": "削除",
	"Select any private repository you would like to sync": "同期したいプライベートリポジトリを選択してください",
	"Private repository": "プライベートリポジトリ",
	"Search repository...": "リポジトリを検索...",
	"Alphabetically": "アルファベット順",
	"Last updated": "最終更新",
	"No results...": "結果が見つかりませんでした...",
	"Nothing matched your search. Try a different combination!": "検索条件に一致するものが見つかりませんでした。別の条件を試してみてください！",
	"Already synced": "同期済み",
	"Sync": "同期",
	"Scan a folder to sync it’s repositories.": "フォルダをスキャンしてリポジトリを同期する。.gitフォルダのあるディレクトリのみが同期されます",
	"Select folder": "フォルダの選択",
	"Sync local repositories": "ローカルリポジトリを同期する",
	"Scan a folder": "フォルダをスキャンする",
	"Change folder": "フォルダの変更",
	"Select the folders you want to add to bloop. You can always sync, unsync or remove unwanted repositories later.": "bloopに追加したいフォルダを選択してください。いつでも同期や同期の解除、不要なリポジトリの削除ができます。",
	"Repository url...": "リポジトリのURL ...",
	"Sync repository": "リポジトリを同期",
	"Paste a link to any public repository you would like to index.": "インデックスを作成したいパブリックリポジトリへのリンクを貼り付けてください",
	"This is not a public repository / We couldn't find this repository": "パブリックリポジトリではありません / リポジトリは見つかりませんでした",
	"Verifying access...": "アクセスの確認...",
	"Synced": "同期済み",
	"Files in": "ファイル",
	"Files": "ファイル",
	"Copy search query to clipboard": "検索クエリをクリップボードにコピーする",
	"Search for code using regex": "正規表現を使用してコードを検索する",
	"Clear search history": "検索履歴をクリアする",
	"Search branches...": "ブランチを検索...",
	"Switch branch": "ブランチを切り替える",
	"Upgrade now": "今すぐアップグレードする",
	"Upgrade plan": "プランをアップグレードする",
	"to seamlessly explore code across all branches in your GitHub repositories, maximizing your code discovery capabilities.": "GitHubリポジトリ内の全てのブランチでコードをシームレスに探索できるようにし、コード発見能力を最大化してください。",
	"GitHub Branches": "GitHubブランチ",
	"Fold everything": "すべて折りたたむ",
	"Reset filters": "フィルタをリセットする",
	"Hide filters": "フィルタを非表示にする",
	"Filter lang...": "言語を絞り込む...",
	"Select all": "すべてを選択する",
	"File Type": "ファイルの種類",
	"View all results": "すべての結果を表示する",
	"Query suggestions": "クエリの提案",
	"Result suggestions": "結果の提案",
	"Show fewer results": "より少ない結果を表示する",
	"# match_one": "{{count}} 件",
	"# match_other": "{{count}} 件",
	"Today": "今日",
	"Expand everything": "すべてを拡張する",
	"Language": "言語",
	"Results": "結果",
	"No results": "結果がありません",
	"Suggested combinations": "提案された条件",
	"Show filters": "フィルタを表示する",
	"Filters": "フィルタ",
	"Apply filters": "フィルタを適用する",
	"Show # more match_other": "さらに {{count}} 件を表示する",
	"Show # more match_one": "さらに {{count}} 件を表示する",
	"Show less": "表示を減らす",
	"Previous page": "前のページ",
	"Next page": "次のページ",
	"Showing page {{page}} of {{totalPages}}": "{{totalPages}} ページ中 {{page}} ページ目を表示しています",
	"Deselect all": "すべての選択を解除",
	"File": "ファイル",
	"Open in modal": "モーダルで開く",
	"Open in full view": "フルページで開く",
	"Open in sidebar": "サイドバーで開く",
	"The line of code where identifier is defined": "識別子が定義されているコード行",
	"The line of code where the identifier is referenced": "識別子が参照されているコードの行",
	"We weren't able to identify any references at the moment": "現在、参照を識別することができませんでした",
	"No references or definitions found": "参照や定義は見つかりません",
	"Definitions": "定義",
	"References": "参照",
	"definition": "定義",
	"reference": "参照",
	"In this file": "ファイル内",
	"All conversations": "すべての会話",
	"Sorry, this repository is not ready for search": "申し訳ありませんが、このリポジトリは検索の準備ができていません",
	"Wait for the repository to finish syncing and try again": "リポジトリの同期が終了するのを待ち、再試行してください",
	"Create new": "新しく作る",
	"Show": "表示",
	"Anything I can help you with?": "何かお手伝いできることはありますか？",
	"Hide": "非表示",
	"Conversations": "会話",
	"Delete": "消去",
	"Answer Ready": "回答準備ができています",
	"View": "意見",
	"Reading ": "読む",
	"avatar": "アバター",
	"Submit": "送信",
	"Save": "保存",
	"Generating response...": "回答を生成中...",
	"Responding...": "回答中...",
	"Reading": "読む",
	"Bad": "悪い",
	"Good": "良い",
	"Show more": "もっと見る",
	"How would you rate this response?": "こちらの回答をどのように評価しますか？",
	"What was the issue with this response? How could it be improved?": "こちらの回答の問題は何でしたか？どうすれば改善できますか？",
	"Failed to get a response from OpenAI. Try again in a few moments.": "OpenAIからの回答を取得できませんでした。しばらくしてからもう一度試してください。",
	"Bad response": "誤回答",
	"Explain lines {{lineStart}} - {{lineEnd}} in {{filePath}}": "{{filePath}} の {{lineStart}}行 - {{lineEnd}}行について説明します",
	"Select less code": "コード選択範囲を少なくしてください",
	"Ask bloop": "bloopに聞く",
	"Explain": "説明",
	"Something went wrong": "何かがうまくいかなかった",
	"chats in bloop": "bloopでチャット",
	"Setup bloop": "bloopをセットアップする",
	"Please log into your GitHub account to complete setup": "セットアップを完了するため、GitHubアカウントにログインしてください",
	"Select color theme:": "カラーテーマを選択する",
	"Connect account": "アカウントを接続する",
	"Continue": "次へ",
	"Back": "戻る",
	"Code expires in {{tokenExpireIn}}": "コードは {{tokenExpireIn}} で期限切れになります",
	"After launching the GitHub login window, you’ll need to perform the following steps:": "GitHubログインウィンドウを起動した後、次の手順を実行してください。",
	"or visit: ": "または訪問：",
	"Authorise bloop": "bloopを承認する",
	"Enter the device code": "デバイスコードを入力してください",
	"Note: GitHub OAuth login doesn't support granular repo or organisation level access. The token has a wide scope, but only repos you explicitly choose will be synced, and your account credentials are always stored locally.": "注：GitHub OAuthログインは、詳細なリポジトリや組織レベルのアクセスをサポートしていません。トークンには幅広い範囲がありますが、明示的に選択するリポジトリのみが同期され、アカウントの資格情報は常にローカルに保存されます。",
	"Launch GitHub Login": "GitHubログインを開始する",
	"Copy": "コピー",
	"Copied": "コピーしました",
	"Waiting for authentication...": "認証完了を待っています...",
	"Code has expired": "コードの期限が切れました",
	"Generate new code": "新しいコードを生成する",
	"Relaunch GitHub auth": "GitHub認証を再開する",
	"Disconnect": "切断する",
	"Terms & conditions": "利用規約",
	"By continuing you accept our": "継続することで、次のことを承認します。",
	"and ": "と",
	"Privacy policy": "プライバシーポリシー",
	"Welcome to bloop": "bloopへようこそ",
	"Query your codebase in a natural conversation style, just like you’d speak to ChatGPT": "ChatGPTと話すような自然な会話スタイルでコードベースにクエリを実行できます。",
	"Regex matching": "正規表現マッチング",
	"bloop enhances your development workflow in three key ways": "bloopは、3つの主要な方法で開発ワークフローを強化します",
	"Natural language search": "自然言語検索",
	"Match code, identifiers, paths and repos with regex extremely quickly, especially on large codebases": "特に大きなコードベースでは、正規表現を使ってコード、識別子、パス、リポジトリを極めて迅速にマッチングする",
	"Available in 10+ languages to help you find references and definitions": "参照と定義を見つけるのに役立つ10以上の言語で利用可能",
	"Got it": "理解しました",
	"Precise code navigation": "正確なコードナビゲーション",
	"Show search steps": "検索手順を表示する",
	"Hide search steps": "検索手順を非表示にする",
	"To update your app, please visit our releases page on GitHub and download the latest version manually. Thank you for being a valued user of our app.": "アプリを更新するには、GitHubのリリースページにアクセスして、最新バージョンを手動でダウンロードしてください。アプリの大切なユーザーになってくれてありがとう。",
	"Update Required": "アップデートしてください",
	"Restart the app": "アプリを再起動してください",
	"or ": "または",
	"visit the downloads page": "ダウンロードページにアクセスしてください",
	"Open dropdown": "ドロップダウンを開く",
	"Prompt guide": "プロンプトガイド",
	"Like ChatGPT, bloop responds best to certain prompts. We’ve compiled a really quick guide on how better to prompt bloop.": "ChatGPTと同様に、bloopは特定のプロンプトに最もよく応答します。 bloopをプロンプトする方が良い方法に関する非常に簡単なガイドをまとめました。",
	"Skip (Not recommended)": "スキップ（非推奨）",
	"We couldn't answer your question. You can try asking again in a few moments, or rephrasing your question.": "ご質問に回答できませんでした。しばらくしてからもう一度質問するか、質問を変えてみてください。",
	"Stop generating": "生成を停止する",
	"Take a quick look": "ちょっと見る",
	"Go back": "戻る",
	"Repo home": "リポジトリホーム",
	"Go forward": "進む",
	"History": "履歴",
	"Yesterday": "昨日",
	"Regex search...": "正規表現検索...",
	"Searching...": "検索中...",
	"The folder is empty": "フォルダが空です",
	"We haven't found any files to index in this folder": "このフォルダにインデックスを作成するファイルが見つかりませんでした",
	"We've made some exciting enhancements to bloop! To continue enjoying the full functionality, including the natural language search feature, please update your app to the latest version.": "私たちは、bloopにいくつかのエキサイティングな機能強化を行いました！ 自然言語検索機能を含む完全な機能を継続するには、アプリを最新バージョンに更新してください。",
	"To update your app, please visit our releases page on GitHub and download the latest version manually. Thank you for using bloop.": "アプリを更新するには、GitHubのリリースページにアクセスして、最新バージョンを手動でダウンロードしてください。 bloopを使用していただきありがとうございます。",
	"View in {{viewer}}": "{{viewer}}で表示",
	"Open file": "ファイルを開く",
	"Edit": "編集",
	"Editing a previously submitted question will discard all answers and questions following it.": "以前に提出された質問を編集すると、それに続くすべての回答と質問が破棄されます。",
	"Click to copy": "クリックしてコピーします",
	"Copy link": "リンクをコピーする",
	"Search using RegExp": "正規表現を使用して検索します",
	"We’ve updated our auth service to make bloop more secure, please reauthorise your client with GitHub": "bloopをより安全にするために認証サービスを更新しました。GitHubでクライアントを再承認してください",
	"Loading...": "読み込み中...",
	"Give a short descriptive name for your new code studio.": "新しいコードスタジオに短い説明的な名前を付けてください。",
	"Last modified": "最終更新日",
	"Studio project": "スタジオプロジェクト",
	"All studio projects": "すべてのスタジオプロジェクト",
	"Use generative AI with a user defined context": "ユーザー定義のコンテキストで生成AIを使用します",
	"Name": "名前",
	"Context files": "コンテキストファイル",
	"Studio Projects": "スタジオプロジェクト",
	"Rename": "名前を変更します",
	"# of #_one": "{{count}}の{{total}}",
	"# of #_other": "{{count}}の{{total}}",
	"Add file": "ファイルを追加します",
	"Studio conversation": "スタジオの会話",
	"My templates": "私のテンプレート",
	"Use templates": "テンプレートを使用します",
	"User": "ユーザー",
	"Assistant": "アシスタント",
	"Start typing...": "タイピングを開始します...",
	"View history": "履歴を表示します",
	"Clear conversation": "明確な会話",
	"Generate": "生成する",
	"In Studio Projects you can use generative AI with a user defined context to get more accurate responses. Press <2><0></0><1></1></2> to search for a files or press <6>Open in Studio</6> when creating semantic searches to open in a Studio Project.": "Studioプロジェクトでは、ユーザー定義のコンテキストで生成AIを使用して、より正確な応答を取得できます。 <2> <0> </0> <1> </1> </2>を押して、ファイルを検索するか、Studio </6>で開くファイルを検索するか、スタジオプロジェクトで開くセマンティック検索を作成します。",
	"Navigate": "ナビゲートします",
	"Add context file": "コンテキストファイルを追加します",
	"Select repository": "リポジトリを選択します",
	"Search repository": "リポジトリを検索します",
	"Select": "選択する",
	"Search branch...": "ブランチを検索...",
	"Select file": "ファイルを選ぶ",
	"Tip: Select code to create ranges for context use.": "ヒント：コードを選択して、コンテキスト使用の範囲を作成します。",
	"Whole file": "ファイル全体",
	"Lines # - #": "行{{start}} - {{end}}",
	"# ranges_one": "{{count}}つの範囲",
	"# ranges_other": "{{count}}つの範囲",
	"Only the selected lines (# - #) will be used as context.": "選択した行（{{start}} - {{end}}）のみがコンテキストとして使用されます。",
	"Clear ranges": "クリア範囲",
	"Only the selected ranges will be used as context.": "選択した範囲のみがコンテキストとして使用されます。",
	"Remove related files": "関連ファイルを削除します",
	"Imported files": "インポートされたファイル",
	"Referencing target file": "ターゲットファイルの参照",
	"Clear range": "クリア範囲",
	"Use file": "ファイルを使用します",
	"Add related files": "関連ファイルを追加します",
	"Add related file": "関連ファイルを追加します",
	"Select branch": "ブランチを選択",
	"Search file...": "ファイルを検索...",
	"Use": "使用",
	"Restore": "復元する",
	"Hide file": "ファイルを隠す",
	"Remove file": "ファイルを削除する",
	"Show file": "ファイルを表示",
	"Search repos or Studio projects...": "リポジトリまたは Studio プロジェクトを検索...",
	"All": "全て",
	"Repositories": "リポジトリ",
	"View all": "すべて見る",
	"+ # more_one": "+ さらに {{count}} つ",
	"+ # more_other": "+ さらに {{count}} つ",
	"As soon as you create a new Studio project it will appear here.": "新しい Studio プロジェクトを作成するとすぐに、ここに表示されます。",
	"No Studio projects": "Studio プロジェクトはありません",
	"Add to Studio context": "Studio コンテキストに追加",
	"Add context": "コンテキストを追加する",
	"New Studio Project": "新しいスタジオプロジェクト",
	"Explain the purpose of the file {{filePath}}, from lines {{lineStart}} - {{lineEnd}}": "ファイル {{filePath}} の目的を {{lineStart}} から {{lineEnd}} 行まで説明します。",
	"Add context in a new Studio project or add it to an existing one.": "新しい Studio プロジェクトにコンテキストを追加するか、既存のプロジェクトにコンテキストを追加します。",
	"Create new Studio Project with context": "コンテキストを使用して新しい Studio プロジェクトを作成する",
	"Retry": "リトライ",
	"Use template": "テンプレートを使用します",
	"Save to templates": "テンプレートに保存します",
	"Clear input": "入力をクリアします",
	"Rename code studio": "コードスタジオの名前を変更します",
	"Can’t open studio project": "スタジオプロジェクトを開くことができません",
	"One or more repositories used in this studio project is being indexed. Try again when this process in complete.": "このスタジオプロジェクトで使用される1つ以上のリポジトリは、インデックス付けされています。 このプロセスが完全になったら再試行してください。",
	"<0>#</0> of # tokens": "{{total}} トークン中 <0>{{count}}</0> 個",
	"<0>#</0> of # tokens_one": "{{total}} トークン中 <0>{{count}}</0> 個",
	"<0>#</0> of # tokens_other": "{{total}} トークン中 <0>{{count}}</0> 個",
	"Templates": "テンプレート",
	"No related files found": "関連するファイルは見つかりません",
	"Unavailable": "利用できません",
	"Token limit exceeded. Reduce the number of context files or messages to enable the ability to generate.": "トークンの制限が超えました。 コンテキストファイルまたはメッセージの数を減らして、生成する機能を有効にします。",
	"Invert": "反転",
	"uses left_one": "回数",
	"uses left_other": "回数",
	"Upgrade": "アップグレード",
	"Your quota resets every 24 hours, upgrade for unlimited uses": "あなたのクオータは24時間ごとにリセットされます、無制限のリクエストにアップグレードしてください",
	"Manage subscription": "サブスクリプションを管理します",
	"You've run out of free usage for today, please wait for your quota to reset or upgrade for unlimited usage": "今日は無料の使用法がなくなっています。クォータがリセットまたはアップグレードされるのを待ってください。",
	"This file is currently unavailable. Ability to generate will be resumed as soon as this issue is resolved.": "このファイルは現在利用できません。 生成能力は、この問題が解決されるとすぐに再開されます。",
	"Search code studio...": "コードスタジオを検索...",
<<<<<<< HEAD
	"Faster answers may impact the quality of results": "より速い回答は、結果の質に影響を与える可能性があります",
	"Normal": "普通",
	"Fast": "速い",
	"Answer speed": "回答速度"
=======
	"Code Studio": "コードスタジオ",
	"Watch": "時計",
	"Code Studio helps hobbyists and engineers working on the largest codebases, alike, to collaborate with AI. We recommend watching the guide to maximise your productivity.": "コードスタジオは、大規模なコードベースに取り組んでいる愛好家やエンジニアが同様に AI と共同作業できるよう支援します。 生産性を最大限に高めるために、ガイドを参照することをお勧めします。",
	"Open in new tab": "新しいタブで開きます"
>>>>>>> 39e73754
}<|MERGE_RESOLUTION|>--- conflicted
+++ resolved
@@ -355,15 +355,12 @@
 	"You've run out of free usage for today, please wait for your quota to reset or upgrade for unlimited usage": "今日は無料の使用法がなくなっています。クォータがリセットまたはアップグレードされるのを待ってください。",
 	"This file is currently unavailable. Ability to generate will be resumed as soon as this issue is resolved.": "このファイルは現在利用できません。 生成能力は、この問題が解決されるとすぐに再開されます。",
 	"Search code studio...": "コードスタジオを検索...",
-<<<<<<< HEAD
+	"Code Studio": "コードスタジオ",
+	"Watch": "時計",
+	"Code Studio helps hobbyists and engineers working on the largest codebases, alike, to collaborate with AI. We recommend watching the guide to maximise your productivity.": "コードスタジオは、大規模なコードベースに取り組んでいる愛好家やエンジニアが同様に AI と共同作業できるよう支援します。 生産性を最大限に高めるために、ガイドを参照することをお勧めします。",
+	"Open in new tab": "新しいタブで開きます",
 	"Faster answers may impact the quality of results": "より速い回答は、結果の質に影響を与える可能性があります",
 	"Normal": "普通",
 	"Fast": "速い",
 	"Answer speed": "回答速度"
-=======
-	"Code Studio": "コードスタジオ",
-	"Watch": "時計",
-	"Code Studio helps hobbyists and engineers working on the largest codebases, alike, to collaborate with AI. We recommend watching the guide to maximise your productivity.": "コードスタジオは、大規模なコードベースに取り組んでいる愛好家やエンジニアが同様に AI と共同作業できるよう支援します。 生産性を最大限に高めるために、ガイドを参照することをお勧めします。",
-	"Open in new tab": "新しいタブで開きます"
->>>>>>> 39e73754
 }