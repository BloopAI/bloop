--- conflicted
+++ resolved
@@ -395,12 +395,6 @@
 	"<0></0><1></1> to navigate.": "<0> </0> <1> </1>ナビゲートします。",
 	"Below are a few questions you can ask me to get started:": "以下は、あなたが私に始めるように頼むことができるいくつかの質問です：",
 	"Check context files for any errors": "エラーがない場合は、コンテキストファイルを確認してください",
-<<<<<<< HEAD
-	"Indexing": "インデックス付け",
-	"Cloning": "クローニング",
-	"Directories": "ディレクトリ",
-	"Languages": "言語"
-=======
 	"Add docs": "ドキュメントを追加します",
 	"We couldn't find any docs at that link. Try again or make sure the link is correct!": "そのリンクにドキュメントが見つかりませんでした。 もう一度やり直すか、リンクが正しいことを確認してください！",
 	"Verifying link...": "リンクの検証...",
@@ -422,6 +416,8 @@
 	"Hold <1></1> to add multiple files": "<1> </1>を保持して複数のファイルを追加する",
 	"Clear section": "クリアセクション",
 	"Let’s get you started with bloop!": "Bloopを始めましょう！",
-	"Indexing": "インデックス付け"
->>>>>>> 62742687
+	"Indexing": "インデックス付け",
+	"Cloning": "クローニング",
+	"Directories": "ディレクトリ",
+	"Languages": "言語"
 }