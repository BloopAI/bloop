import React, { ReactElement } from 'react';
import { SearchStepType } from './api';
import { RepoSource } from './index';

export enum MenuItemType {
  DEFAULT = 'default',
  LINK = 'link',
  SELECTABLE = 'selectable',
  REMOVABLE = 'removable',
  DANGER = 'danger',
}

export enum ExtendedMenuItemType {
  SHARED = 'shared',
  DIVIDER = 'divider',
  DIVIDER_WITH_TEXT = 'divider_with_text',
}

export type SearchHistoryType = {
  text: string;
  type: MenuItemType | ExtendedMenuItemType;
  icon?: React.ReactElement;
};

export enum FilterName {
  LANGUAGE = 'lang',
  ORGANISATION = 'org',
  REPOSITORY = 'repo',
  PATH = 'path',
}

export type FilterType = {
  title: string;
  items: {
    label: string;
    description: string;
    checked: boolean;
    icon?: ReactElement;
  }[];
  type: 'checkbox' | 'button';
  name: FilterName | string;
  singleSelect?: boolean;
  disabled?: boolean;
};

export enum SyncStatus {
  Cancelled = 'cancelled',
  Cancelling = 'cancelling',
  Uninitialized = 'uninitialized',
  Queued = 'queued',
  Done = 'done',
  Error = 'error',
  Removed = 'removed',
  Indexing = 'indexing',
  Syncing = 'syncing',
  RemoteRemoved = 'remote_removed',
}

export enum RepoProvider {
  GitHub = 'github',
  Local = 'local',
}

export type RepoType = {
  ref: string;
  name: string;
  provider: RepoProvider;
  local_duplicates: string[];
  last_update: string;
  last_index: string;
  sync_status: SyncStatus;
  most_common_lang: string;
  branches: { name: string; last_commit_unix_secs: number }[];
  branch_filter: { select: string[] } | null;
};

export type RepoUi = RepoType & {
  selected: boolean;
  shortName: string;
  folderName: string;
  alreadySynced?: boolean;
};

export enum FullResultModeEnum {
  PAGE,
  SIDEBAR,
  MODAL,
}

export enum SearchType {
  REGEX,
  NL,
}

export type UITabType = {
  key: string;
  name: string;
  repoName: string;
  source: RepoSource;
  branch?: string | null;
  navigationHistory: NavigationItem[];
};

export type TabHistoryType = {
  tabKey: string;
  history: SearchHistoryItem[];
};

export enum ReposFilter {
  ALL,
  LOCAL,
  GITHUB,
}

export type SearchHistoryItem =
  | string
  | { query: string; searchType: SearchType; timestamp?: string };

export type ConversationMessage = {
  author: 'user' | 'server';
  text?: string;
  isLoading: boolean;
  snippets?: {
    path: string;
    code: string;
    repoName: string;
    lang: string;
    line: number;
  }[];
  error?: string;
};

export enum ChatMessageType {
  Answer = 'answer',
  Prompt = 'prompt',
}

export enum ChatMessageAuthor {
  User = 'user',
  Server = 'server',
}

type ChatMessageUser = {
  author: ChatMessageAuthor.User;
  text: string;
  isFromHistory?: boolean;
};

export type MessageResultCite = {
  Cite: {
    path_alias?: number;
    path: string;
    comment: string;
    start_line: number;
    end_line: number;
  };
};

export type MessageResultDirectory = {
  Directory: {
    path: string | null;
    comment: string | null;
  };
};

export type MessageResultNew = {
  New: {
    language: string;
    code: string;
  };
};

export type MessageResultModify = {
  Modify: {
    path: string;
    language: string;
    diff: {
      header: {
        old_start: number;
        new_start: number;
        old_lines: number;
        new_lines: number;
      };
      lines: string[];
    };
  };
};

export type ChatLoadingStep = SearchStepType & {
  path: string;
  displayText: string;
};

export type FileSystemResult = {
  Filesystem?: (
    | MessageResultCite
    | MessageResultNew
    | MessageResultModify
    | MessageResultDirectory
  )[];
};

export type ArticleResult = {
  Article?: string;
};

export type ChatMessageServer = {
  author: ChatMessageAuthor.Server;
  text?: string;
  isLoading: boolean;
  loadingSteps: ChatLoadingStep[];
  error?: string;
  isFromHistory?: boolean;
  results?: FileSystemResult & ArticleResult;
<<<<<<< HEAD
  responseTimestamp: string;
=======
  queryId: string;
>>>>>>> 0903ad25
};

export type ChatMessage = ChatMessageUser | ChatMessageServer;

export interface NavigationItem {
  type:
    | 'search'
    | 'repo'
    | 'full-result'
    | 'home'
    | 'conversation-result'
    | 'article-response';
  query?: string;
  repo?: string;
  path?: string;
  page?: number;
  loaded?: boolean;
  isInitial?: boolean;
  searchType?: SearchType;
  pathParams?: Record<string, string>;
  threadId?: string;
  recordId?: number;
}

export type EnvConfig = {
  analytics_data_plane?: string;
  analytics_key_fe?: string;
  sentry_dsn_fe?: string;
  org_name?: string | null;
  tracking_id?: string;
  device_id?: string;
  user_login?: string;
  github_user?: {
    login: string;
    avatar_url: string;
  };
  bloop_user_profile?: {
    prompt_guide?: string;
  };
};

export type IpynbOutputType = {
  name?: string;
  stream?: string;
  ename?: string;
  evalue?: string;
  traceback?: string[];
  data?: {
    'text/plain'?: string[];
    'text/html'?: string[];
    'text/latex'?: string[];
    'image/png'?: string;
    'image/jpeg'?: string;
    'image/gif'?: string;
    'image/svg+xml'?: string;
    'application/javascript'?: string[];
  };
  output_type?: string;
  png?: string;
  jpeg?: string;
  gif?: string;
  svg?: string;
  html?: string;
  text?: string[];
  execution_count?: number;
  prompt_number?: number;
  metadata?: {
    scrolled?: boolean;
  };
};

export type IpynbCellType = {
  attachments?: {
    [s: string]: {
      [s: string]: string;
    };
  };
  cell_type?: string;
  language?: string;
  execution_count?: number | null;
  prompt_number?: number;
  auto_number?: number;
  level?: number;
  source?: string[];
  outputs?: IpynbOutputType[];
  input?: string[];
};<|MERGE_RESOLUTION|>--- conflicted
+++ resolved
@@ -212,11 +212,8 @@
   error?: string;
   isFromHistory?: boolean;
   results?: FileSystemResult & ArticleResult;
-<<<<<<< HEAD
+  queryId: string;
   responseTimestamp: string;
-=======
-  queryId: string;
->>>>>>> 0903ad25
 };
 
 export type ChatMessage = ChatMessageUser | ChatMessageServer;
