import React, { ReactElement } from 'react';

export enum MenuItemType {
  DEFAULT = 'default',
  LINK = 'link',
  SELECTABLE = 'selectable',
  REMOVABLE = 'removable',
  DANGER = 'danger',
}

export enum ExtendedMenuItemType {
  SHARED = 'shared',
  DIVIDER = 'divider',
}

export type SearchHistoryType = {
  text: string;
  type: MenuItemType | ExtendedMenuItemType;
  icon?: React.ReactElement;
};

export enum FilterName {
  LANGUAGE = 'lang',
  ORGANISATION = 'org',
  REPOSITORY = 'repo',
  PATH = 'path',
}

export type FilterType = {
  title: string;
  items: {
    label: string;
    description: string;
    checked: boolean;
    icon?: ReactElement;
  }[];
  type: 'checkbox' | 'button';
  name: FilterName | string;
  singleSelect?: boolean;
  disabled?: boolean;
};

export enum SyncStatus {
  Uninitialized = 'uninitialized',
  Queued = 'queued',
  Done = 'done',
  Error = 'error',
  Removed = 'removed',
  Indexing = 'indexing',
  Syncing = 'syncing',
  RemoteRemoved = 'remote_removed',
}

export enum RepoProvider {
  GitHub = 'github',
  Local = 'local',
}

export type RepoType = {
  ref: string;
  name: string;
  provider: RepoProvider;
  local_duplicates: string[];
  last_update: string;
  last_index: string;
  sync_status: SyncStatus;
  most_common_lang: string;
};

export type RepoUi = RepoType & {
  selected: boolean;
  shortName: string;
  folderName: string;
};

export enum FullResultModeEnum {
  PAGE,
  SIDEBAR,
  MODAL,
}

export enum SearchType {
  REGEX,
  NL,
}

export type UITabType = {
  key: string;
  searchHistory?: string[];
  name: string;
};

<<<<<<< HEAD
export enum ReposFilter {
  ALL,
  LOCAL,
  GITHUB,
}
=======
export type SearchHistoryItem =
  | string
  | { query: string; searchType: SearchType };
>>>>>>> 13759833
<|MERGE_RESOLUTION|>--- conflicted
+++ resolved
@@ -90,14 +90,12 @@
   name: string;
 };
 
-<<<<<<< HEAD
 export enum ReposFilter {
   ALL,
   LOCAL,
   GITHUB,
 }
-=======
+
 export type SearchHistoryItem =
   | string
-  | { query: string; searchType: SearchType };
->>>>>>> 13759833
+  | { query: string; searchType: SearchType };