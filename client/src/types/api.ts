--- conflicted
+++ resolved
@@ -245,11 +245,8 @@
   query: { target: { Plain: string } };
   conclusion: string;
   outcome: FileSystemResult & ArticleResult;
-<<<<<<< HEAD
+  paths: string[];
   response_timestamp: string;
-=======
-  paths: string[];
->>>>>>> 0903ad25
 };
 
 export interface SuggestionsResponse {
