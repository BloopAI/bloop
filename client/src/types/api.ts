--- conflicted
+++ resolved
@@ -241,11 +241,7 @@
 
 export type ConversationType = {
   id: string;
-<<<<<<< HEAD
-  search_steps: { content: { call: string }; type: string }[];
-=======
   search_steps: SearchStepType[];
->>>>>>> fdefec18
   query: { target: { Plain: string } };
   conclusion: string;
   outcome: FileSystemResult & ArticleResult;
