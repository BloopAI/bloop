--- conflicted
+++ resolved
@@ -350,12 +350,6 @@
 export const getSubscriptionLink = () =>
   http('/quota/create-checkout-session').then((r) => r.data);
 
-<<<<<<< HEAD
-export const getTutorialQuestions = (
-  repo_ref: string,
-): Promise<{ questions: TutorialQuestionType[] }> =>
-  http('/tutorial-questions', { params: { repo_ref } }).then((r) => r.data);
-=======
 export const forceFileToBeIndexed = (repoRef: string, filePath: string) => {
   http.patch(
     '/repos/indexed',
@@ -363,4 +357,8 @@
     { params: { repo: repoRef } },
   );
 };
->>>>>>> 0be9d87d
+
+export const getTutorialQuestions = (
+  repo_ref: string,
+): Promise<{ questions: TutorialQuestionType[] }> =>
+  http('/tutorial-questions', { params: { repo_ref } }).then((r) => r.data);