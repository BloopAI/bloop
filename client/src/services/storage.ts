--- conflicted
+++ resolved
@@ -23,8 +23,5 @@
 export const IS_ANALYTICS_ALLOWED_KEY = 'is_analytics_allowed';
 export const SESSION_ID_KEY = 'session_id';
 export const DEVICE_ID = 'device_id';
-<<<<<<< HEAD
 export const USER_DATA_FORM = 'user_data_form';
-=======
-export const THEME = 'theme';
->>>>>>> 3c64d142
+export const THEME = 'theme';