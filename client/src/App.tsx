--- conflicted
+++ resolved
@@ -1,41 +1,20 @@
-<<<<<<< HEAD
-import React, { useEffect, useMemo, useState } from 'react';
-import { BrowserRouter, Route, Routes } from 'react-router-dom';
-import HomePage from './pages/Home';
-import Settings from './components/Settings';
-import { RepoType } from './types/general';
-=======
 import React, { useCallback, useMemo, useState } from 'react';
->>>>>>> 4cb3b78f
 import { DeviceContextType } from './context/deviceContext';
 import './index.css';
-<<<<<<< HEAD
-import { AnalyticsContextProvider } from './context/providers/AnalyticsContextProvider';
-import ReportBugModal from './components/ReportBugModal';
-import { UIContextProvider } from './context/providers/UiContextProvider';
-import { DeviceContextProvider } from './context/providers/DeviceContextProvider';
-import { AppNavigationProvider } from './hooks/useAppNavigation';
-import SearchPage from './pages/Search';
-import { SearchContextProvider } from './context/providers/SearchContextProvider';
-import { initApi } from './services/api';
-import { useComponentWillMount } from './hooks/useComponentWillMount';
-=======
 import Tab from './Tab';
 import { TabsContext } from './context/tabsContext';
 import { UITabType } from './types/general';
 import { getJsonFromStorage, SEARCH_HISTORY_KEY } from './services/storage';
->>>>>>> 4cb3b78f
+import { initApi } from './services/api';
+import { useComponentWillMount } from './hooks/useComponentWillMount';
 
 type Props = {
   deviceContextValue: DeviceContextType;
 };
 
 function App({ deviceContextValue }: Props) {
-<<<<<<< HEAD
   useComponentWillMount(() => initApi(deviceContextValue.apiUrl));
 
-  const [repositories, setRepositories] = useState<RepoType[]>([]);
-=======
   const [tabs, setTabs] = useState<UITabType[]>([
     {
       key: 'initial',
@@ -44,7 +23,6 @@
     },
   ]);
   const [activeTab, setActiveTab] = useState('initial');
->>>>>>> 4cb3b78f
 
   const handleAddTab = useCallback((newTab: UITabType) => {
     setTabs((prev) => [...prev, newTab]);
@@ -90,31 +68,6 @@
   );
 
   return (
-<<<<<<< HEAD
-    <BrowserRouter>
-      <AnalyticsContextProvider
-        deviceId={deviceContextValue.deviceId}
-        forceAnalytics={deviceContextValue.forceAnalytics}
-      >
-        <DeviceContextProvider deviceContextValue={deviceContextValue}>
-          <UIContextProvider>
-            <AppNavigationProvider>
-              <SearchContextProvider>
-                <RepositoriesContext.Provider value={reposContextValue}>
-                  <Routes>
-                    <Route path="/" element={<HomePage />} />
-                    <Route path="/search" element={<SearchPage />} />
-                  </Routes>
-                  <Settings />
-                  <ReportBugModal />
-                </RepositoriesContext.Provider>
-              </SearchContextProvider>
-            </AppNavigationProvider>
-          </UIContextProvider>
-        </DeviceContextProvider>
-      </AnalyticsContextProvider>
-    </BrowserRouter>
-=======
     <TabsContext.Provider value={contextValue}>
       {tabs.map((t) => (
         <Tab
@@ -125,7 +78,6 @@
         />
       ))}
     </TabsContext.Provider>
->>>>>>> 4cb3b78f
   );
 }
 
