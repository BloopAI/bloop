import React, {
  memo,
  PropsWithChildren,
  useContext,
  useEffect,
  useMemo,
  useState,
} from 'react';
import { UIContext } from '../uiContext';
import { usePersistentState } from '../../hooks/usePersistentState';
import { DeviceContext } from '../deviceContext';
import { getConfig } from '../../services/api';
import { SettingSections } from '../../components/Settings';
import {
  ANSWER_SPEED_KEY,
  getPlainFromStorage,
  ONBOARDING_DONE_KEY,
  savePlainToStorage,
  THEME,
} from '../../services/storage';
import { Theme } from '../../types';

type Props = {
  activeTab: string;
};

export const GeneralUiContextProvider = memo(
  ({ children, activeTab }: PropsWithChildren<Props>) => {
    const [isSettingsOpen, setSettingsOpen] = useState(false);
    const [isBugReportModalOpen, setBugReportModalOpen] = useState(false);
    const [settingsSection, setSettingsSection] = useState(
      SettingSections.GENERAL,
    );
    const [onBoardingState, setOnBoardingState] = usePersistentState(
      {},
      'onBoardingState',
    );
    const { isSelfServe } = useContext(DeviceContext);
    const [isGithubConnected, setGithubConnected] = useState(isSelfServe);
    const [isGithubChecked, setGithubChecked] = useState(false);
    const [shouldShowWelcome, setShouldShowWelcome] = useState(
      !getPlainFromStorage(ONBOARDING_DONE_KEY),
    );
    const [isPromptGuideOpen, setPromptGuideOpen] = useState(false);
    const [isStudioGuideOpen, setStudioGuideOpen] = useState(false);
    const [isCloudFeaturePopupOpen, setCloudFeaturePopupOpen] = useState(false);
    const [isUpgradePopupOpen, setUpgradePopupOpen] = useState(false);
    const [theme, setTheme] = useState<Theme>(
      (getPlainFromStorage(THEME) as 'system' | null) || 'system',
    );
    const [preferredAnswerSpeed, setPreferredAnswerSpeed] = useState<
      'normal' | 'fast'
    >((getPlainFromStorage(ANSWER_SPEED_KEY) as 'normal') || 'fast');

    useEffect(() => {
      savePlainToStorage(ANSWER_SPEED_KEY, preferredAnswerSpeed);
    }, [preferredAnswerSpeed]);

    useEffect(() => {
      if (!isSelfServe) {
        getConfig().then((d) => {
          setGithubConnected(!!d.github_user);
          setGithubChecked(true);
        });
      }
    }, []);

    useEffect(() => {
      savePlainToStorage(THEME, theme);
      document.body.dataset.theme = theme;
    }, [theme]);

    const settingsContextValue = useMemo(
      () => ({
        isSettingsOpen,
        setSettingsOpen,
        settingsSection,
        setSettingsSection,
      }),
      [isSettingsOpen, settingsSection],
    );

    const onboardingContextValue = useMemo(
      () => ({
        onBoardingState,
        setOnBoardingState,
        shouldShowWelcome,
        setShouldShowWelcome,
      }),
      [onBoardingState, shouldShowWelcome],
    );

    const bugReportContextValue = useMemo(
      () => ({
        isBugReportModalOpen,
        setBugReportModalOpen,
        activeTab,
      }),
      [isBugReportModalOpen, activeTab],
    );

    const githubContextValue = useMemo(
      () => ({
        isGithubConnected,
        setGithubConnected,
        isGithubChecked,
      }),
      [isGithubChecked, isGithubConnected],
    );

    const themeContextValue = useMemo(
      () => ({
        theme,
        setTheme,
      }),
      [theme],
    );

    const promptContextValue = useMemo(
      () => ({
        isPromptGuideOpen,
        setPromptGuideOpen,
      }),
      [isPromptGuideOpen],
    );

    const studioContextValue = useMemo(
      () => ({
        isStudioGuideOpen,
        setStudioGuideOpen,
      }),
      [isStudioGuideOpen],
    );

    const cloudFeatureContextValue = useMemo(
      () => ({
        isCloudFeaturePopupOpen,
        setCloudFeaturePopupOpen,
      }),
      [isCloudFeaturePopupOpen],
    );

    const upgradePopupContextValue = useMemo(
      () => ({
        isUpgradePopupOpen,
        setUpgradePopupOpen,
      }),
      [isUpgradePopupOpen],
    );

    const answerSpeedContextValue = useMemo(
      () => ({
        preferredAnswerSpeed,
        setPreferredAnswerSpeed,
      }),
      [preferredAnswerSpeed],
    );

    return (
      <UIContext.Settings.Provider value={settingsContextValue}>
        <UIContext.Onboarding.Provider value={onboardingContextValue}>
          <UIContext.BugReport.Provider value={bugReportContextValue}>
            <UIContext.GitHubConnected.Provider value={githubContextValue}>
              <UIContext.Theme.Provider value={themeContextValue}>
<<<<<<< HEAD
                <UIContext.AnswerSpeed.Provider value={answerSpeedContextValue}>
                  <UIContext.PromptGuide.Provider value={promptContextValue}>
=======
                <UIContext.PromptGuide.Provider value={promptContextValue}>
                  <UIContext.StudioGuide.Provider value={studioContextValue}>
>>>>>>> 39e73754
                    <UIContext.CloudFeaturePopup.Provider
                      value={cloudFeatureContextValue}
                    >
                      <UIContext.UpgradePopup.Provider
                        value={upgradePopupContextValue}
                      >
                        {children}
                      </UIContext.UpgradePopup.Provider>
                    </UIContext.CloudFeaturePopup.Provider>
<<<<<<< HEAD
                  </UIContext.PromptGuide.Provider>
                </UIContext.AnswerSpeed.Provider>
=======
                  </UIContext.StudioGuide.Provider>
                </UIContext.PromptGuide.Provider>
>>>>>>> 39e73754
              </UIContext.Theme.Provider>
            </UIContext.GitHubConnected.Provider>
          </UIContext.BugReport.Provider>
        </UIContext.Onboarding.Provider>
      </UIContext.Settings.Provider>
    );
  },
);

GeneralUiContextProvider.displayName = 'GeneralUiContextProvider';<|MERGE_RESOLUTION|>--- conflicted
+++ resolved
@@ -162,29 +162,21 @@
           <UIContext.BugReport.Provider value={bugReportContextValue}>
             <UIContext.GitHubConnected.Provider value={githubContextValue}>
               <UIContext.Theme.Provider value={themeContextValue}>
-<<<<<<< HEAD
                 <UIContext.AnswerSpeed.Provider value={answerSpeedContextValue}>
                   <UIContext.PromptGuide.Provider value={promptContextValue}>
-=======
-                <UIContext.PromptGuide.Provider value={promptContextValue}>
-                  <UIContext.StudioGuide.Provider value={studioContextValue}>
->>>>>>> 39e73754
-                    <UIContext.CloudFeaturePopup.Provider
-                      value={cloudFeatureContextValue}
-                    >
-                      <UIContext.UpgradePopup.Provider
-                        value={upgradePopupContextValue}
+                    <UIContext.StudioGuide.Provider value={studioContextValue}>
+                      <UIContext.CloudFeaturePopup.Provider
+                        value={cloudFeatureContextValue}
                       >
-                        {children}
-                      </UIContext.UpgradePopup.Provider>
-                    </UIContext.CloudFeaturePopup.Provider>
-<<<<<<< HEAD
+                        <UIContext.UpgradePopup.Provider
+                          value={upgradePopupContextValue}
+                        >
+                          {children}
+                        </UIContext.UpgradePopup.Provider>
+                      </UIContext.CloudFeaturePopup.Provider>
+                    </UIContext.StudioGuide.Provider>
                   </UIContext.PromptGuide.Provider>
                 </UIContext.AnswerSpeed.Provider>
-=======
-                  </UIContext.StudioGuide.Provider>
-                </UIContext.PromptGuide.Provider>
->>>>>>> 39e73754
               </UIContext.Theme.Provider>
             </UIContext.GitHubConnected.Provider>
           </UIContext.BugReport.Provider>
