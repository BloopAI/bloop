import { createContext } from 'react';

export type DeviceContextType = {
  openFolderInExplorer: (p: string) => void;
  openLink: (p: string) => void;
  chooseFolder: (conf: {
    defaultPath?: string;
    directory?: boolean;
    multiple?: boolean;
  }) => Promise<null | string | string[]>;
  homeDir: string;
  deviceId: string;
  listen: (
    e: string,
    cb: (event: { payload: { message: string } }) => void,
  ) => void;
  os: {
    arch: string;
    type: string;
    platform: string;
    version: string;
  };
  invokeTauriCommand: (c: string, payload?: any) => void;
  release: string;
  apiUrl: string;
  isRepoManagementAllowed: boolean;
  forceAnalytics: boolean;
  isSelfServe: boolean;
<<<<<<< HEAD
  envConfig: {
    analytics_data_plane?: string;
    analytics_key_fe?: string;
    sentry_dsn_fe?: string;
  };
=======
  showNativeMessage: (m: string, options?: any) => Promise<void> | void;
>>>>>>> 66fadcce
};

export const DeviceContext = createContext<DeviceContextType>({
  openFolderInExplorer: (p) => {},
  openLink: (p) => {},
  chooseFolder: (conf) => Promise.resolve(null),
  homeDir: '$HOME',
  deviceId: '',
  listen: () => {},
  os: {
    arch: '',
    type: '',
    platform: '',
    version: '',
  },
  invokeTauriCommand: () => {},
  release: '0.0.0',
  apiUrl: '',
  isRepoManagementAllowed: true,
  forceAnalytics: false,
  isSelfServe: false,
<<<<<<< HEAD
  envConfig: {},
=======
  showNativeMessage: () => Promise.resolve(),
>>>>>>> 66fadcce
});<|MERGE_RESOLUTION|>--- conflicted
+++ resolved
@@ -26,15 +26,12 @@
   isRepoManagementAllowed: boolean;
   forceAnalytics: boolean;
   isSelfServe: boolean;
-<<<<<<< HEAD
   envConfig: {
     analytics_data_plane?: string;
     analytics_key_fe?: string;
     sentry_dsn_fe?: string;
   };
-=======
   showNativeMessage: (m: string, options?: any) => Promise<void> | void;
->>>>>>> 66fadcce
 };
 
 export const DeviceContext = createContext<DeviceContextType>({
@@ -56,9 +53,6 @@
   isRepoManagementAllowed: true,
   forceAnalytics: false,
   isSelfServe: false,
-<<<<<<< HEAD
   envConfig: {},
-=======
   showNativeMessage: () => Promise.resolve(),
->>>>>>> 66fadcce
 });