--- conflicted
+++ resolved
@@ -8,12 +8,9 @@
     {{- include "bloop.labels" . | nindent 4 }}
 spec:
   replicas: {{ .Values.replicaCount }}
-<<<<<<< HEAD
   revisionHistoryLimit: 1
-=======
   strategy:
     type: Recreate
->>>>>>> bff21856
   selector:
     matchLabels:
       {{- include "bloop.selectorLabels" . | nindent 6 }}
