--- conflicted
+++ resolved
@@ -17,11 +17,7 @@
 [dependencies]
 serde_json = "1.0"
 serde = { version = "1.0", features = ["derive"] }
-<<<<<<< HEAD
-tauri = { version = "1.2.4", features = ["dialog-all", "fs-all", "http-all", "native-tls-vendored", "os-all", "path-all", "shell-all", "updater", "window-all"] }
-=======
-tauri = { version = "1.2.4", features = ["dialog-open", "fs-all", "http-all", "native-tls-vendored", "os-all", "path-all", "shell-all", "updater", "window-all", "process-all"] }
->>>>>>> c67315ae
+tauri = { version = "1.2.4", features = ["dialog-all", "fs-all", "http-all", "native-tls-vendored", "os-all", "path-all", "shell-all", "updater", "window-all", "process-all"] }
 bleep = { path = "../../../server/bleep", package = "bleep" }
 anyhow = "1.0.68"
 tokio = { version = "1.24.2", features = ["rt-multi-thread"] }
