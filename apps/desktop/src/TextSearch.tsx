--- conflicted
+++ resolved
@@ -1,91 +1,11 @@
-<<<<<<< HEAD
-import React, { ChangeEvent, useCallback, useEffect, useState } from 'react';
-import TextInput from '../../../client/src/components/TextInput';
-import { ChevronDown, ChevronUp } from '../../../client/src/icons';
-
-const HIGHLIGHT_CLASSNAME = 'search-highlight';
-const ACTIVE_HIGHLIGHT_CLASSNAME = 'search-highlight-active';
-
-function unmark(): void {
-  const markedElements = document.querySelectorAll(`.${HIGHLIGHT_CLASSNAME}`);
-  for (let i = 0; i < markedElements.length; i++) {
-    const element = markedElements[i] as HTMLElement;
-    const parentNode = element.parentNode as HTMLElement;
-    const text = element.innerText;
-    const textNode = document.createTextNode(text);
-    parentNode.replaceChild(textNode, element);
-    joinTextNodes(parentNode);
-  }
-}
-
-function joinTextNodes(parentNode: HTMLElement): void {
-  const childNodes = parentNode.childNodes;
-  const newChildNodes = [];
-  let currentText = '';
-  for (let i = 0; i < childNodes.length; i++) {
-    const childNode = childNodes[i];
-    if (childNode.nodeType === Node.TEXT_NODE) {
-      currentText += childNode.textContent;
-    } else {
-      if (currentText !== '') {
-        newChildNodes.push(document.createTextNode(currentText));
-        currentText = '';
-      }
-      newChildNodes.push(childNode);
-    }
-  }
-  if (currentText !== '') {
-    newChildNodes.push(document.createTextNode(currentText));
-  }
-  while (parentNode.firstChild) {
-    parentNode.removeChild(parentNode.firstChild);
-  }
-  for (let j = 0; j < newChildNodes.length; j++) {
-    parentNode.appendChild(newChildNodes[j]);
-  }
-}
-
-function markNode(node: HTMLElement, regex: RegExp): void {
-  for (let i = 0; i < node.childNodes.length; i++) {
-    const childNode = node.childNodes[i];
-    if (childNode.nodeType === Node.TEXT_NODE) {
-      const nodeValue = childNode.nodeValue;
-      if (nodeValue) {
-        const newValue = nodeValue.replace(regex, function (match) {
-          return `<span class="${HIGHLIGHT_CLASSNAME}">${match}</span>`;
-        });
-        if (newValue !== nodeValue) {
-          const newElement = document.createElement('span');
-          newElement.innerHTML = newValue;
-          childNode.parentNode?.replaceChild(newElement, childNode);
-        }
-      }
-    } else if (childNode.nodeType === Node.ELEMENT_NODE) {
-      const computedNodeStyle = window.getComputedStyle(
-        childNode as Element,
-        null,
-      );
-      if (
-        computedNodeStyle.visibility === 'hidden' ||
-        computedNodeStyle.display === 'none' ||
-        computedNodeStyle.opacity === '0'
-      ) {
-        continue;
-      }
-      markNode(childNode as HTMLElement, regex);
-    }
-  }
-}
-=======
 import React, { useCallback, useEffect, useState } from 'react';
 import {
   ACTIVE_HIGHLIGHT_CLASSNAME,
   HIGHLIGHT_CLASSNAME,
   markNode,
   unmark,
-} from '@bloop/client/src/utils/textSearch';
-import SearchOnPage from '@bloop/client/src/components/SearchOnPage';
->>>>>>> 6a107c70
+} from '../../../client/src/utils/textSearch';
+import SearchOnPage from '../../../client/src/components/SearchOnPage';
 
 const TextSearch = ({
   contentRoot,
