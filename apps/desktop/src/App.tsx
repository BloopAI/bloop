import React, { useEffect, useMemo, useRef, useState } from 'react';
import { invoke } from '@tauri-apps/api';
import { open } from '@tauri-apps/api/shell';
import { homeDir } from '@tauri-apps/api/path';
<<<<<<< HEAD
import { message, open as openDialog } from '@tauri-apps/api/dialog';
=======
import { ask, message, open as openDialog } from '@tauri-apps/api/dialog';
>>>>>>> c67315ae
import { listen } from '@tauri-apps/api/event';
import * as tauriOs from '@tauri-apps/api/os';
import { getVersion } from '@tauri-apps/api/app';
import { checkUpdate, installUpdate } from '@tauri-apps/api/updater';
import { relaunch } from '@tauri-apps/api/process';
import ClientApp from '../../../client/src/App';
import TextSearch from './TextSearch';
import '../../../client/src/index.css';

let askedToUpdate = false;
let intervalId: number;

listen(
  'tauri://update-status',
  async function (res: { payload: { status: string; error: Error | null } }) {
    if (res.payload.status === 'DONE') {
      const agreedToRestart = await ask(
        `The installation was successful, do you want to restart the application now?`,
        {
          title: 'Ready to Restart',
        },
      );
      if (agreedToRestart) {
        relaunch();
      }
    } else if (res.payload.status === 'ERROR') {
      await message(
        'There was a problem updating bloop' +
          (res.payload.error?.message || res.payload.error),
        {
          title: 'Update failed to install',
          type: 'error',
        },
      );
    }
  },
);

const checkUpdateAndInstall = async (currentVersion: string) => {
  try {
    if (askedToUpdate) {
      return;
    }
    const { shouldUpdate, manifest } = await checkUpdate();
    if (shouldUpdate) {
      const agreedToUpdate = await ask(
        `bloop ${manifest?.version} is now available -- you have ${currentVersion}
        
Would you like to install it now?

Release notes:
${manifest?.body}`,
        {
          title: 'A new version of bloop is available!',
        },
      );
      askedToUpdate = true;
      if (intervalId) {
        clearInterval(intervalId);
      }
      if (agreedToUpdate) {
        installUpdate();
      }
    }
  } catch (error) {
    console.log(error);
  }
};

function App() {
  const [homeDirectory, setHomeDir] = useState('');
  const [deviceId, setDeviceId] = useState('');
  const [indexFolder, setIndexFolder] = useState('');
  const [os, setOs] = useState({
    arch: '',
    type: '',
    platform: '',
    version: '',
  });
  const [release, setRelease] = useState('');
  const contentContainer = useRef<HTMLDivElement>(null);

  useEffect(() => {
    homeDir().then(setHomeDir);
    invoke('get_device_id')
      .then((res) => {
        if (res) {
          setDeviceId(res.toString().trim());
        }
      })
      .catch(console.log);
    Promise.all([
      tauriOs.arch(),
      tauriOs.type(),
      tauriOs.platform(),
      tauriOs.version(),
      getVersion(),
    ]).then(([arch, type, platform, version, appVersion]) => {
      setOs({ arch, type, platform, version });
      setRelease(appVersion);
      checkUpdateAndInstall(appVersion);
      intervalId = window.setInterval(
        () => checkUpdateAndInstall(appVersion),
        1000 * 60 * 60,
      );
    });
    if (import.meta.env.SENTRY_DSN_BE) {
      invoke('initialize_sentry', {
        dsn: import.meta.env.SENTRY_DSN_BE,
        environment: import.meta.env.MODE,
      });
    }
  }, []);

  const deviceContextValue = useMemo(
    () => ({
      openFolderInExplorer: (path: string) => {
        invoke('show_folder_in_finder', { path });
      },
      openLink: (path: string) => {
        open(path);
      },
      homeDir: homeDirectory,
      chooseFolder: openDialog,
      indexFolder,
      setIndexFolder,
      deviceId,
      listen,
      os,
      invokeTauriCommand: invoke,
      release,
      apiUrl: 'http://127.0.0.1:7878/api',
      isRepoManagementAllowed: true,
      forceAnalytics: false,
      isSelfServe: false,
      showNativeMessage: message,
    }),
    [homeDirectory, indexFolder, deviceId, os, release],
  );
  return (
    <>
      <TextSearch contentRoot={contentContainer.current} />
      <div ref={contentContainer}>
        <ClientApp deviceContextValue={deviceContextValue} />
      </div>
    </>
  );
}

export default App;<|MERGE_RESOLUTION|>--- conflicted
+++ resolved
@@ -2,11 +2,7 @@
 import { invoke } from '@tauri-apps/api';
 import { open } from '@tauri-apps/api/shell';
 import { homeDir } from '@tauri-apps/api/path';
-<<<<<<< HEAD
-import { message, open as openDialog } from '@tauri-apps/api/dialog';
-=======
 import { ask, message, open as openDialog } from '@tauri-apps/api/dialog';
->>>>>>> c67315ae
 import { listen } from '@tauri-apps/api/event';
 import * as tauriOs from '@tauri-apps/api/os';
 import { getVersion } from '@tauri-apps/api/app';
