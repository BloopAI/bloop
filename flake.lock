{
  "nodes": {
    "flake-utils": {
      "inputs": {
        "systems": "systems"
      },
      "locked": {
        "lastModified": 1681202837,
        "narHash": "sha256-H+Rh19JDwRtpVPAWp64F+rlEtxUWBAQW28eAi3SRSzg=",
        "owner": "numtide",
        "repo": "flake-utils",
        "rev": "cfacdce06f30d2b68473a46042957675eebb3401",
        "type": "github"
      },
      "original": {
        "owner": "numtide",
        "repo": "flake-utils",
        "type": "github"
      }
    },
    "nixpkgs": {
      "locked": {
<<<<<<< HEAD
        "lastModified": 1682362401,
        "narHash": "sha256-/UMUHtF2CyYNl4b60Z2y4wwTTdIWGKhj9H301EDcT9M=",
        "owner": "nixos",
        "repo": "nixpkgs",
        "rev": "884ac294018409e0d1adc0cae185439a44bd6b0b",
=======
        "lastModified": 1682453498,
        "narHash": "sha256-WoWiAd7KZt5Eh6n+qojcivaVpnXKqBsVgpixpV2L9CE=",
        "owner": "nixos",
        "repo": "nixpkgs",
        "rev": "c8018361fa1d1650ee8d4b96294783cf564e8a7f",
>>>>>>> e1c95236
        "type": "github"
      },
      "original": {
        "owner": "nixos",
        "ref": "nixos-unstable",
        "repo": "nixpkgs",
        "type": "github"
      }
    },
    "root": {
      "inputs": {
        "flake-utils": "flake-utils",
        "nixpkgs": "nixpkgs"
      }
    },
    "systems": {
      "locked": {
        "lastModified": 1681028828,
        "narHash": "sha256-Vy1rq5AaRuLzOxct8nz4T6wlgyUR7zLU309k9mBC768=",
        "owner": "nix-systems",
        "repo": "default",
        "rev": "da67096a3b9bf56a91d16901293e51ba5b49a27e",
        "type": "github"
      },
      "original": {
        "owner": "nix-systems",
        "repo": "default",
        "type": "github"
      }
    }
  },
  "root": "root",
  "version": 7
}<|MERGE_RESOLUTION|>--- conflicted
+++ resolved
@@ -20,19 +20,11 @@
     },
     "nixpkgs": {
       "locked": {
-<<<<<<< HEAD
-        "lastModified": 1682362401,
-        "narHash": "sha256-/UMUHtF2CyYNl4b60Z2y4wwTTdIWGKhj9H301EDcT9M=",
-        "owner": "nixos",
-        "repo": "nixpkgs",
-        "rev": "884ac294018409e0d1adc0cae185439a44bd6b0b",
-=======
         "lastModified": 1682453498,
         "narHash": "sha256-WoWiAd7KZt5Eh6n+qojcivaVpnXKqBsVgpixpV2L9CE=",
         "owner": "nixos",
         "repo": "nixpkgs",
         "rev": "c8018361fa1d1650ee8d4b96294783cf564e8a7f",
->>>>>>> e1c95236
         "type": "github"
       },
       "original": {
